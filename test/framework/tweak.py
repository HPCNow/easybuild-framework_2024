##
# Copyright 2014-2018 Ghent University
#
# This file is part of EasyBuild,
# originally created by the HPC team of Ghent University (http://ugent.be/hpc/en),
# with support of Ghent University (http://ugent.be/hpc),
# the Flemish Supercomputer Centre (VSC) (https://www.vscentrum.be),
# Flemish Research Foundation (FWO) (http://www.fwo.be/en)
# and the Department of Economy, Science and Innovation (EWI) (http://www.ewi-vlaanderen.be/en).
#
# https://github.com/easybuilders/easybuild
#
# EasyBuild is free software: you can redistribute it and/or modify
# it under the terms of the GNU General Public License as published by
# the Free Software Foundation v2.
#
# EasyBuild is distributed in the hope that it will be useful,
# but WITHOUT ANY WARRANTY; without even the implied warranty of
# MERCHANTABILITY or FITNESS FOR A PARTICULAR PURPOSE.  See the
# GNU General Public License for more details.
#
# You should have received a copy of the GNU General Public License
# along with EasyBuild.  If not, see <http://www.gnu.org/licenses/>.
##
"""
Unit tests for framework/easyconfig/tweak.py

@author: Kenneth Hoste (Ghent University)
"""
import os
import sys
from test.framework.utilities import EnhancedTestCase, TestLoaderFiltered, init_config
from unittest import TextTestRunner

from easybuild.framework.easyconfig.easyconfig import get_toolchain_hierarchy, process_easyconfig
from easybuild.framework.easyconfig.parser import EasyConfigParser
from easybuild.framework.easyconfig.tweak import find_matching_easyconfigs, obtain_ec_for, pick_version, tweak_one
from easybuild.framework.easyconfig.tweak import check_capability_mapping, match_minimum_tc_specs
from easybuild.framework.easyconfig.tweak import get_dep_tree_of_toolchain, map_common_versionsuffixes
from easybuild.framework.easyconfig.tweak import get_matching_easyconfig_candidates, map_toolchain_hierarchies
from easybuild.framework.easyconfig.tweak import find_potential_version_mappings
from easybuild.framework.easyconfig.tweak import map_easyconfig_to_target_tc_hierarchy
from easybuild.tools.build_log import EasyBuildError
from easybuild.tools.config import module_classes
from easybuild.tools.filetools import write_file


class TweakTest(EnhancedTestCase):
    """Tests for tweak functionality."""
    def test_pick_version(self):
        """Test pick_version function."""
        # if required version is not available, the most recent version less than or equal should be returned
        self.assertEqual(('1.4', '1.0'), pick_version('1.4', ['0.5', '1.0', '1.5']))

        # if required version is available, that should be what's returned
        self.assertEqual(('1.0', '1.0'), pick_version('1.0', ['0.5', '1.0', '1.5']))

    def test_find_matching_easyconfigs(self):
        """Test find_matching_easyconfigs function."""
        test_easyconfigs_path = os.path.join(os.path.dirname(os.path.abspath(__file__)), 'easyconfigs', 'test_ecs')
        for (name, installver) in [('GCC', '4.8.2'), ('gzip', '1.5-foss-2018a')]:
            ecs = find_matching_easyconfigs(name, installver, [test_easyconfigs_path])
            self.assertTrue(len(ecs) == 1 and ecs[0].endswith('/%s-%s.eb' % (name, installver)))

        ecs = find_matching_easyconfigs('GCC', '*', [test_easyconfigs_path])
        gccvers = ['4.6.3', '4.6.4', '4.8.2', '4.8.3', '4.9.2', '4.9.3-2.25', '4.9.3-2.26', '6.4.0-2.28', '7.3.0-2.30']
        self.assertEqual(len(ecs), len(gccvers))
        ecs_basename = [os.path.basename(ec) for ec in ecs]
        for gccver in gccvers:
            gcc_ec = 'GCC-%s.eb' % gccver
            self.assertTrue(gcc_ec in ecs_basename, "%s is included in %s" % (gcc_ec, ecs_basename))

    def test_obtain_ec_for(self):
        """Test obtain_ec_for function."""
        test_easyconfigs_path = os.path.join(os.path.dirname(os.path.abspath(__file__)), 'easyconfigs', 'test_ecs')
        # find existing easyconfigs
        specs = {
            'name': 'GCC',
            'version': '6.4.0',
            'versionsuffix': '-2.28',
        }
        (generated, ec_file) = obtain_ec_for(specs, [test_easyconfigs_path])
        self.assertFalse(generated)
        self.assertEqual(os.path.basename(ec_file), 'GCC-6.4.0-2.28.eb')

        specs = {
            'name': 'ScaLAPACK',
            'version': '2.0.2',
            'toolchain_name': 'gompi',
            'toolchain_version': '2018a',
            'versionsuffix': '-OpenBLAS-0.2.20',
        }
        (generated, ec_file) = obtain_ec_for(specs, [test_easyconfigs_path])
        self.assertFalse(generated)
        self.assertEqual(os.path.basename(ec_file), 'ScaLAPACK-2.0.2-gompi-2018a-OpenBLAS-0.2.20.eb')

        specs = {
            'name': 'ifort',
            'versionsuffix': '-GCC-4.9.3-2.25',
        }
        (generated, ec_file) = obtain_ec_for(specs, [test_easyconfigs_path])
        self.assertFalse(generated)
        self.assertEqual(os.path.basename(ec_file), 'ifort-2016.1.150-GCC-4.9.3-2.25.eb')

        # latest version if not specified
        specs = {
            'name': 'GCC',
        }
        (generated, ec_file) = obtain_ec_for(specs, [test_easyconfigs_path])
        self.assertFalse(generated)
        self.assertEqual(os.path.basename(ec_file), 'GCC-7.3.0-2.30.eb')

        # generate non-existing easyconfig
        os.chdir(self.test_prefix)
        specs = {
            'name': 'GCC',
            'version': '5.4.3',
        }
        (generated, ec_file) = obtain_ec_for(specs, [test_easyconfigs_path])
        self.assertTrue(generated)
        self.assertEqual(os.path.basename(ec_file), 'GCC-5.4.3.eb')

    def test_tweak_one_version(self):
        """Test tweak_one function"""
        test_easyconfigs_path = os.path.join(os.path.dirname(os.path.abspath(__file__)), 'easyconfigs', 'test_ecs')
        toy_ec = os.path.join(test_easyconfigs_path, 't', 'toy', 'toy-0.0.eb')

        # test tweaking of software version (--try-software-version)
        tweaked_toy_ec = os.path.join(self.test_prefix, 'toy-tweaked.eb')
        tweak_one(toy_ec, tweaked_toy_ec, {'version': '1.2.3'})

        toy_ec_parsed = EasyConfigParser(toy_ec).get_config_dict()
        tweaked_toy_ec_parsed = EasyConfigParser(tweaked_toy_ec).get_config_dict()

        # checksums should be reset to empty list, only version should be changed, nothing else
        self.assertEqual(tweaked_toy_ec_parsed['checksums'], [])
        self.assertEqual(tweaked_toy_ec_parsed['version'], '1.2.3')
        for key in [k for k in toy_ec_parsed.keys() if k not in ['checksums', 'version']]:
            val = toy_ec_parsed[key]
            self.assertTrue(key in tweaked_toy_ec_parsed, "Parameter '%s' not defined in tweaked easyconfig file" % key)
            tweaked_val = tweaked_toy_ec_parsed.get(key)
            self.assertEqual(val, tweaked_val, "Different value for %s parameter: %s vs %s" % (key, val, tweaked_val))

        # check behaviour if target file already exists
        error_pattern = "File exists, not overwriting it without --force"
        self.assertErrorRegex(EasyBuildError, error_pattern, tweak_one, toy_ec, tweaked_toy_ec, {'version': '1.2.3'})

        # existing file does get overwritten when --force is used
        build_options = {'force': True}
        init_config(build_options=build_options)
        write_file(tweaked_toy_ec, '')
        tweak_one(toy_ec, tweaked_toy_ec, {'version': '1.2.3'})
        tweaked_toy_ec_parsed = EasyConfigParser(tweaked_toy_ec).get_config_dict()
        self.assertEqual(tweaked_toy_ec_parsed['version'], '1.2.3')

    def test_check_capability_mapping(self):
        """Test comparing the functionality of two toolchains"""
        test_easyconfigs = os.path.join(os.path.dirname(os.path.abspath(__file__)), 'easyconfigs', 'test_ecs')
        init_config(build_options={
            'valid_module_classes': module_classes(),
            'robot_path': test_easyconfigs,
        })
        get_toolchain_hierarchy.clear()
        foss_hierarchy = get_toolchain_hierarchy({'name': 'foss', 'version': '2018a'}, incl_capabilities=True)
        iimpi_hierarchy = get_toolchain_hierarchy({'name': 'iimpi', 'version': '2016.01'},
                                                  incl_capabilities=True)

        # Hierarchies are returned with top-level toolchain last, foss has 4 elements here, intel has 2
        self.assertEqual(foss_hierarchy[0]['name'], 'GCC')
        self.assertEqual(foss_hierarchy[1]['name'], 'golf')
        self.assertEqual(foss_hierarchy[2]['name'], 'gompi')
        self.assertEqual(foss_hierarchy[3]['name'], 'foss')
        self.assertEqual(iimpi_hierarchy[0]['name'], 'GCCcore')
        self.assertEqual(iimpi_hierarchy[1]['name'], 'iccifort')
        self.assertEqual(iimpi_hierarchy[2]['name'], 'iimpi')

        # golf <-> iimpi (should return False)
        self.assertFalse(check_capability_mapping(foss_hierarchy[1], iimpi_hierarchy[1]), "golf requires math libs")
        # gompi <-> iimpi
        self.assertTrue(check_capability_mapping(foss_hierarchy[2], iimpi_hierarchy[2]))
        # GCC <-> iimpi
        self.assertTrue(check_capability_mapping(foss_hierarchy[0], iimpi_hierarchy[2]))
        # GCC <-> iccifort
        self.assertTrue(check_capability_mapping(foss_hierarchy[0], iimpi_hierarchy[1]))
        # GCC <-> GCCcore
        self.assertTrue(check_capability_mapping(foss_hierarchy[0], iimpi_hierarchy[0]))

    def test_match_minimum_tc_specs(self):
        """Test matching a toolchain to lowest possible in a hierarchy"""
        test_easyconfigs = os.path.join(os.path.dirname(os.path.abspath(__file__)), 'easyconfigs', 'test_ecs')
        init_config(build_options={
            'valid_module_classes': module_classes(),
            'robot_path': test_easyconfigs,
        })
        get_toolchain_hierarchy.clear()
        foss_hierarchy = get_toolchain_hierarchy({'name': 'foss', 'version': '2018a'}, incl_capabilities=True)
        iimpi_hierarchy = get_toolchain_hierarchy({'name': 'iimpi', 'version': '2016.01'},
                                                  incl_capabilities=True)
        # Hierarchies are returned with top-level toolchain last, foss has 4 elements here, intel has 2
        self.assertEqual(foss_hierarchy[0]['name'], 'GCC')
        self.assertEqual(foss_hierarchy[1]['name'], 'golf')
        self.assertEqual(foss_hierarchy[2]['name'], 'gompi')
        self.assertEqual(foss_hierarchy[3]['name'], 'foss')
        self.assertEqual(iimpi_hierarchy[0]['name'], 'GCCcore')
        self.assertEqual(iimpi_hierarchy[1]['name'], 'iccifort')
        self.assertEqual(iimpi_hierarchy[2]['name'], 'iimpi')

        # base compiler first (GCCcore which maps to GCC/6.4.0-2.28)
        self.assertEqual(match_minimum_tc_specs(iimpi_hierarchy[0], foss_hierarchy),
                         {'name': 'GCC', 'version': '6.4.0-2.28'})
        # then iccifort (which also maps to GCC/6.4.0-2.28)
        self.assertEqual(match_minimum_tc_specs(iimpi_hierarchy[1], foss_hierarchy),
                         {'name': 'GCC', 'version': '6.4.0-2.28'})
        # Then MPI
        self.assertEqual(match_minimum_tc_specs(iimpi_hierarchy[2], foss_hierarchy),
                         {'name': 'gompi', 'version': '2018a'})
        # Check against own math only subtoolchain for math
        self.assertEqual(match_minimum_tc_specs(foss_hierarchy[1], foss_hierarchy),
                         {'name': 'golf', 'version': '2018a'})
        # Make sure there's an error when we can't do the mapping
        error_msg = "No possible mapping from source toolchain spec .*"
        self.assertErrorRegex(EasyBuildError, error_msg, match_minimum_tc_specs,
                              foss_hierarchy[3], iimpi_hierarchy)

    def test_dep_tree_of_toolchain(self):
        """Test getting list of dependencies of a toolchain (as EasyConfig objects)"""
        test_easyconfigs = os.path.join(os.path.dirname(os.path.abspath(__file__)), 'easyconfigs', 'test_ecs')
        init_config(build_options={
            'valid_module_classes': module_classes(),
            'robot_path': test_easyconfigs,
            'check_osdeps': False,
        })
        toolchain_spec = {'name': 'foss', 'version': '2018a'}
        list_of_deps = get_dep_tree_of_toolchain(toolchain_spec, self.modtool)
        expected_deps = [
            ['GCC', '6.4.0'],
            ['OpenBLAS', '0.2.20'],
            ['hwloc', '1.11.8'],
            ['OpenMPI', '2.1.2'],
            ['gompi', '2018a'],
            ['FFTW', '3.3.7'],
            ['ScaLAPACK', '2.0.2'],
            ['foss', '2018a']
        ]
        actual_deps = [[dep['name'], dep['version']] for dep in list_of_deps]
        self.assertEqual(expected_deps, actual_deps)

    def test_map_toolchain_hierarchies(self):
        """Test mapping between two toolchain hierarchies"""
        test_easyconfigs = os.path.join(os.path.dirname(os.path.abspath(__file__)), 'easyconfigs', 'test_ecs')
        init_config(build_options={
            'valid_module_classes': module_classes(),
            'robot_path': test_easyconfigs,
        })
        get_toolchain_hierarchy.clear()
        foss_tc = {'name': 'foss', 'version': '2018a'}
        gompi_tc = {'name': 'gompi', 'version': '2018a'}
        iimpi_tc = {'name': 'iimpi', 'version': '2016.01'}

        # GCCcore is mapped to GCC, iccifort is mapped to GCC, iimpi is mapped to gompi
        expected = {
            'GCCcore': {'name': 'GCC', 'version': '6.4.0-2.28'},
            'iccifort': {'name': 'GCC', 'version': '6.4.0-2.28'},
            'iimpi': {'name': 'gompi', 'version': '2018a'},
        }
        self.assertEqual(map_toolchain_hierarchies(iimpi_tc, foss_tc, self.modtool), expected)

        # GCC is mapped to iccifort, gompi is mapped to iimpi
        expected = {
            'GCC': {'name': 'iccifort', 'version': '2016.1.150-GCC-4.9.3-2.25'},
            'gompi': {'name': 'iimpi', 'version': '2016.01'}
        }
        self.assertEqual(map_toolchain_hierarchies(gompi_tc, iimpi_tc, self.modtool), expected)

        # Expect an error when there is no possible mapping
        error_msg = "No possible mapping from source toolchain spec .*"
        self.assertErrorRegex(EasyBuildError, error_msg, map_toolchain_hierarchies,
                              foss_tc, iimpi_tc, self.modtool)

        # Test that we correctly include GCCcore binutils when it is there
        gcc_binutils_tc = {'name': 'GCC', 'version': '4.9.3-2.26'}
        iccifort_binutils_tc = {'name': 'iccifort', 'version': '2016.1.150-GCC-4.9.3-2.25'}
        # Should see a binutils in the mapping (2.26 will get mapped to 2.25)
        expected = {
            'GCC': {'name': 'iccifort', 'version': '2016.1.150-GCC-4.9.3-2.25'},
            'GCCcore': {'name': 'GCCcore', 'version': '4.9.3'},
            'binutils': {'version': '2.25', 'versionsuffix': ''}
        }
        self.assertEqual(map_toolchain_hierarchies(gcc_binutils_tc, iccifort_binutils_tc, self.modtool), expected)

    def test_get_matching_easyconfig_candidates(self):
        """Test searching for easyconfig candidates based on a stub and toolchain"""
        test_easyconfigs = os.path.join(os.path.dirname(os.path.abspath(__file__)), 'easyconfigs', 'test_ecs')
        init_config(build_options={
            'valid_module_classes': module_classes(),
            'robot_path': [test_easyconfigs],
        })
        toolchain = {'name': 'GCC', 'version': '4.9.3-2.26'}
        expected_toolchain_stub = '-GCC-4.9.3-2.26'
        expected_paths = [os.path.join(test_easyconfigs, 'g', 'gzip', 'gzip-1.4' + expected_toolchain_stub + '.eb')]
        paths, toolchain_stub = get_matching_easyconfig_candidates('gzip', toolchain)
        self.assertEqual(toolchain_stub, expected_toolchain_stub)
        self.assertEqual(paths, expected_paths)

    def test_map_common_versionsuffixes(self):
        """Test mapping between two toolchain hierarchies"""
        test_easyconfigs = os.path.join(os.path.dirname(os.path.abspath(__file__)), 'easyconfigs', 'test_ecs')
        init_config(build_options={
            'valid_module_classes': module_classes(),
            'robot_path': [test_easyconfigs],
        })
        get_toolchain_hierarchy.clear()
        gcc_binutils_tc = {'name': 'GCC', 'version': '4.9.3-2.26'}
        iccifort_binutils_tc = {'name': 'iccifort', 'version': '2016.1.150-GCC-4.9.3-2.25'}
        toolchain_mapping = map_toolchain_hierarchies(iccifort_binutils_tc, gcc_binutils_tc, self.modtool)
        possible_mappings = map_common_versionsuffixes('binutils', iccifort_binutils_tc, toolchain_mapping)
        expected_mappings = {'-binutils-2.25': '-binutils-2.26'}
        self.assertEqual(possible_mappings, expected_mappings)

        # Make sure we only map upwards, here it's gzip 1.4 in gcc and 1.6 in iccifort
        possible_mappings = map_common_versionsuffixes('gzip', iccifort_binutils_tc, toolchain_mapping)
        expected_mappings = {}
        self.assertEqual(possible_mappings, expected_mappings)
        toolchain_mapping = map_toolchain_hierarchies(gcc_binutils_tc, iccifort_binutils_tc, self.modtool)
        possible_mappings = map_common_versionsuffixes('gzip', gcc_binutils_tc, toolchain_mapping)
        expected_mappings = {'-gzip-1.4': '-gzip-1.6'}
        self.assertEqual(possible_mappings, expected_mappings)

    def test_find_potential_version_mappings(self):
        """Test ability to find potential version mappings of a dependency for a given toolchain mapping"""
        test_easyconfigs = os.path.join(os.path.dirname(os.path.abspath(__file__)), 'easyconfigs', 'test_ecs')
        init_config(build_options={
            'valid_module_classes': module_classes(),
            'robot_path': [test_easyconfigs],
        })
        get_toolchain_hierarchy.clear()

        gcc_binutils_tc = {'name': 'GCC', 'version': '4.9.3-2.26'}
        iccifort_binutils_tc = {'name': 'iccifort', 'version': '2016.1.150-GCC-4.9.3-2.25'}
        # The below mapping includes a binutils mapping (2.26 to 2.25)
        tc_mapping = map_toolchain_hierarchies(gcc_binutils_tc, iccifort_binutils_tc, self.modtool)
        ec_spec = os.path.join(test_easyconfigs, 'h', 'hwloc', 'hwloc-1.6.2-GCC-4.9.3-2.26.eb')
        parsed_ec = process_easyconfig(ec_spec)[0]
        gzip_dep = [dep for dep in parsed_ec['ec']['dependencies'] if dep['name'] == 'gzip']
        potential_versions = find_potential_version_mappings(gzip_dep[0], tc_mapping, [])
        # Should see version 1.6 of gzip with iccifort toolchain
        expected_dep_path = os.path.join(test_easyconfigs, 'g', 'gzip',
                                         'gzip-1.6-iccifort-2016.1.150-GCC-4.9.3-2.25.eb')
        self.assertEqual(potential_versions[0]['path'], expected_dep_path)

    def test_map_easyconfig_to_target_tc_hierarchy(self):
        """Test mapping of easyconfig to target hierarchy"""
        test_easyconfigs = os.path.join(os.path.dirname(os.path.abspath(__file__)), 'easyconfigs', 'test_ecs')
        init_config(build_options={
            'valid_module_classes': module_classes(),
            'robot_path': [test_easyconfigs],
        })
        get_toolchain_hierarchy.clear()

        gcc_binutils_tc = {'name': 'GCC', 'version': '4.9.3-2.26'}
        iccifort_binutils_tc = {'name': 'iccifort', 'version': '2016.1.150-GCC-4.9.3-2.25'}
        # The below mapping includes a binutils mapping (2.26 to 2.25)
        tc_mapping = map_toolchain_hierarchies(gcc_binutils_tc, iccifort_binutils_tc, self.modtool)
        ec_spec = os.path.join(test_easyconfigs, 'h', 'hwloc', 'hwloc-1.6.2-GCC-4.9.3-2.26.eb')
        tweaked_spec = map_easyconfig_to_target_tc_hierarchy(ec_spec, tc_mapping)
        tweaked_ec = process_easyconfig(tweaked_spec)[0]
        tweaked_dict = tweaked_ec['ec'].asdict()
        # First check the mapped toolchain
        key, value = 'toolchain', iccifort_binutils_tc
        self.assertTrue(key in tweaked_dict and value == tweaked_dict[key])
        # Also check that binutils has been mapped
        for key, value in {'name': 'binutils', 'version': '2.25', 'versionsuffix': ''}.items():
            self.assertTrue(key in tweaked_dict['builddependencies'][0] and
                            value == tweaked_dict['builddependencies'][0][key])

<<<<<<< HEAD
        # Now test the case where we try to update the dependencies
        init_config(build_options={
            'valid_module_classes': module_classes(),
            'robot_path': [test_easyconfigs],
        })
        get_toolchain_hierarchy.clear()
        tweaked_spec = map_easyconfig_to_target_tc_hierarchy(ec_spec, tc_mapping, update_dep_versions=True)
        tweaked_ec = process_easyconfig(tweaked_spec)[0]
        tweaked_dict = tweaked_ec['ec'].asdict()
        # First check the mapped toolchain
        key, value = 'toolchain', iccifort_binutils_tc
        self.assertTrue(key in tweaked_dict and value == tweaked_dict[key])
        # Also check that binutils has been mapped
        for key, value in {'name': 'binutils', 'version': '2.25', 'versionsuffix': ''}.items():
            self.assertTrue(key in tweaked_dict['builddependencies'][0] and
                            value == tweaked_dict['builddependencies'][0][key])
        # Also check that the gzip dependency was upgraded
        for key, value in {'name': 'gzip', 'version': '1.6', 'versionsuffix': ''}.items():
            self.assertTrue(key in tweaked_dict['dependencies'][0] and
                            value == tweaked_dict['dependencies'][0][key])
=======
>>>>>>> 79a0968d

def suite():
    """ return all the tests in this file """
    return TestLoaderFiltered().loadTestsFromTestCase(TweakTest, sys.argv[1:])


if __name__ == '__main__':
    TextTestRunner(verbosity=1).run(suite())<|MERGE_RESOLUTION|>--- conflicted
+++ resolved
@@ -373,7 +373,6 @@
             self.assertTrue(key in tweaked_dict['builddependencies'][0] and
                             value == tweaked_dict['builddependencies'][0][key])
 
-<<<<<<< HEAD
         # Now test the case where we try to update the dependencies
         init_config(build_options={
             'valid_module_classes': module_classes(),
@@ -394,8 +393,7 @@
         for key, value in {'name': 'gzip', 'version': '1.6', 'versionsuffix': ''}.items():
             self.assertTrue(key in tweaked_dict['dependencies'][0] and
                             value == tweaked_dict['dependencies'][0][key])
-=======
->>>>>>> 79a0968d
+
 
 def suite():
     """ return all the tests in this file """
