--- conflicted
+++ resolved
@@ -355,14 +355,9 @@
         """Test mapping of easyconfig to target hierarchy"""
         test_easyconfigs = os.path.join(os.path.dirname(os.path.abspath(__file__)), 'easyconfigs', 'test_ecs')
         init_config(build_options={
-<<<<<<< HEAD
-            'valid_module_classes': module_classes(),
             'robot_path': [test_easyconfigs],
-=======
-            'robot_path': test_easyconfigs,
             'silent': True,
             'valid_module_classes': module_classes(),
->>>>>>> e6e9d548
         })
         get_toolchain_hierarchy.clear()
 
