# #
# Copyright 2014-2018 Ghent University
#
# This file is part of EasyBuild,
# originally created by the HPC team of Ghent University (http://ugent.be/hpc/en),
# with support of Ghent University (http://ugent.be/hpc),
# the Flemish Supercomputer Centre (VSC) (https://www.vscentrum.be),
# Flemish Research Foundation (FWO) (http://www.fwo.be/en)
# and the Department of Economy, Science and Innovation (EWI) (http://www.ewi-vlaanderen.be/en).
#
# https://github.com/easybuilders/easybuild
#
# EasyBuild is free software: you can redistribute it and/or modify
# it under the terms of the GNU General Public License as published by
# the Free Software Foundation v2.
#
# EasyBuild is distributed in the hope that it will be useful,
# but WITHOUT ANY WARRANTY; without even the implied warranty of
# MERCHANTABILITY or FITNESS FOR A PARTICULAR PURPOSE.  See the
# GNU General Public License for more details.
#
# You should have received a copy of the GNU General Public License
# along with EasyBuild.  If not, see <http://www.gnu.org/licenses/>.
# #
"""
Unit tests for scripts

@author: Kenneth Hoste (Ghent University)
"""
import os
import re
import shutil
import sys
import tempfile
from test.framework.utilities import EnhancedTestCase, TestLoaderFiltered
from unittest import TextTestRunner

import setuptools
import vsc.utils.generaloption

import easybuild.framework
from easybuild.framework.easyconfig.easyconfig import EasyConfig
from easybuild.tools.filetools import read_file, write_file
from easybuild.tools.run import run_cmd


class ScriptsTest(EnhancedTestCase):
    """ Testcase for run module """

    def setUp(self):
        """Test setup."""
        super(ScriptsTest, self).setUp()

        # make sure setuptools, vsc-base and easybuild-framework are included in $PYTHONPATH (so scripts can pick it up)
        setuptools_loc = os.path.dirname(os.path.dirname(setuptools.__file__))
        generaloption_loc = os.path.abspath(vsc.utils.generaloption.__file__)
        vsc_loc = os.path.dirname(os.path.dirname(os.path.dirname(os.path.dirname(generaloption_loc))))
        framework_loc = os.path.dirname(os.path.dirname(os.path.dirname(os.path.abspath(easybuild.framework.__file__))))
        pythonpath = os.environ.get('PYTHONPATH', '')
        os.environ['PYTHONPATH'] = os.pathsep.join([setuptools_loc, vsc_loc, framework_loc, pythonpath])

    def test_generate_software_list(self):
        """Test for generate_software_list.py script."""

        # adjust $PYTHONPATH such that test easyblocks are found by the script
        test_dir = os.path.abspath(os.path.dirname(__file__))
        eb_blocks_path = os.path.join(test_dir, 'sandbox')
        pythonpath = os.environ.get('PYTHONPATH', os.path.dirname(test_dir))
        os.environ['PYTHONPATH'] = os.pathsep.join([pythonpath, eb_blocks_path])

        testdir = os.path.dirname(__file__)
        topdir = os.path.dirname(os.path.dirname(testdir))
        script = os.path.join(topdir, 'easybuild', 'scripts', 'generate_software_list.py')
        easyconfigs_dir = os.path.join(testdir, 'easyconfigs')

        # copy easyconfig files in format v1 to run the script
        tmpdir = tempfile.mkdtemp()
        for root, subfolders, files in os.walk(easyconfigs_dir):
            if 'v2.0' in subfolders:
                subfolders.remove('v2.0')
            for ec_file in [f for f in files if 'broken' not in os.path.basename(f)]:
                shutil.copy2(os.path.join(root, ec_file), tmpdir)

        cmd = "%s %s --local --quiet --path %s" % (sys.executable, script, tmpdir)
        out, ec = run_cmd(cmd, simple=False)

        # make sure output is kind of what we expect it to be
<<<<<<< HEAD
        regex = r"Supported Packages \(27 "
=======
        regex = r"Supported Packages \(31 "
>>>>>>> 811f3a38
        self.assertTrue(re.search(regex, out), "Pattern '%s' found in output: %s" % (regex, out))
        per_letter = {
            'B': '2',  # binutils, bzip2
            'C': '2',  # CrayCCE, CUDA
            'F': '1',  # FFTW
            'G': '11',  # GCC, GCCcore, gcccuda, gmvapich2, golf, golfc, gompic, gompi, goolf, goolfc, gzip
            'H': '1',  # hwloc
            'I': '8',  # icc, iccifort, iccifortcuda, ictce, ifort, iimpi, imkl, impi
            'M': '1',  # MVAPICH2
            'O': '2',  # OpenMPI, OpenBLAS
            'P': '1',  # Python
            'S': '2',  # ScaLAPACK, SQLite
            'T': '1',  # toy
        }
        self.assertTrue(' - '.join(["[%(l)s](#%(l)s)" % {'l': l} for l in sorted(per_letter.keys())]))
        for key, val in per_letter.items():
            self.assertTrue(re.search(r"### %(l)s \(%(n)s packages\) <a name='%(l)s'/>" % {'l': key, 'n': val}, out))

        software = ['FFTW', 'GCC', 'gompi', 'goolf', 'gzip', 'hwloc', 'OpenMPI', 'OpenBLAS', 'ScaLAPACK', 'toy']
        for soft in software:
            letter = soft[0].lower()
            pattern = r"^\*.*logo[\s\S]*easyconfigs/%(l)s/%(s)s\)[\s\S]*%(s)s.*\n" % {'l': letter, 's': soft}
            self.assertTrue(re.search(pattern, out, re.M))

        shutil.rmtree(tmpdir)
        os.environ['PYTHONPATH'] = pythonpath

    def test_fix_broken_easyconfig(self):
        """Test fix_broken_easyconfigs.py script."""
        testdir = os.path.dirname(__file__)
        topdir = os.path.dirname(os.path.dirname(testdir))
        script = os.path.join(topdir, 'easybuild', 'scripts', 'fix_broken_easyconfigs.py')
        test_easyblocks = os.path.join(testdir, 'sandbox')

        broken_ec_txt_tmpl = '\n'.join([
            "# licenseheader",
            "%sname = '%s'",
            "version = '1.2.3'",
            '',
            "description = 'foo'",
            "homepage = 'http://example.com'",
            '',
            "toolchain = {'name': 'GCC', 'version': '4.8.2'}",
            '',
            "premakeopts = 'FOO=libfoo.%%s' %% shared_lib_ext",
            "makeopts = 'CC=gcc'",
            '',
            "license = 'foo.lic'",
        ])
        fixed_ec_txt_tmpl = '\n'.join([
            "# licenseheader",
            "%sname = '%s'",
            "version = '1.2.3'",
            '',
            "description = 'foo'",
            "homepage = 'http://example.com'",
            '',
            "toolchain = {'name': 'GCC', 'version': '4.8.2'}",
            '',
            "prebuildopts = 'FOO=libfoo.%%s' %% SHLIB_EXT",
            "buildopts = 'CC=gcc'",
            '',
            "license_file = 'foo.lic'",
        ])
        broken_ec_tmpl = os.path.join(self.test_prefix, '%s.eb')
        script_cmd_tmpl = "PYTHONPATH=%s:$PYTHONPATH:%s %s %%s" % (topdir, test_easyblocks, script)

        # don't change it if it isn't broken
        broken_ec = broken_ec_tmpl % 'notbroken'
        script_cmd = script_cmd_tmpl % broken_ec
        fixed_ec_txt = fixed_ec_txt_tmpl % ("easyblock = 'ConfigureMake'\n\n", 'foo')

        write_file(broken_ec, fixed_ec_txt)
        # (dummy) ConfigureMake easyblock is available in test sandbox
        script_cmd = script_cmd_tmpl % broken_ec
        new_ec_txt = read_file(broken_ec)
        self.assertEqual(new_ec_txt, fixed_ec_txt)
        self.assertTrue(EasyConfig(None, rawtxt=new_ec_txt))
        self.assertFalse(os.path.exists('%s.bk' % broken_ec))  # no backup created if nothing was fixed

        broken_ec = broken_ec_tmpl % 'nosuchsoftware'
        script_cmd = script_cmd_tmpl % broken_ec
        broken_ec_txt = broken_ec_txt_tmpl % ('', 'nosuchsoftware')
        fixed_ec_txt = fixed_ec_txt_tmpl % ("easyblock = 'ConfigureMake'\n\n", 'nosuchsoftware')

        # broken easyconfig is fixed in place, original file is backed up
        write_file(broken_ec, broken_ec_txt)
        run_cmd(script_cmd)
        new_ec_txt = read_file(broken_ec)
        self.assertEqual(new_ec_txt, fixed_ec_txt)
        self.assertTrue(EasyConfig(None, rawtxt=new_ec_txt))
        self.assertEqual(read_file('%s.bk' % broken_ec), broken_ec_txt)
        self.assertFalse(os.path.exists('%s.bk1' % broken_ec))

        # broken easyconfig is fixed in place, original file is backed up, existing backup is not overwritten
        write_file(broken_ec, broken_ec_txt)
        write_file('%s.bk' % broken_ec, 'thisshouldnot\nbechanged')
        run_cmd(script_cmd)
        new_ec_txt = read_file(broken_ec)
        self.assertEqual(new_ec_txt, fixed_ec_txt)
        self.assertTrue(EasyConfig(None, rawtxt=new_ec_txt))
        self.assertEqual(read_file('%s.bk' % broken_ec), 'thisshouldnot\nbechanged')
        self.assertEqual(read_file('%s.bk1' % broken_ec), broken_ec_txt)

        # if easyblock is specified, that part is left untouched
        broken_ec = broken_ec_tmpl % 'footoy'
        script_cmd = script_cmd_tmpl % broken_ec
        broken_ec_txt = broken_ec_txt_tmpl % ("easyblock = 'EB_toy'\n\n", 'foo')
        fixed_ec_txt = fixed_ec_txt_tmpl % ("easyblock = 'EB_toy'\n\n", 'foo')

        write_file(broken_ec, broken_ec_txt)
        run_cmd(script_cmd)
        new_ec_txt = read_file(broken_ec)
        self.assertEqual(new_ec_txt, fixed_ec_txt)
        self.assertTrue(EasyConfig(None, rawtxt=new_ec_txt))
        self.assertEqual(read_file('%s.bk' % broken_ec), broken_ec_txt)

        # for existing easyblocks, "easyblock = 'ConfigureMake'" should *not* be added
        # EB_toy easyblock is available in test sandbox
        test_easyblocks = os.path.join(testdir, 'sandbox')
        broken_ec = broken_ec_tmpl % 'toy'
        # path to test easyblocks must be *appended* to PYTHONPATH (due to flattening in easybuild-easyblocks repo)
        script_cmd = script_cmd_tmpl % broken_ec
        broken_ec_txt = broken_ec_txt_tmpl % ('', 'toy')
        fixed_ec_txt = fixed_ec_txt_tmpl % ('', 'toy')
        write_file(broken_ec, broken_ec_txt)
        run_cmd(script_cmd)
        new_ec_txt = read_file(broken_ec)
        self.assertEqual(new_ec_txt, fixed_ec_txt)
        self.assertTrue(EasyConfig(None, rawtxt=new_ec_txt))
        self.assertEqual(read_file('%s.bk' % broken_ec), broken_ec_txt)

def suite():
    """ returns all the testcases in this module """
    return TestLoaderFiltered().loadTestsFromTestCase(ScriptsTest, sys.argv[1:])

if __name__ == '__main__':
    TextTestRunner(verbosity=1).run(suite())<|MERGE_RESOLUTION|>--- conflicted
+++ resolved
@@ -85,11 +85,7 @@
         out, ec = run_cmd(cmd, simple=False)
 
         # make sure output is kind of what we expect it to be
-<<<<<<< HEAD
-        regex = r"Supported Packages \(27 "
-=======
         regex = r"Supported Packages \(31 "
->>>>>>> 811f3a38
         self.assertTrue(re.search(regex, out), "Pattern '%s' found in output: %s" % (regex, out))
         per_letter = {
             'B': '2',  # binutils, bzip2
