##
# Copyright 2012-2018 Ghent University
#
# This file is part of EasyBuild,
# originally created by the HPC team of Ghent University (http://ugent.be/hpc/en),
# with support of Ghent University (http://ugent.be/hpc),
# the Flemish Supercomputer Centre (VSC) (https://www.vscentrum.be),
# Flemish Research Foundation (FWO) (http://www.fwo.be/en)
# and the Department of Economy, Science and Innovation (EWI) (http://www.ewi-vlaanderen.be/en).
#
# https://github.com/easybuilders/easybuild
#
# EasyBuild is free software: you can redistribute it and/or modify
# it under the terms of the GNU General Public License as published by
# the Free Software Foundation v2.
#
# EasyBuild is distributed in the hope that it will be useful,
# but WITHOUT ANY WARRANTY; without even the implied warranty of
# MERCHANTABILITY or FITNESS FOR A PARTICULAR PURPOSE.  See the
# GNU General Public License for more details.
#
# You should have received a copy of the GNU General Public License
# along with EasyBuild.  If not, see <http://www.gnu.org/licenses/>.
##
"""
Unit tests for talking to GitHub.

@author: Jens Timmerman (Ghent University)
@author: Kenneth Hoste (Ghent University)
"""
import glob
import os
import random
import re
import shutil
import string
import sys
import tempfile
from test.framework.utilities import EnhancedTestCase, TestLoaderFiltered, init_config
from unittest import TextTestRunner
from urllib2 import URLError

from easybuild.tools.build_log import EasyBuildError
from easybuild.tools.config import module_classes
from easybuild.tools.configobj import ConfigObj
from easybuild.tools.filetools import read_file, write_file
import easybuild.tools.github as gh

try:
    import keyring
    HAVE_KEYRING = True
except ImportError, err:
    HAVE_KEYRING = False


# test account, for which a token may be available
GITHUB_TEST_ACCOUNT = 'easybuild_test'
# the user & repo to use in this test (https://github.com/hpcugent/testrepository)
GITHUB_USER = "hpcugent"
GITHUB_REPO = "testrepository"
# branch to test
GITHUB_BRANCH = 'master'


class GithubTest(EnhancedTestCase):
    """ small test for The github package
    This should not be to much, since there is an hourly limit of request
    for non authenticated users of 50"""

    def setUp(self):
        """setup"""
        super(GithubTest, self).setUp()
        self.github_token = gh.fetch_github_token(GITHUB_TEST_ACCOUNT)
        if self.github_token is None:
            self.ghfs = None
        else:
            self.ghfs = gh.Githubfs(GITHUB_USER, GITHUB_REPO, GITHUB_BRANCH, GITHUB_TEST_ACCOUNT, None, self.github_token)

    def test_walk(self):
        """test the gitubfs walk function"""
        if self.github_token is None:
            print "Skipping test_walk, no GitHub token available?"
            return

        try:
            expected = [(None, ['a_directory', 'second_dir'], ['README.md']),
                        ('a_directory', ['a_subdirectory'], ['a_file.txt']), ('a_directory/a_subdirectory', [],
                        ['a_file.txt']), ('second_dir', [], ['a_file.txt'])]
            self.assertEquals([x for x in self.ghfs.walk(None)], expected)
        except IOError:
            pass

    def test_read_api(self):
        """Test the githubfs read function"""
        if self.github_token is None:
            print "Skipping test_read_api, no GitHub token available?"
            return

        try:
            self.assertEquals(self.ghfs.read("a_directory/a_file.txt").strip(), "this is a line of text")
        except IOError:
            pass

    def test_read(self):
        """Test the githubfs read function without using the api"""
        if self.github_token is None:
            print "Skipping test_read, no GitHub token available?"
            return

        try:
            fp = self.ghfs.read("a_directory/a_file.txt", api=False)
            self.assertEquals(open(fp, 'r').read().strip(), "this is a line of text")
            os.remove(fp)
        except (IOError, OSError):
            pass

<<<<<<< HEAD
    def test_fetch_pr_data(self):
        """Test fetch_pr_data function."""
        if self.github_token is None:
            print "Skipping test_fetch_pr_data, no GitHub token available?"
            return

        status, pr_data, pr_url = gh.fetch_pr_data(1, GITHUB_USER, GITHUB_REPO, GITHUB_TEST_ACCOUNT)

        self.assertEquals(gh.HTTP_STATUS_OK, status)
        self.assertEquals(pr_data['number'], 1)
        self.assertEquals(pr_data['title'], "a pr")
=======
    def test_list_prs(self):
        """Test list_prs function."""
        if self.github_token is None:
            print "Skipping test_list_prs, no GitHub token available?"
            return

        parameters = ('closed', 'created', 'asc')

        init_config(build_options={'pr_target_account': GITHUB_USER,
                                   'pr_target_repo': GITHUB_REPO})

        expected = "PR #1: a pr"

        output = gh.list_prs(parameters, per_page=1)
        self.assertEqual(expected, output)
>>>>>>> 5bfb2faf

    def test_fetch_easyconfigs_from_pr(self):
        """Test fetch_easyconfigs_from_pr function."""
        if self.github_token is None:
            print "Skipping test_fetch_easyconfigs_from_pr, no GitHub token available?"
            return

        init_config(build_options={
            'pr_target_account': gh.GITHUB_EB_MAIN,
        })

        # PR for rename of ffmpeg to FFmpeg,
        # see https://github.com/easybuilders/easybuild-easyconfigs/pull/2481/files
        all_ecs_pr2481 = [
            'FFmpeg-2.4-intel-2014.06.eb',
            'FFmpeg-2.4-intel-2014b.eb',
            'FFmpeg-2.8-intel-2015b.eb',
            'OpenCV-2.4.9-intel-2014.06.eb',
            'OpenCV-2.4.9-intel-2014b.eb',
            'animation-2.4-intel-2015b-R-3.2.1.eb',
        ]
        # PR where also files are patched in test/
        # see https://github.com/easybuilders/easybuild-easyconfigs/pull/6587/files
        all_ecs_pr6587 = [
            'WIEN2k-18.1-foss-2018a.eb',
            'WIEN2k-18.1-gimkl-2017a.eb',
            'WIEN2k-18.1-intel-2018a.eb',
            'libxc-4.2.3-foss-2018a.eb',
            'libxc-4.2.3-gimkl-2017a.eb',
            'libxc-4.2.3-intel-2018a.eb',
        ]

        for pr, all_ecs in [(2481, all_ecs_pr2481), (6587, all_ecs_pr6587)]:
            try:
                tmpdir = os.path.join(self.test_prefix, 'pr%s' % pr)
                ec_files = gh.fetch_easyconfigs_from_pr(pr, path=tmpdir, github_user=GITHUB_TEST_ACCOUNT)
                self.assertEqual(sorted(all_ecs), sorted([os.path.basename(f) for f in ec_files]))
            except URLError, err:
                print "Ignoring URLError '%s' in test_fetch_easyconfigs_from_pr" % err

        try:
            # PR for EasyBuild v1.13.0 release (250+ commits, 218 files changed)
            err_msg = "PR #897 contains more than .* commits, can't obtain last commit"
            self.assertErrorRegex(EasyBuildError, err_msg, gh.fetch_easyconfigs_from_pr, 897,
                                  github_user=GITHUB_TEST_ACCOUNT)
        except URLError, err:
            print "Ignoring URLError '%s' in test_fetch_easyconfigs_from_pr" % err

    def test_fetch_latest_commit_sha(self):
        """Test fetch_latest_commit_sha function."""
        if self.github_token is None:
            print "Skipping test_fetch_latest_commit_sha, no GitHub token available?"
            return

        sha = gh.fetch_latest_commit_sha('easybuild-framework', 'easybuilders', github_user=GITHUB_TEST_ACCOUNT)
        self.assertTrue(re.match('^[0-9a-f]{40}$', sha))
        sha = gh.fetch_latest_commit_sha('easybuild-easyblocks', 'easybuilders', github_user=GITHUB_TEST_ACCOUNT,
                                         branch='develop')
        self.assertTrue(re.match('^[0-9a-f]{40}$', sha))

    def test_download_repo(self):
        """Test download_repo function."""
        if self.github_token is None:
            print "Skipping test_download_repo, no GitHub token available?"
            return

        # default: download tarball for master branch of easybuilders/easybuild-easyconfigs repo
        path = gh.download_repo(path=self.test_prefix, github_user=GITHUB_TEST_ACCOUNT)
        repodir = os.path.join(self.test_prefix, 'easybuilders', 'easybuild-easyconfigs-master')
        self.assertTrue(os.path.samefile(path, repodir))
        self.assertTrue(os.path.exists(repodir))
        shafile = os.path.join(repodir, 'latest-sha')
        self.assertTrue(re.match('^[0-9a-f]{40}$', read_file(shafile)))
        self.assertTrue(os.path.exists(os.path.join(repodir, 'easybuild', 'easyconfigs', 'f', 'foss', 'foss-2015a.eb')))

        # existing downloaded repo is not reperformed, except if SHA is different
        account, repo, branch = 'boegel', 'easybuild-easyblocks', 'develop'
        repodir = os.path.join(self.test_prefix, account, '%s-%s' % (repo, branch))
        latest_sha = gh.fetch_latest_commit_sha(repo, account, branch=branch, github_user=GITHUB_TEST_ACCOUNT)

        # put 'latest-sha' fail in place, check whether repo was (re)downloaded (should not)
        shafile = os.path.join(repodir, 'latest-sha')
        write_file(shafile, latest_sha)
        path = gh.download_repo(repo=repo, branch=branch, account=account, path=self.test_prefix,
                                github_user=GITHUB_TEST_ACCOUNT)
        self.assertTrue(os.path.samefile(path, repodir))
        self.assertEqual(os.listdir(repodir), ['latest-sha'])

        # remove 'latest-sha' file and verify that download was performed
        os.remove(shafile)
        path = gh.download_repo(repo=repo, branch=branch, account=account, path=self.test_prefix,
                                github_user=GITHUB_TEST_ACCOUNT)
        self.assertTrue(os.path.samefile(path, repodir))
        self.assertTrue('easybuild' in os.listdir(repodir))
        self.assertTrue(re.match('^[0-9a-f]{40}$', read_file(shafile)))
        self.assertTrue(os.path.exists(os.path.join(repodir, 'easybuild', 'easyblocks', '__init__.py')))

    def test_install_github_token(self):
        """Test for install_github_token function."""
        if self.github_token is None:
            print "Skipping test_install_github_token, no GitHub token available?"
            return

        if not HAVE_KEYRING:
            print "Skipping test_install_github_token, keyring module not available"
            return

        random_user = ''.join(random.choice(string.letters) for _ in range(10))
        self.assertEqual(gh.fetch_github_token(random_user), None)

        # poor mans mocking of getpass
        # inject leading/trailing spaces to verify stripping of provided value
        def fake_getpass(*args, **kwargs):
            return ' ' + self.github_token + '  '

        orig_getpass = gh.getpass.getpass
        gh.getpass.getpass = fake_getpass

        token_installed = False
        try:
            gh.install_github_token(random_user, silent=True)
            token_installed = True
        except Exception as err:
            print err

        gh.getpass.getpass = orig_getpass

        token = gh.fetch_github_token(random_user)

        # cleanup
        if token_installed:
            keyring.delete_password(gh.KEYRING_GITHUB_TOKEN, random_user)

        # deliberately not using assertEqual, keep token secret!
        self.assertTrue(token_installed)
        self.assertTrue(token == self.github_token)

    def test_validate_github_token(self):
        """Test for validate_github_token function."""
        if self.github_token is None:
            print "Skipping test_validate_github_token, no GitHub token available?"
            return

        if not HAVE_KEYRING:
            print "Skipping test_validate_github_token, keyring module not available"
            return

        self.assertTrue(gh.validate_github_token(self.github_token, GITHUB_TEST_ACCOUNT))

    def test_find_easybuild_easyconfig(self):
        """Test for find_easybuild_easyconfig function"""
        if self.github_token is None:
            print "Skipping test_find_easybuild_easyconfig, no GitHub token available?"
            return
        path = gh.find_easybuild_easyconfig(github_user=GITHUB_TEST_ACCOUNT)
        expected = os.path.join('e', 'EasyBuild', 'EasyBuild-[1-9]+\.[0-9]+\.[0-9]+\.eb')
        regex = re.compile(expected)
        self.assertTrue(regex.search(path), "Pattern '%s' found in '%s'" % (regex.pattern, path))
        self.assertTrue(os.path.exists(path), "Path %s exists" % path)

    def test_find_patches(self):
        """ Test for find_software_name_for_patch """
        testdir = os.path.dirname(os.path.abspath(__file__))
        ec_path = os.path.join(testdir, 'easyconfigs')
        init_config(build_options={
            'allow_modules_tool_mismatch': True,
            'minimal_toolchains': True,
            'use_existing_modules': True,
            'external_modules_metadata': ConfigObj(),
            'robot_path': [ec_path],
            'valid_module_classes': module_classes(),
            'validate': False,
        })
        self.mock_stdout(True)
        ec = gh.find_software_name_for_patch('toy-0.0_fix-silly-typo-in-printf-statement.patch')
        txt = self.get_stdout()
        self.mock_stdout(False)

        self.assertTrue(ec == 'toy')
        reg = re.compile(r'[1-9]+ of [1-9]+ easyconfigs checked')
        self.assertTrue(re.search(reg, txt))

    def test_check_pr_eligible_to_merge(self):
        """Test check_pr_eligible_to_merge function"""
        def run_check(expected_result=False):
            """Helper function to check result of check_pr_eligible_to_merge"""
            self.mock_stdout(True)
            self.mock_stderr(True)
            res = gh.check_pr_eligible_to_merge(pr_data)
            stdout = self.get_stdout()
            stderr = self.get_stderr()
            self.mock_stdout(False)
            self.mock_stderr(False)
            self.assertEqual(res, expected_result)
            self.assertEqual(stdout, expected_stdout)
            self.assertTrue(expected_warning in stderr, "Found '%s' in: %s" % (expected_warning, stderr))
            return stderr

        pr_data = {
            'base': {
                'ref': 'master',
                'repo': {
                    'name': 'easybuild-easyconfigs',
                    'owner': {'login': 'easybuilders'},
                },
            },
            'status_last_commit': None,
            'issue_comments': [],
            'milestone': None,
            'number': '1234',
            'reviews': [],
        }

        test_result_warning_template = "* test suite passes: %s => not eligible for merging!"

        expected_stdout = "Checking eligibility of easybuilders/easybuild-easyconfigs PR #1234 for merging...\n"

        # target branch for PR must be develop
        expected_warning = "* targets develop branch: FAILED; found 'master' => not eligible for merging!\n"
        run_check()

        pr_data['base']['ref'] = 'develop'
        expected_stdout += "* targets develop branch: OK\n"

        # test suite must PASS (not failed, pending or unknown) in Travis
        tests = [
            ('', '(result unknown)'),
            ('foobar', '(result unknown)'),
            ('pending', 'pending...'),
            ('error', 'FAILED'),
            ('failure', 'FAILED'),
        ]
        for status, test_result in tests:
            pr_data['status_last_commit'] = status
            expected_warning = test_result_warning_template % test_result
            run_check()

        pr_data['status_last_commit'] = 'success'
        expected_stdout += "* test suite passes: OK\n"
        expected_warning = ''
        run_check()

        # at least the last test report must be successful (and there must be one)
        expected_warning = "* last test report is successful: (no test reports found) => not eligible for merging!"
        run_check()

        pr_data['issue_comments'] = [
            {'body': "@easybuild-easyconfigs/maintainers: please review/merge?"},
            {'body': "Test report by @boegel\n**FAILED**\nnothing ever works..."},
            {'body': "this is just a regular comment"},
        ]
        expected_warning = "* last test report is successful: FAILED => not eligible for merging!"
        run_check()

        pr_data['issue_comments'].extend([
            {'body': "yet another comment"},
            {'body': "Test report by @boegel\n**SUCCESS**\nit's all good!"},
        ])
        expected_stdout += "* last test report is successful: OK\n"
        expected_warning = ''
        run_check()

        # approved style review by a human is required
        expected_warning = "* approved review: MISSING => not eligible for merging!"
        run_check()

        pr_data['issue_comments'].insert(2, {'body': 'lgtm'})
        run_check()

        pr_data['reviews'].append({'state': 'CHANGES_REQUESTED', 'user': {'login': 'boegel'}})
        run_check()

        pr_data['reviews'].append({'state': 'APPROVED', 'user': {'login': 'boegel'}})
        expected_stdout += "* approved review: OK (by boegel)\n"
        expected_warning = ''
        run_check()

        # milestone must be set
        expected_warning = "* milestone is set: no milestone found => not eligible for merging!"
        run_check()

        pr_data['milestone'] = {'title': '3.3.1'}
        expected_stdout += "* milestone is set: OK (3.3.1)\n"

        # all checks pass, PR is eligible for merging
        expected_warning = ''
        self.assertEqual(run_check(True), '')

    def test_det_patch_specs(self):
        """Test for det_patch_specs function."""

        # robot_path build option is used by find_software_name_for_patch, which is called by det_patch_specs
        init_config(build_options={'robot_path': []})

        patch_paths = [os.path.join(self.test_prefix, p) for p in ['1.patch', '2.patch', '3.patch']]
        file_info = {'ecs': [
                {'name': 'A', 'patches': ['1.patch']},
                {'name': 'B', 'patches': []},
            ]
        }
        error_pattern = "Failed to determine software name to which patch file .*/2.patch relates"
        self.mock_stdout(True)
        self.assertErrorRegex(EasyBuildError, error_pattern, gh.det_patch_specs, patch_paths, file_info)
        self.mock_stdout(False)

        file_info['ecs'].append({'name': 'C', 'patches': [('3.patch', 'subdir'), '2.patch']})
        self.mock_stdout(True)
        res = gh.det_patch_specs(patch_paths, file_info)
        self.mock_stdout(False)

        self.assertEqual(len(res), 3)
        self.assertEqual(os.path.basename(res[0][0]), '1.patch')
        self.assertEqual(res[0][1], 'A')
        self.assertEqual(os.path.basename(res[1][0]), '2.patch')
        self.assertEqual(res[1][1], 'C')
        self.assertEqual(os.path.basename(res[2][0]), '3.patch')
        self.assertEqual(res[2][1], 'C')


def suite():
    """ returns all the testcases in this module """
    return TestLoaderFiltered().loadTestsFromTestCase(GithubTest, sys.argv[1:])

if __name__ == '__main__':
    TextTestRunner(verbosity=1).run(suite())<|MERGE_RESOLUTION|>--- conflicted
+++ resolved
@@ -114,7 +114,6 @@
         except (IOError, OSError):
             pass
 
-<<<<<<< HEAD
     def test_fetch_pr_data(self):
         """Test fetch_pr_data function."""
         if self.github_token is None:
@@ -126,7 +125,7 @@
         self.assertEquals(gh.HTTP_STATUS_OK, status)
         self.assertEquals(pr_data['number'], 1)
         self.assertEquals(pr_data['title'], "a pr")
-=======
+
     def test_list_prs(self):
         """Test list_prs function."""
         if self.github_token is None:
@@ -142,7 +141,6 @@
 
         output = gh.list_prs(parameters, per_page=1)
         self.assertEqual(expected, output)
->>>>>>> 5bfb2faf
 
     def test_fetch_easyconfigs_from_pr(self):
         """Test fetch_easyconfigs_from_pr function."""
