# #
# Copyright 2012-2014 Ghent University
#
# This file is part of EasyBuild,
# originally created by the HPC team of Ghent University (http://ugent.be/hpc/en),
# with support of Ghent University (http://ugent.be/hpc),
# the Flemish Supercomputer Centre (VSC) (https://vscentrum.be/nl/en),
# the Hercules foundation (http://www.herculesstichting.be/in_English)
# and the Department of Economy, Science and Innovation (EWI) (http://www.ewi-vlaanderen.be/en).
#
# http://github.com/hpcugent/easybuild
#
# EasyBuild is free software: you can redistribute it and/or modify
# it under the terms of the GNU General Public License as published by
# the Free Software Foundation v2.
#
# EasyBuild is distributed in the hope that it will be useful,
# but WITHOUT ANY WARRANTY; without even the implied warranty of
# MERCHANTABILITY or FITNESS FOR A PARTICULAR PURPOSE.  See the
# GNU General Public License for more details.
#
# You should have received a copy of the GNU General Public License
# along with EasyBuild.  If not, see <http://www.gnu.org/licenses/>.
# #
"""
Unit tests for robot (dependency resolution).

@author: Toon Willems (Ghent University)
"""

import os
from copy import deepcopy
from test.framework.utilities import EnhancedTestCase, init_config
from unittest import TestLoader
from unittest import main as unittestmain

import easybuild.framework.easyconfig.tools as ectools
from easybuild.framework.easyconfig.tools import resolve_dependencies, skip_available
from easybuild.tools import config, modules
from easybuild.tools.build_log import EasyBuildError
from test.framework.utilities import find_full_path

<<<<<<< HEAD
=======
ORIG_MODULES_TOOL = modules.modules_tool
ORIG_MAIN_MODULES_TOOL = ectools.modules_tool

>>>>>>> 3cfd8c96

class MockModule(modules.ModulesTool):
    """ MockModule class, allows for controlling what modules_tool() will return """
    COMMAND = 'echo'
    VERSION_OPTION = '1.0'
    VERSION_REGEXP = r'(?P<version>\d\S*)'
    # redirect to stderr, ignore 'echo python' ($0 and $1)
    COMMAND_SHELL = ["bash", "-c", "echo $2 $3 $4 1>&2"]

    avail_modules = []

    def available(self, *args):
        """ no module should be available """
        return self.avail_modules

def mock_module(mod_paths=None, build_options=None):
    """Get mock module instance."""
    return MockModule(mod_paths=mod_paths, build_options=build_options)


class RobotTest(EnhancedTestCase):
    """ Testcase for the robot dependency resolution """

    def setUp(self):
        """Set up everything for a unit test."""
<<<<<<< HEAD

        # keep track of things that need to be restored later
        self.orig_modules_tool = modules.modules_tool
        self.orig_main_modules_tool = ectools.modules_tool
        self.orig_module_function = os.environ.get('module', None)

        # initialize configuration so config.get_modules_tool function works
        eb_go = eboptions.parse_options()
        config.init(eb_go.options, eb_go.get_options_by_section('config'))
=======
        super(RobotTest, self).setUp()
>>>>>>> 3cfd8c96

        # take control over modules tool being used
        self.orig_modules_tool = config.variables['modules_tool']
        config.variables['modules_tool'] = 'MockModule'

        # replace Modules class with something we have control over
        config.modules_tool = mock_module
        ectools.modules_tool = mock_module
        os.environ['module'] = "() {  eval `/bin/echo $*`\n}"

        self.base_easyconfig_dir = find_full_path(os.path.join("test", "framework", "easyconfigs"))
        self.assertTrue(self.base_easyconfig_dir)

    def test_resolve_dependencies(self):
        """ Test with some basic testcases (also check if he can find dependencies inside the given directory """
        easyconfig = {
            'spec': '_',
            'module': 'name/version',
            'dependencies': []
        }
        build_options = {
            'robot_path': None,
            'validate': False,
        }
        init_config(build_options=build_options)
        res = resolve_dependencies([deepcopy(easyconfig)])
        self.assertEqual([easyconfig], res)

        easyconfig_dep = {
            'ec': {
                'name': 'foo',
                'version': '1.2.3',
                'versionsuffix': '',
                'toolchain': {'name': 'dummy', 'version': 'dummy'},
            },
            'spec': '_',
            'module': 'foo/1.2.3',
            'dependencies': [{
                'name': 'gzip',
                'version': '1.4',
                'versionsuffix': '',
                'toolchain': {'name': 'dummy', 'version': 'dummy'},
                'dummy': True,
            }],
            'parsed': True,
        }
        build_options.update({'robot_path': self.base_easyconfig_dir})
        init_config(build_options=build_options)
        res = resolve_dependencies([deepcopy(easyconfig_dep)])
        # dependency should be found, order should be correct
        self.assertEqual(len(res), 2)
        self.assertEqual('gzip/1.4', res[0]['module'])
        self.assertEqual('foo/1.2.3', res[-1]['module'])

        # here we have include a Dependency in the easyconfig list
        easyconfig['module'] = 'gzip/1.4'

        ecs = [deepcopy(easyconfig_dep), deepcopy(easyconfig)]
        build_options.update({'robot_path': None})
        init_config(build_options=build_options)
        res = resolve_dependencies(ecs)
        # all dependencies should be resolved
        self.assertEqual(0, sum(len(ec['dependencies']) for ec in res))

        # this should not resolve (cannot find gzip-1.4.eb), both with and without robot enabled
        ecs = [deepcopy(easyconfig_dep)]
        msg = "Irresolvable dependencies encountered"
        self.assertErrorRegex(EasyBuildError, msg, resolve_dependencies, ecs)

        # test if dependencies of an automatically found file are also loaded
        easyconfig_dep['dependencies'] = [{
            'name': 'gzip',
            'version': '1.4',
            'versionsuffix': '',
            'toolchain': {'name': 'GCC', 'version': '4.6.3'},
            'dummy': True,
        }]
        ecs = [deepcopy(easyconfig_dep)]
        build_options.update({'robot_path': self.base_easyconfig_dir})
        init_config(build_options=build_options)
        res = resolve_dependencies([deepcopy(easyconfig_dep)])

        # GCC should be first (required by gzip dependency)
        self.assertEqual('GCC/4.6.3', res[0]['module'])
        self.assertEqual('foo/1.2.3', res[-1]['module'])

        # make sure that only missing stuff is built, and that available modules are not rebuilt
        # monkey patch MockModule to pretend that all ingredients required for goolf-1.4.10 toolchain are present
        MockModule.avail_modules = [
            'GCC/4.7.2',
            'OpenMPI/1.6.4-GCC-4.7.2',
            'OpenBLAS/0.2.6-gompi-1.4.10-LAPACK-3.4.2',
            'FFTW/3.3.3-gompi-1.4.10',
            'ScaLAPACK/2.0.2-gompi-1.4.10-OpenBLAS-0.2.6-LAPACK-3.4.2',
        ]

        easyconfig_dep['dependencies'] = [{
            'name': 'goolf',
            'version': '1.4.10',
            'versionsuffix': '',
            'toolchain': {'name': 'dummy', 'version': 'dummy'},
            'dummy': True,
        }]
        ecs = [deepcopy(easyconfig_dep)]
        res = resolve_dependencies(ecs)

        # there should only be two retained builds, i.e. the software itself and the goolf toolchain as dep
        self.assertEqual(len(res), 2)
        # goolf should be first, the software itself second
        self.assertEqual('goolf/1.4.10', res[0]['module'])
        self.assertEqual('foo/1.2.3', res[1]['module'])

        # force doesn't trigger rebuild of all deps, but listed easyconfigs for which a module is available are rebuilt
        build_options.update({'force': True})
        init_config(build_options=build_options)
        easyconfig['module'] = 'this/is/already/there'
        MockModule.avail_modules.append('this/is/already/there')
        ecs = [deepcopy(easyconfig_dep), deepcopy(easyconfig)]
        res = resolve_dependencies(ecs)

        # there should only be three retained builds, foo + goolf dep and the additional build (even though a module is available)
        self.assertEqual(len(res), 3)
        # goolf should be first, the software itself second
        self.assertEqual('this/is/already/there', res[0]['module'])
        self.assertEqual('goolf/1.4.10', res[1]['module'])
        self.assertEqual('foo/1.2.3', res[2]['module'])

        # build that are listed but already have a module available are not retained without force
        build_options.update({'force': False})
        init_config(build_options=build_options)
        newecs = skip_available(ecs, testing=True)  # skip available builds since force is not enabled
        res = resolve_dependencies(newecs)
        self.assertEqual(len(res), 2)
        self.assertEqual('goolf/1.4.10', res[0]['module'])
        self.assertEqual('foo/1.2.3', res[1]['module'])

        # with retain_all_deps enabled, all dependencies ae retained
        build_options.update({'retain_all_deps': True})
        init_config(build_options=build_options)
        ecs = [deepcopy(easyconfig_dep)]
        newecs = skip_available(ecs, testing=True)  # skip available builds since force is not enabled
        res = resolve_dependencies(newecs)
        self.assertEqual(len(res), 9)
        self.assertEqual('GCC/4.7.2', res[0]['module'])
        self.assertEqual('goolf/1.4.10', res[-2]['module'])
        self.assertEqual('foo/1.2.3', res[-1]['module'])

        build_options.update({'retain_all_deps': False})
        init_config(build_options=build_options)

        # provide even less goolf ingredients (no OpenBLAS/ScaLAPACK), make sure the numbers add up
        MockModule.avail_modules = [
            'GCC/4.7.2',
            'OpenMPI/1.6.4-GCC-4.7.2',
            'gompi/1.4.10',
            'FFTW/3.3.3-gompi-1.4.10',
        ]

        easyconfig_dep['dependencies'] = [{
            'name': 'goolf',
            'version': '1.4.10',
            'versionsuffix': '',
            'toolchain': {'name': 'dummy', 'version': 'dummy'},
            'dummy': True,
        }]
        ecs = [deepcopy(easyconfig_dep)]
        res = resolve_dependencies([deepcopy(easyconfig_dep)])

        # there should only be two retained builds, i.e. the software itself and the goolf toolchain as dep
        self.assertEqual(len(res), 4)
        # goolf should be first, the software itself second
        self.assertEqual('OpenBLAS/0.2.6-gompi-1.4.10-LAPACK-3.4.2', res[0]['module'])
        self.assertEqual('ScaLAPACK/2.0.2-gompi-1.4.10-OpenBLAS-0.2.6-LAPACK-3.4.2', res[1]['module'])
        self.assertEqual('goolf/1.4.10', res[2]['module'])
        self.assertEqual('foo/1.2.3', res[3]['module'])

    def tearDown(self):
        """ reset the Modules back to its original """
<<<<<<< HEAD
        config.modules_tool = self.orig_modules_tool
        ectools.modules_tool = self.orig_main_modules_tool
        if self.orig_module_function is not None:
            os.environ['module'] = self.orig_module_function
        else:
            del os.environ['module']
        config.variables['modules_tool'] = self.orig_modules_tool
        os.chdir(self.cwd)
=======
        super(RobotTest, self).tearDown()

        config.modules_tool = ORIG_MODULES_TOOL
        ectools.modules_tool = ORIG_MAIN_MODULES_TOOL
>>>>>>> 3cfd8c96


def suite():
    """ returns all the testcases in this module """
    return TestLoader().loadTestsFromTestCase(RobotTest)

if __name__ == '__main__':
    unittestmain()<|MERGE_RESOLUTION|>--- conflicted
+++ resolved
@@ -40,12 +40,10 @@
 from easybuild.tools.build_log import EasyBuildError
 from test.framework.utilities import find_full_path
 
-<<<<<<< HEAD
-=======
 ORIG_MODULES_TOOL = modules.modules_tool
 ORIG_MAIN_MODULES_TOOL = ectools.modules_tool
-
->>>>>>> 3cfd8c96
+ORIG_MODULE_FUNCTION = os.environ.get('module', None)
+
 
 class MockModule(modules.ModulesTool):
     """ MockModule class, allows for controlling what modules_tool() will return """
@@ -61,9 +59,9 @@
         """ no module should be available """
         return self.avail_modules
 
-def mock_module(mod_paths=None, build_options=None):
+def mock_module(mod_paths=None):
     """Get mock module instance."""
-    return MockModule(mod_paths=mod_paths, build_options=build_options)
+    return MockModule(mod_paths=mod_paths)
 
 
 class RobotTest(EnhancedTestCase):
@@ -71,23 +69,7 @@
 
     def setUp(self):
         """Set up everything for a unit test."""
-<<<<<<< HEAD
-
-        # keep track of things that need to be restored later
-        self.orig_modules_tool = modules.modules_tool
-        self.orig_main_modules_tool = ectools.modules_tool
-        self.orig_module_function = os.environ.get('module', None)
-
-        # initialize configuration so config.get_modules_tool function works
-        eb_go = eboptions.parse_options()
-        config.init(eb_go.options, eb_go.get_options_by_section('config'))
-=======
         super(RobotTest, self).setUp()
->>>>>>> 3cfd8c96
-
-        # take control over modules tool being used
-        self.orig_modules_tool = config.variables['modules_tool']
-        config.variables['modules_tool'] = 'MockModule'
 
         # replace Modules class with something we have control over
         config.modules_tool = mock_module
@@ -105,6 +87,7 @@
             'dependencies': []
         }
         build_options = {
+            'allow_modules_tool_mismatch': True,
             'robot_path': None,
             'validate': False,
         }
@@ -262,21 +245,14 @@
 
     def tearDown(self):
         """ reset the Modules back to its original """
-<<<<<<< HEAD
-        config.modules_tool = self.orig_modules_tool
-        ectools.modules_tool = self.orig_main_modules_tool
-        if self.orig_module_function is not None:
-            os.environ['module'] = self.orig_module_function
+        super(RobotTest, self).tearDown()
+
+        config.modules_tool = ORIG_MODULES_TOOL
+        ectools.modules_tool = ORIG_MAIN_MODULES_TOOL
+        if ORIG_MODULE_FUNCTION is not None:
+            os.environ['module'] = ORIG_MODULE_FUNCTION
         else:
             del os.environ['module']
-        config.variables['modules_tool'] = self.orig_modules_tool
-        os.chdir(self.cwd)
-=======
-        super(RobotTest, self).tearDown()
-
-        config.modules_tool = ORIG_MODULES_TOOL
-        ectools.modules_tool = ORIG_MAIN_MODULES_TOOL
->>>>>>> 3cfd8c96
 
 
 def suite():
