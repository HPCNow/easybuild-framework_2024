--- conflicted
+++ resolved
@@ -524,24 +524,6 @@
         # set umask hard to verify default reliably
         orig_umask = os.umask(0o022)
 
-<<<<<<< HEAD
-        self.test_toy_build()
-        installdir_perms = os.stat(os.path.join(self.test_installpath, 'software', 'toy', '0.0')).st_mode & 0o777
-        self.assertEqual(installdir_perms, 0o755, "%s has default permissions" % self.test_installpath)
-        shutil.rmtree(self.test_installpath)
-
-        self.test_toy_build(extra_args=['--read-only-installdir'])
-        installdir_perms = os.stat(os.path.join(self.test_installpath, 'software', 'toy', '0.0')).st_mode & 0o777
-        self.assertEqual(installdir_perms, 0o555, "%s has read-only permissions" % self.test_installpath)
-        installdir_perms = os.stat(os.path.join(self.test_installpath, 'software', 'toy')).st_mode & 0o777
-        self.assertEqual(installdir_perms, 0o755, "%s has default permissions" % self.test_installpath)
-        adjust_permissions(os.path.join(self.test_installpath, 'software', 'toy', '0.0'), stat.S_IWUSR, add=True)
-        shutil.rmtree(self.test_installpath)
-
-        self.test_toy_build(extra_args=['--group-writable-installdir'])
-        installdir_perms = os.stat(os.path.join(self.test_installpath, 'software', 'toy', '0.0')).st_mode & 0o777
-        self.assertEqual(installdir_perms, 0o775, "%s has group write permissions" % self.test_installpath)
-=======
         toy_ec = os.path.join(os.path.dirname(__file__), 'easyconfigs', 'test_ecs', 't', 'toy', 'toy-0.0.eb')
         test_ec_txt = read_file(toy_ec)
         # take away read permissions, to check whether they are correctly restored by EasyBuild after installation
@@ -555,33 +537,32 @@
         toy_install_dir = os.path.join(self.test_installpath, 'software', 'toy', '0.0')
         toy_bin = os.path.join(toy_install_dir, 'bin', 'toy')
 
-        installdir_perms = os.stat(toy_install_dir).st_mode & 0777
-        self.assertEqual(installdir_perms, 0755, "%s has default permissions" % toy_install_dir)
-
-        toy_bin_perms = os.stat(toy_bin).st_mode & 0777
-        self.assertEqual(toy_bin_perms, 0755, "%s has default permissions" % toy_bin_perms)
+        installdir_perms = os.stat(toy_install_dir).st_mode & 0o777
+        self.assertEqual(installdir_perms, 0o755, "%s has default permissions" % toy_install_dir)
+
+        toy_bin_perms = os.stat(toy_bin).st_mode & 0o777
+        self.assertEqual(toy_bin_perms, 0o755, "%s has default permissions" % toy_bin_perms)
 
         shutil.rmtree(self.test_installpath)
 
         self.test_toy_build(ec_file=test_ec, extra_args=['--read-only-installdir'])
-        installdir_perms = os.stat(toy_install_dir).st_mode & 0777
-        self.assertEqual(installdir_perms, 0555, "%s has read-only permissions" % toy_install_dir)
-        installdir_perms = os.stat(os.path.dirname(toy_install_dir)).st_mode & 0777
-        self.assertEqual(installdir_perms, 0755, "%s has default permissions" % os.path.dirname(toy_install_dir))
-
-        toy_bin_perms = os.stat(toy_bin).st_mode & 0777
-        self.assertEqual(toy_bin_perms, 0555, "%s has read-only permissions" % toy_bin_perms)
+        installdir_perms = os.stat(toy_install_dir).st_mode & 0o777
+        self.assertEqual(installdir_perms, 0o555, "%s has read-only permissions" % toy_install_dir)
+        installdir_perms = os.stat(os.path.dirname(toy_install_dir)).st_mode & 0o777
+        self.assertEqual(installdir_perms, 0o755, "%s has default permissions" % os.path.dirname(toy_install_dir))
+
+        toy_bin_perms = os.stat(toy_bin).st_mode & 0o777
+        self.assertEqual(toy_bin_perms, 0o555, "%s has read-only permissions" % toy_bin_perms)
 
         adjust_permissions(toy_install_dir, stat.S_IWUSR, add=True)
         shutil.rmtree(self.test_installpath)
 
         self.test_toy_build(ec_file=test_ec, extra_args=['--group-writable-installdir'])
-        installdir_perms = os.stat(toy_install_dir).st_mode & 0777
-        self.assertEqual(installdir_perms, 0775, "%s has group write permissions" % self.test_installpath)
->>>>>>> e6e9d548
-
-        toy_bin_perms = os.stat(toy_bin).st_mode & 0777
-        self.assertEqual(toy_bin_perms, 0775, "%s has group write permissions" % toy_bin_perms)
+        installdir_perms = os.stat(toy_install_dir).st_mode & 0o777
+        self.assertEqual(installdir_perms, 0o775, "%s has group write permissions" % self.test_installpath)
+
+        toy_bin_perms = os.stat(toy_bin).st_mode & 0o777
+        self.assertEqual(toy_bin_perms, 0o775, "%s has group write permissions" % toy_bin_perms)
 
         # restore original umask
         os.umask(orig_umask)
