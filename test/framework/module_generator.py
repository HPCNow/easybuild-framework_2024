--- conflicted
+++ resolved
@@ -34,10 +34,7 @@
 import tempfile
 from distutils.version import LooseVersion
 from unittest import TextTestRunner, TestSuite
-<<<<<<< HEAD
-
-=======
->>>>>>> 53f18bc1
+
 from easybuild.framework.easyconfig.tools import process_easyconfig
 from easybuild.tools import config
 from easybuild.tools.filetools import mkdir, read_file, write_file
@@ -1103,9 +1100,5 @@
 
 
 if __name__ == '__main__':
-<<<<<<< HEAD
-    TextTestRunner(verbosity=1).run(suite())
-=======
     res = TextTestRunner(verbosity=1).run(suite())
-    sys.exit(len(res.failures))
->>>>>>> 53f18bc1
+    sys.exit(len(res.failures))