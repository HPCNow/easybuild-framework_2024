# #
# Copyright 2013-2016 Ghent University
#
# This file is part of EasyBuild,
# originally created by the HPC team of Ghent University (http://ugent.be/hpc/en),
# with support of Ghent University (http://ugent.be/hpc),
# the Flemish Supercomputer Centre (VSC) (https://vscentrum.be/nl/en),
# the Hercules foundation (http://www.herculesstichting.be/in_English)
# and the Department of Economy, Science and Innovation (EWI) (http://www.ewi-vlaanderen.be/en).
#
# http://github.com/hpcugent/easybuild
#
# EasyBuild is free software: you can redistribute it and/or modify
# it under the terms of the GNU General Public License as published by
# the Free Software Foundation v2.
#
# EasyBuild is distributed in the hope that it will be useful,
# but WITHOUT ANY WARRANTY; without even the implied warranty of
# MERCHANTABILITY or FITNESS FOR A PARTICULAR PURPOSE.  See the
# GNU General Public License for more details.
#
# You should have received a copy of the GNU General Public License
# along with EasyBuild.  If not, see <http://www.gnu.org/licenses/>.
# #
"""
Unit tests for eb command line options.

@author: Kenneth Hoste (Ghent University)
"""
import glob
import os
import re
import shutil
import sys
import tempfile
from test.framework.utilities import EnhancedTestCase, init_config
from unittest import TestLoader
from unittest import main as unittestmain
from urllib2 import URLError

import easybuild.tools.build_log
import easybuild.tools.options
import easybuild.tools.toolchain
from easybuild.framework.easyblock import EasyBlock
from easybuild.framework.easyconfig import BUILD, CUSTOM, DEPENDENCIES, EXTENSIONS, FILEMANAGEMENT, LICENSE
from easybuild.framework.easyconfig import MANDATORY, MODULES, OTHER, TOOLCHAIN
from easybuild.framework.easyconfig.easyconfig import EasyConfig, get_easyblock_class, robot_find_easyconfig
from easybuild.tools.build_log import EasyBuildError
from easybuild.tools.config import DEFAULT_MODULECLASSES
from easybuild.tools.config import find_last_log, get_build_log_path, get_module_syntax, module_classes
from easybuild.tools.environment import modify_env
from easybuild.tools.filetools import mkdir, read_file, write_file
from easybuild.tools.github import fetch_github_token
from easybuild.tools.modules import modules_tool
from easybuild.tools.options import EasyBuildOptions, set_tmpdir
from easybuild.tools.toolchain.utilities import TC_CONST_PREFIX
from easybuild.tools.run import run_cmd
from easybuild.tools.version import VERSION
from vsc.utils import fancylogger


# test account, for which a token may be available
GITHUB_TEST_ACCOUNT = 'easybuild_test'


class CommandLineOptionsTest(EnhancedTestCase):
    """Testcases for command line options."""

    logfile = None

    def setUp(self):
        """Set up test."""
        super(CommandLineOptionsTest, self).setUp()
        self.github_token = fetch_github_token(GITHUB_TEST_ACCOUNT)

    def purge_environment(self):
        """Remove any leftover easybuild variables"""
        for var in os.environ.keys():
            # retain $EASYBUILD_IGNORECONFIGFILES, to make sure the test is isolated from system-wide config files!
            if var.startswith('EASYBUILD_') and var != 'EASYBUILD_IGNORECONFIGFILES':
                del os.environ[var]

    def test_help_short(self, txt=None):
        """Test short help message."""

        if txt is None:
            topt = EasyBuildOptions(
                                    go_args=['-h'],
                                    go_nosystemexit=True,  # when printing help, optparse ends with sys.exit
                                    go_columns=100,  # fix col size for reproducible unittest output
                                    help_to_string=True,  # don't print to stdout, but to StingIO fh,
                                    prog='easybuildoptions_test',  # generate as if called from generaloption.py
                                   )

            outtxt = topt.parser.help_to_file.getvalue()
        else:
            outtxt = txt

        self.assertTrue(re.search(' -h ', outtxt), "Only short options included in short help")
        self.assertTrue(re.search("show short help message and exit", outtxt), "Documentation included in short help")
        self.assertEqual(re.search("--short-help ", outtxt), None, "Long options not included in short help")
        self.assertEqual(re.search("Software search and build options", outtxt), None, "Not all option groups included in short help (1)")
        self.assertEqual(re.search("Regression test options", outtxt), None, "Not all option groups included in short help (2)")

    def test_help_long(self):
        """Test long help message."""

        topt = EasyBuildOptions(
                                go_args=['-H'],
                                go_nosystemexit=True,  # when printing help, optparse ends with sys.exit
                                go_columns=100,  # fix col size for reproducible unittest output
                                help_to_string=True,  # don't print to stdout, but to StingIO fh,
                                prog='easybuildoptions_test',  # generate as if called from generaloption.py
                               )
        outtxt = topt.parser.help_to_file.getvalue()

        self.assertTrue(re.search("-H OUTPUT_FORMAT, --help=OUTPUT_FORMAT", outtxt), "Long documentation expanded in long help")
        self.assertTrue(re.search("show short help message and exit", outtxt), "Documentation included in long help")
        self.assertTrue(re.search("Software search and build options", outtxt), "Not all option groups included in short help (1)")
        self.assertTrue(re.search("Regression test options", outtxt), "Not all option groups included in short help (2)")

    def test_no_args(self):
        """Test using no arguments."""

        outtxt = self.eb_main([])

        error_msg = "ERROR Please provide one or multiple easyconfig files,"
        error_msg += " or use software build options to make EasyBuild search for easyconfigs"
        self.assertTrue(re.search(error_msg, outtxt), "Error message when eb is run without arguments")

    def test_debug(self):
        """Test enabling debug logging."""
        for debug_arg in ['-d', '--debug']:
            args = [
                'nosuchfile.eb',
                debug_arg,
            ]
            outtxt = self.eb_main(args)

            for log_msg_type in ['DEBUG', 'INFO', 'ERROR']:
                res = re.search(' %s ' % log_msg_type, outtxt)
                self.assertTrue(res, "%s log messages are included when using %s: %s" % (log_msg_type, debug_arg, outtxt))

    def test_info(self):
        """Test enabling info logging."""

        for info_arg in ['--info']:
            args = [
                    'nosuchfile.eb',
                    info_arg,
                   ]
            outtxt = self.eb_main(args)

            for log_msg_type in ['INFO', 'ERROR']:
                res = re.search(' %s ' % log_msg_type, outtxt)
                self.assertTrue(res, "%s log messages are included when using %s ( out: %s)" % (log_msg_type, info_arg, outtxt))

            for log_msg_type in ['DEBUG']:
                res = re.search(' %s ' % log_msg_type, outtxt)
                self.assertTrue(not res, "%s log messages are *not* included when using %s" % (log_msg_type, info_arg))

    def test_quiet(self):
        """Test enabling quiet logging (errors only)."""
        for quiet_arg in ['--quiet']:
            args = [
                    'nosuchfile.eb',
                    quiet_arg,
                   ]
            outtxt = self.eb_main(args)

            for log_msg_type in ['ERROR']:
                res = re.search(' %s ' % log_msg_type, outtxt)
                msg = "%s log messages are included when using %s (outtxt: %s)" % (log_msg_type, quiet_arg, outtxt)
                self.assertTrue(res, msg)

            for log_msg_type in ['DEBUG', 'INFO']:
                res = re.search(' %s ' % log_msg_type, outtxt)
                msg = "%s log messages are *not* included when using %s (outtxt: %s)" % (log_msg_type, quiet_arg, outtxt)
                self.assertTrue(not res, msg)

    def test_force(self):
        """Test forcing installation even if the module is already available."""

        # use GCC-4.6.3.eb easyconfig file that comes with the tests
        eb_file = os.path.join(os.path.dirname(__file__), 'easyconfigs', 'GCC-4.6.3.eb')

        # check log message without --force
        args = [
                eb_file,
                '--debug',
               ]
        outtxt, error_thrown = self.eb_main(args, return_error=True)

        self.assertTrue(not error_thrown, "No error is thrown if software is already installed (error_thrown: %s)" % error_thrown)

        already_msg = "GCC/4.6.3 is already installed"
        self.assertTrue(re.search(already_msg, outtxt), "Already installed message without --force, outtxt: %s" % outtxt)

        # clear log file
        write_file(self.logfile, '')
        
        # check that --force and --rebuild work 
        for arg in ['--force', '--rebuild']:
            outtxt = self.eb_main([eb_file, '--debug', arg])
            self.assertTrue(not re.search(already_msg, outtxt), "Already installed message not there with %s" % arg)

    def test_skip(self):
        """Test skipping installation of module (--skip, -k)."""

        # use toy-0.0.eb easyconfig file that comes with the tests
        eb_file = os.path.join(os.path.abspath(os.path.dirname(__file__)), 'easyconfigs', 'toy-0.0.eb')

        # check log message with --skip for existing module
        args = [
            eb_file,
            '--sourcepath=%s' % self.test_sourcepath,
            '--buildpath=%s' % self.test_buildpath,
            '--installpath=%s' % self.test_installpath,
            '--force',
            '--debug',
        ]
        self.eb_main(args, do_build=True)
        modules_tool().purge()

        args.append('--skip')
        outtxt = self.eb_main(args, do_build=True, verbose=True)

        found_msg = "Module toy/0.0 found.\n[^\n]+Going to skip actual main build"
        found = re.search(found_msg, outtxt, re.M)
        self.assertTrue(found, "Module found message present with --skip, outtxt: %s" % outtxt)

        # cleanup for next test
        write_file(self.logfile, '')
        os.chdir(self.cwd)
        modules_tool().purge()
        # reinitialize modules tool with original $MODULEPATH, to avoid problems with future tests
        os.environ['MODULEPATH'] = ''
        modules_tool()

        # check log message with --skip for non-existing module
        args = [
            eb_file,
            '--sourcepath=%s' % self.test_sourcepath,
            '--buildpath=%s' % self.test_buildpath,
            '--installpath=%s' % self.test_installpath,
            '--try-software-version=1.2.3.4.5.6.7.8.9',
            '--try-amend=sources=toy-0.0.tar.gz,toy-0.0.tar.gz',  # hackish, but fine
            '--force',
            '--debug',
            '--skip',
        ]
        outtxt = self.eb_main(args, do_build=True, verbose=True)

        found_msg = "Module toy/1.2.3.4.5.6.7.8.9 found."
        found = re.search(found_msg, outtxt)
        self.assertTrue(not found, "Module found message not there with --skip for non-existing modules: %s" % outtxt)

        not_found_msg = "No module toy/1.2.3.4.5.6.7.8.9 found. Not skipping anything."
        not_found = re.search(not_found_msg, outtxt)
        self.assertTrue(not_found, "Module not found message there with --skip for non-existing modules: %s" % outtxt)

        modules_tool().purge()
        # reinitialize modules tool with original $MODULEPATH, to avoid problems with future tests
        modify_env(os.environ, self.orig_environ)
        modules_tool()

    def test_job(self):
        """Test submitting build as a job."""

        # use gzip-1.4.eb easyconfig file that comes with the tests
        eb_file = os.path.join(os.path.dirname(__file__), 'easyconfigs', 'gzip-1.4.eb')

        def check_args(job_args, passed_args=None):
            """Check whether specified args yield expected result."""
            if passed_args is None:
                passed_args = job_args[:]

            # clear log file
            write_file(self.logfile, '')

            args = [
                    eb_file,
                    '--job',
                   ] + job_args
            outtxt = self.eb_main(args)

            job_msg = "INFO.* Command template for jobs: .* && eb %%\(spec\)s.* %s.*\n" % ' .*'.join(passed_args)
            assertmsg = "Info log msg with job command template for --job (job_msg: %s, outtxt: %s)" % (job_msg, outtxt)
            self.assertTrue(re.search(job_msg, outtxt), assertmsg)

        # options passed are reordered, so order here matters to make tests pass
        check_args(['--debug'])
        check_args(['--debug', '--stop=configure', '--try-software-name=foo'])
        check_args(['--debug', '--robot-paths=/tmp/foo:/tmp/bar'])
        # --robot has preference over --robot-paths, --robot is not passed down
        check_args(['--debug', '--robot-paths=/tmp/foo', '--robot=/tmp/bar'],
                   passed_args=['--debug', '--robot-paths=/tmp/bar:/tmp/foo'])

    # 'zzz' prefix in the test name is intentional to make this test run last,
    # since it fiddles with the logging infrastructure which may break things
    def test_zzz_logtostdout(self):
        """Testing redirecting log to stdout."""

        fd, dummylogfn = tempfile.mkstemp(prefix='easybuild-dummy', suffix='.log')
        os.close(fd)

        for stdout_arg in ['--logtostdout', '-l']:

            _stdout = sys.stdout

            fd, fn = tempfile.mkstemp()
            fh = os.fdopen(fd, 'w')
            sys.stdout = fh

            args = [
                    '--software-name=somethingrandom',
                    '--robot', '.',
                    '--debug',
                    stdout_arg,
                   ]
            self.eb_main(args, logfile=dummylogfn)

            # make sure we restore
            sys.stdout.flush()
            sys.stdout = _stdout
            fancylogger.logToScreen(enable=False, stdout=True)

            outtxt = read_file(fn)

            self.assertTrue(len(outtxt) > 100, "Log messages are printed to stdout when %s is used (outtxt: %s)" % (stdout_arg, outtxt))

            # cleanup
            os.remove(fn)

        stdoutorig = sys.stdout
        sys.stdout = open("/dev/null", 'w')

        toy_ecfile = os.path.join(os.path.dirname(os.path.abspath(__file__)), 'easyconfigs', 'toy-0.0.eb')
        self.logfile = None
        out = self.eb_main([toy_ecfile, '--debug', '-l', '--force'], raise_error=True)

        if os.path.exists(dummylogfn):
            os.remove(dummylogfn)

        sys.stdout.close()
        sys.stdout = stdoutorig

    def test_avail_easyconfig_params(self):
        """Test listing available easyconfig parameters."""

        def run_test(custom=None, extra_params=[], fmt=None):
            """Inner function to run actual test in current setting."""

            fd, dummylogfn = tempfile.mkstemp(prefix='easybuild-dummy', suffix='.log')
            os.close(fd)

            avail_args = [
                '-a',
                '--avail-easyconfig-params',
            ]
            for avail_arg in avail_args:

                # clear log
                write_file(self.logfile, '')

                args = [
                    '--unittest-file=%s' % self.logfile,
                    avail_arg,
                ]
                if fmt is not None:
                    args.append(fmt)
                if custom is not None:
                    args.extend(['-e', custom])

                outtxt = self.eb_main(args, logfile=dummylogfn, verbose=True)
                logtxt = read_file(self.logfile)

                # check whether all parameter types are listed
                par_types = [BUILD, DEPENDENCIES, EXTENSIONS, FILEMANAGEMENT,
                             LICENSE, MANDATORY, MODULES, OTHER, TOOLCHAIN]
                if custom is not None:
                    par_types.append(CUSTOM)

                for param_type in [x[1] for x in par_types]:
                    # regex for parameter group title, matches both txt and rst formats
                    regex = re.compile("%s.*\n%s" % (param_type, '-' * len(param_type)), re.I)
                    tup = (param_type, avail_arg, args, logtxt)
                    msg = "Parameter type %s is featured in output of eb %s (args: %s): %s" % tup
                    self.assertTrue(regex.search(logtxt), msg)

                # check a couple of easyconfig parameters
                for param in ["name", "version", "toolchain", "versionsuffix", "buildopts", "sources", "start_dir",
                              "dependencies", "group", "exts_list", "moduleclass", "buildstats"] + extra_params:
                    # regex for parameter name (with optional '*') & description, matches both txt and rst formats
                    regex = re.compile("^[`]*%s(?:\*)?[`]*\s+\w+" % param, re.M)
                    tup = (param, avail_arg, args, regex.pattern, logtxt)
                    msg = "Parameter %s is listed with help in output of eb %s (args: %s, regex: %s): %s" % tup
                    self.assertTrue(regex.search(logtxt), msg)

            if os.path.exists(dummylogfn):
                os.remove(dummylogfn)

        for fmt in [None, 'txt', 'rst']:
            run_test(fmt=fmt)
            run_test(custom='EB_foo', extra_params=['foo_extra1', 'foo_extra2'], fmt=fmt)
            run_test(custom='bar', extra_params=['bar_extra1', 'bar_extra2'], fmt=fmt)
            run_test(custom='EB_foofoo', extra_params=['foofoo_extra1', 'foofoo_extra2'], fmt=fmt)

    # double underscore to make sure it runs first, which is required to detect certain types of bugs,
    # e.g. running with non-initialized EasyBuild config (truly mimicing 'eb --list-toolchains')
    def test__list_toolchains(self):
        """Test listing known compiler toolchains."""

        fd, dummylogfn = tempfile.mkstemp(prefix='easybuild-dummy', suffix='.log')
        os.close(fd)

        args = [
                '--list-toolchains',
                '--unittest-file=%s' % self.logfile,
               ]
        outtxt = self.eb_main(args, logfile=dummylogfn)

        info_msg = r"INFO List of known toolchains \(toolchainname: module\[,module\.\.\.\]\):"
        logtxt = read_file(self.logfile)
        self.assertTrue(re.search(info_msg, logtxt), "Info message with list of known toolchains found in: %s" % logtxt)
        # toolchain elements should be in alphabetical order
        tcs = {
            'dummy': [],
            'goalf': ['ATLAS', 'BLACS', 'FFTW', 'GCC', 'OpenMPI', 'ScaLAPACK'],
            'ictce': ['icc', 'ifort', 'imkl', 'impi'],
        }
        for tc, tcelems in tcs.items():
            res = re.findall("^\s*%s: .*" % tc, logtxt, re.M)
            self.assertTrue(res, "Toolchain %s is included in list of known compiler toolchains" % tc)
            # every toolchain should only be mentioned once
            n = len(res)
            self.assertEqual(n, 1, "Toolchain %s is only mentioned once (count: %d)" % (tc, n))
            # make sure definition is correct (each element only named once, in alphabetical order)
            self.assertEqual("\t%s: %s" % (tc, ', '.join(tcelems)), res[0])

        if os.path.exists(dummylogfn):
            os.remove(dummylogfn)

    def test_avail_lists(self):
        """Test listing available values of certain types."""

        fd, dummylogfn = tempfile.mkstemp(prefix='easybuild-dummy', suffix='.log')
        os.close(fd)

        name_items = {
            'modules-tools': ['EnvironmentModulesC', 'Lmod'],
            'module-naming-schemes': ['EasyBuildMNS', 'HierarchicalMNS', 'CategorizedHMNS'],
        }
        for (name, items) in name_items.items():
            args = [
                    '--avail-%s' % name,
                    '--unittest-file=%s' % self.logfile,
                   ]
            outtxt = self.eb_main(args, logfile=dummylogfn)
            logtxt = read_file(self.logfile)

            words = name.replace('-', ' ')
            info_msg = r"INFO List of supported %s:" % words
            self.assertTrue(re.search(info_msg, logtxt), "Info message with list of available %s" % words)
            for item in items:
                res = re.findall("^\s*%s" % item, logtxt, re.M)
                self.assertTrue(res, "%s is included in list of available %s" % (item, words))
                # every item should only be mentioned once
                n = len(res)
                self.assertEqual(n, 1, "%s is only mentioned once (count: %d)" % (item, n))

        if os.path.exists(dummylogfn):
            os.remove(dummylogfn)

    def test_avail_cfgfile_constants(self):
        """Test --avail-cfgfile-constants."""
        fd, dummylogfn = tempfile.mkstemp(prefix='easybuild-dummy', suffix='.log')
        os.close(fd)

        # copy test easyconfigs to easybuild/easyconfigs subdirectory of temp directory
        # to check whether easyconfigs install path is auto-included in robot path
        tmpdir = tempfile.mkdtemp(prefix='easybuild-easyconfigs-pkg-install-path')
        mkdir(os.path.join(tmpdir, 'easybuild'), parents=True)

        test_ecs_dir = os.path.join(os.path.dirname(os.path.abspath(__file__)), 'easyconfigs')
        shutil.copytree(test_ecs_dir, os.path.join(tmpdir, 'easybuild', 'easyconfigs'))

        orig_sys_path = sys.path[:]
        sys.path.insert(0, tmpdir)  # prepend to give it preference over possible other installed easyconfigs pkgs

        args = [
            '--avail-cfgfile-constants',
            '--unittest-file=%s' % self.logfile,
        ]
        outtxt = self.eb_main(args, logfile=dummylogfn)
        logtxt = read_file(self.logfile)
        cfgfile_constants = {
            'DEFAULT_ROBOT_PATHS': os.path.join(tmpdir, 'easybuild', 'easyconfigs'),
        }
        for cst_name, cst_value in cfgfile_constants.items():
            cst_regex = re.compile(r"^\*\s%s:\s.*\s\[value: .*%s.*\]" % (cst_name, cst_value), re.M)
            tup = (cst_regex.pattern, logtxt)
            self.assertTrue(cst_regex.search(logtxt), "Pattern '%s' in --avail-cfgfile_constants output: %s" % tup)

        if os.path.exists(dummylogfn):
            os.remove(dummylogfn)
        sys.path[:] = orig_sys_path

    def test_list_easyblocks(self):
        """Test listing easyblock hierarchy."""

        fd, dummylogfn = tempfile.mkstemp(prefix='easybuild-dummy', suffix='.log')
        os.close(fd)

        # simple view
        for list_arg in ['--list-easyblocks', '--list-easyblocks=simple']:

            # clear log
            write_file(self.logfile, '')

            args = [
                    list_arg,
                    '--unittest-file=%s' % self.logfile,
                   ]
            self.eb_main(args, logfile=dummylogfn)
            logtxt = read_file(self.logfile)

            for pat in [
                        r"EasyBlock\n",
                        r"|--\s+EB_foo\n|\s+|--\s+EB_foofoo\n",
                        r"|--\s+bar\n",
                       ]:

                msg = "Pattern '%s' is found in output of --list-easyblocks: %s" % (pat, logtxt)
                self.assertTrue(re.search(pat, logtxt), msg)

        # clear log
        write_file(self.logfile, '')

        # detailed view
        args = [
                '--list-easyblocks=detailed',
                '--unittest-file=%s' % self.logfile,
               ]
        self.eb_main(args, logfile=dummylogfn)
        logtxt = read_file(self.logfile)

        for pat in [
                    r"EasyBlock\s+\(easybuild.framework.easyblock\)\n",
                    r"|--\s+EB_foo\s+\(easybuild.easyblocks.foo\)\n|\s+|--\s+EB_foofoo\s+\(easybuild.easyblocks.foofoo\)\n",
                    r"|--\s+bar\s+\(easybuild.easyblocks.generic.bar\)\n",
                   ]:

            msg = "Pattern '%s' is found in output of --list-easyblocks: %s" % (pat, logtxt)
            self.assertTrue(re.search(pat, logtxt), msg)

        if os.path.exists(dummylogfn):
            os.remove(dummylogfn)

    def test_search(self):
        """Test searching for easyconfigs."""

        test_easyconfigs_dir = os.path.join(os.path.dirname(os.path.abspath(__file__)), 'easyconfigs')

        # simple search
        args = [
            '--search=gzip',
            '--robot=%s' % test_easyconfigs_dir,
        ]
        self.mock_stdout(True)
        self.eb_main(args, testing=False)
        txt = self.get_stdout()
        self.mock_stdout(False)

        info_msg = r"Searching \(case-insensitive\) for 'gzip' in"
        self.assertTrue(re.search(info_msg, txt), "Info message when searching for easyconfigs in '%s'" % txt)
        for ec in ["gzip-1.4.eb", "gzip-1.4-GCC-4.6.3.eb"]:
            regex = re.compile(r" \* \S*%s$" % ec, re.M)
            self.assertTrue(regex.search(txt), "Found pattern '%s' in: %s" % (regex.pattern, txt))

        # search w/ regex
        args = [
            '--search=^gcc.*2.eb',
            '--robot=%s' % test_easyconfigs_dir,
        ]
        self.mock_stdout(True)
        self.eb_main(args, testing=False)
        txt = self.get_stdout()
        self.mock_stdout(False)

        info_msg = r"Searching \(case-insensitive\) for '\^gcc.\*2.eb' in"
        self.assertTrue(re.search(info_msg, txt), "Info message when searching for easyconfigs in '%s'" % txt)
        for ec in ['GCC-4.7.2.eb', 'GCC-4.8.2.eb', 'GCC-4.9.2.eb']:
            regex = re.compile(r" \* \S*%s$" % ec, re.M)
            self.assertTrue(regex.search(txt), "Found pattern '%s' in: %s" % (regex.pattern, txt))

        gcc_ecs = [
            'GCC-4.6.3.eb',
            'GCC-4.6.4.eb',
            'GCC-4.7.2.eb',
            'GCC-4.8.2.eb',
            'GCC-4.8.3.eb',
            'GCC-4.9.2.eb',
        ]

        # test --search-filename
        args = [
            '--search-filename=^gcc',
            '--robot=%s' % test_easyconfigs_dir,
        ]
        self.mock_stdout(True)
        self.eb_main(args, testing=False)
        txt = self.get_stdout()
        self.mock_stdout(False)

        for ec in gcc_ecs:
            regex = re.compile(r"^ \* %s$" % ec, re.M)
            self.assertTrue(regex.search(txt), "Found pattern '%s' in: %s" % (regex.pattern, txt))

        # test --search-filename --terse
        args = [
            '--search-filename=^gcc',
            '--terse',
            '--robot=%s' % test_easyconfigs_dir,
        ]
        self.mock_stdout(True)
        self.eb_main(args, testing=False)
        txt = self.get_stdout()
        self.mock_stdout(False)

        for ec in gcc_ecs:
            regex = re.compile(r"^%s$" % ec, re.M)
            self.assertTrue(regex.search(txt), "Found pattern '%s' in: %s" % (regex.pattern, txt))

        # also test --search-short/-S
        for search_arg in ['-S', '--search-short']:
            args = [
                search_arg,
                'toy-0.0',
                '-r',
                test_easyconfigs_dir,
            ]
            self.mock_stdout(True)
            self.eb_main(args, raise_error=True, verbose=True, testing=False)
            txt = self.get_stdout()
            self.mock_stdout(False)

            info_msg = r"Searching \(case-insensitive\) for 'toy-0.0' in"
            self.assertTrue(re.search(info_msg, txt), "Info message when searching for easyconfigs in '%s'" % txt)
            self.assertTrue(re.search('^CFGS\d+=', txt, re.M), "CFGS line message found in '%s'" % txt)
            for ec in ["toy-0.0.eb", "toy-0.0-multiple.eb"]:
                regex = re.compile(r" \* \$CFGS\d+/*%s" % ec, re.M)
                self.assertTrue(regex.search(txt), "Found pattern '%s' in: %s" % (regex.pattern, txt))

    def test_dry_run(self):
        """Test dry run (long format)."""
        fd, dummylogfn = tempfile.mkstemp(prefix='easybuild-dummy', suffix='.log')
        os.close(fd)

        args = [
            os.path.join(os.path.dirname(__file__), 'easyconfigs', 'gzip-1.4-GCC-4.6.3.eb'),
            '--dry-run',  # implies enabling dependency resolution
            '--unittest-file=%s' % self.logfile,
            '--robot-paths=%s' % os.path.join(os.path.dirname(__file__), 'easyconfigs'),
        ]
        self.eb_main(args, logfile=dummylogfn)
        logtxt = read_file(self.logfile)

        info_msg = r"Dry run: printing build status of easyconfigs and dependencies"
        self.assertTrue(re.search(info_msg, logtxt, re.M), "Info message dry running in '%s'" % logtxt)
        ecs_mods = [
            ("gzip-1.4-GCC-4.6.3.eb", "gzip/1.4-GCC-4.6.3", ' '),
            ("GCC-4.6.3.eb", "GCC/4.6.3", 'x'),
        ]
        for ec, mod, mark in ecs_mods:
            regex = re.compile(r" \* \[%s\] \S+%s \(module: %s\)" % (mark, ec, mod), re.M)
            self.assertTrue(regex.search(logtxt), "Found match for pattern %s in '%s'" % (regex.pattern, logtxt))

    def test_dry_run_short(self):
        """Test dry run (short format)."""
        # unset $EASYBUILD_ROBOT_PATHS that was defined in setUp
        del os.environ['EASYBUILD_ROBOT_PATHS']

        fd, dummylogfn = tempfile.mkstemp(prefix='easybuild-dummy', suffix='.log')
        os.close(fd)

        # copy test easyconfigs to easybuild/easyconfigs subdirectory of temp directory
        # to check whether easyconfigs install path is auto-included in robot path
        tmpdir = tempfile.mkdtemp(prefix='easybuild-easyconfigs-pkg-install-path')
        mkdir(os.path.join(tmpdir, 'easybuild'), parents=True)

        test_ecs_dir = os.path.join(os.path.dirname(os.path.abspath(__file__)), 'easyconfigs')
        shutil.copytree(test_ecs_dir, os.path.join(tmpdir, 'easybuild', 'easyconfigs'))

        orig_sys_path = sys.path[:]
        sys.path.insert(0, tmpdir)  # prepend to give it preference over possible other installed easyconfigs pkgs

        for dry_run_arg in ['-D', '--dry-run-short']:
            open(self.logfile, 'w').write('')
            args = [
                os.path.join(tmpdir, 'easybuild', 'easyconfigs', 'gzip-1.4-GCC-4.6.3.eb'),
                dry_run_arg,
                # purposely specifying senseless dir, to test auto-inclusion of easyconfigs pkg path in robot path
                '--robot=%s' % os.path.join(tmpdir, 'robot_decoy'),
                '--unittest-file=%s' % self.logfile,
            ]
            outtxt = self.eb_main(args, logfile=dummylogfn)

            info_msg = r"Dry run: printing build status of easyconfigs and dependencies"
            self.assertTrue(re.search(info_msg, outtxt, re.M), "Info message dry running in '%s'" % outtxt)
            self.assertTrue(re.search('CFGS=', outtxt), "CFGS line message found in '%s'" % outtxt)
            ecs_mods = [
                ("gzip-1.4-GCC-4.6.3.eb", "gzip/1.4-GCC-4.6.3", ' '),
                ("GCC-4.6.3.eb", "GCC/4.6.3", 'x'),
            ]
            for ec, mod, mark in ecs_mods:
                regex = re.compile(r" \* \[%s\] \$CFGS\S+%s \(module: %s\)" % (mark, ec, mod), re.M)
                self.assertTrue(regex.search(outtxt), "Found match for pattern %s in '%s'" % (regex.pattern, outtxt))

        if os.path.exists(dummylogfn):
            os.remove(dummylogfn)

        # cleanup
        shutil.rmtree(tmpdir)
        sys.path[:] = orig_sys_path

    def test_try_robot_force(self):
        """
        Test correct behavior for combination of --try-toolchain --robot --force.
        Only the listed easyconfigs should be forced, resolved dependencies should not (even if tweaked).
        """
        fd, dummylogfn = tempfile.mkstemp(prefix='easybuild-dummy', suffix='.log')
        os.close(fd)

        # use toy-0.0.eb easyconfig file that comes with the tests
        test_ecs_dir = os.path.join(os.path.dirname(os.path.abspath(__file__)), 'easyconfigs')
        eb_file1 = os.path.join(test_ecs_dir, 'FFTW-3.3.3-gompi-1.4.10.eb')
        eb_file2 = os.path.join(test_ecs_dir, 'ScaLAPACK-2.0.2-gompi-1.4.10-OpenBLAS-0.2.6-LAPACK-3.4.2.eb')

        # check log message with --skip for existing module
        args = [
            eb_file1,
            eb_file2,
            '--sourcepath=%s' % self.test_sourcepath,
            '--buildpath=%s' % self.test_buildpath,
            '--installpath=%s' % self.test_installpath,
            '--debug',
            '--force',
            '--robot=%s' % test_ecs_dir,
            '--try-toolchain=gompi,1.3.12',
            '--dry-run',
            '--unittest-file=%s' % self.logfile,
        ]
        outtxt = self.eb_main(args, logfile=dummylogfn)

        scalapack_ver = '2.0.2-gompi-1.3.12-OpenBLAS-0.2.6-LAPACK-3.4.2'
        ecs_mods = [
            # GCC/OpenMPI dependencies are there, but part of toolchain => 'x'
            ("GCC-4.6.4.eb", "GCC/4.6.4", 'x'),
            ("OpenMPI-1.6.4-GCC-4.6.4.eb", "OpenMPI/1.6.4-GCC-4.6.4", 'x'),
            # OpenBLAS dependency is there, but not listed => 'x'
            ("OpenBLAS-0.2.6-gompi-1.3.12-LAPACK-3.4.2.eb", "OpenBLAS/0.2.6-gompi-1.3.12-LAPACK-3.4.2", 'x'),
            # both FFTW and ScaLAPACK are listed => 'F'
            ("ScaLAPACK-%s.eb" % scalapack_ver, "ScaLAPACK/%s" % scalapack_ver, 'F'),
            ("FFTW-3.3.3-gompi-1.3.12.eb", "FFTW/3.3.3-gompi-1.3.12", 'F'),
        ]
        for ec, mod, mark in ecs_mods:
            regex = re.compile("^ \* \[%s\] \S+%s \(module: %s\)$" % (mark, ec, mod), re.M)
            self.assertTrue(regex.search(outtxt), "Found match for pattern %s in '%s'" % (regex.pattern, outtxt))

    def test_dry_run_hierarchical(self):
        """Test dry run using a hierarchical module naming scheme."""
        fd, dummylogfn = tempfile.mkstemp(prefix='easybuild-dummy', suffix='.log')
        os.close(fd)

        test_ecs = os.path.join(os.path.dirname(os.path.abspath(__file__)), 'easyconfigs')
        args = [
            os.path.join(test_ecs, 'gzip-1.5-goolf-1.4.10.eb'),
            os.path.join(test_ecs, 'OpenMPI-1.6.4-GCC-4.7.2.eb'),
            '--dry-run',
            '--unittest-file=%s' % self.logfile,
            '--module-naming-scheme=HierarchicalMNS',
            '--ignore-osdeps',
            '--force',
            '--debug',
            '--robot-paths=%s' % os.path.join(os.path.dirname(os.path.abspath(__file__)), 'easyconfigs'),
        ]
        outtxt = self.eb_main(args, logfile=dummylogfn, verbose=True, raise_error=True)

        ecs_mods = [
            # easyconfig, module subdir, (short) module name
            ("GCC-4.7.2.eb", "Core", "GCC/4.7.2", 'x'),  # already present but not listed, so 'x'
            ("hwloc-1.6.2-GCC-4.7.2.eb", "Compiler/GCC/4.7.2", "hwloc/1.6.2", 'x'),
            ("OpenMPI-1.6.4-GCC-4.7.2.eb", "Compiler/GCC/4.7.2", "OpenMPI/1.6.4", 'F'),  # already present and listed, so 'F'
            ("gompi-1.4.10.eb", "Core", "gompi/1.4.10", 'x'),
            ("OpenBLAS-0.2.6-gompi-1.4.10-LAPACK-3.4.2.eb", "MPI/GCC/4.7.2/OpenMPI/1.6.4",
             "OpenBLAS/0.2.6-LAPACK-3.4.2", 'x'),
            ("FFTW-3.3.3-gompi-1.4.10.eb", "MPI/GCC/4.7.2/OpenMPI/1.6.4", "FFTW/3.3.3", 'x'),
            ("ScaLAPACK-2.0.2-gompi-1.4.10-OpenBLAS-0.2.6-LAPACK-3.4.2.eb", "MPI/GCC/4.7.2/OpenMPI/1.6.4",
             "ScaLAPACK/2.0.2-OpenBLAS-0.2.6-LAPACK-3.4.2", 'x'),
            ("goolf-1.4.10.eb", "Core", "goolf/1.4.10", 'x'),
            ("gzip-1.5-goolf-1.4.10.eb", "MPI/GCC/4.7.2/OpenMPI/1.6.4", "gzip/1.5", ' '),  # listed but not there: ' '
        ]
        for ec, mod_subdir, mod_name, mark in ecs_mods:
            regex = re.compile("^ \* \[%s\] \S+%s \(module: %s \| %s\)$" % (mark, ec, mod_subdir, mod_name), re.M)
            self.assertTrue(regex.search(outtxt), "Found match for pattern %s in '%s'" % (regex.pattern, outtxt))

        if os.path.exists(dummylogfn):
            os.remove(dummylogfn)

    def test_dry_run_categorized(self):
        """Test dry run using a categorized hierarchical module naming scheme."""
        fd, dummylogfn = tempfile.mkstemp(prefix='easybuild-dummy', suffix='.log')
        os.close(fd)

        self.setup_categorized_hmns_modules()
        test_ecs = os.path.join(os.path.dirname(os.path.abspath(__file__)), 'easyconfigs')
        args = [
            os.path.join(test_ecs, 'gzip-1.5-goolf-1.4.10.eb'),
            os.path.join(test_ecs, 'OpenMPI-1.6.4-GCC-4.7.2.eb'),
            '--dry-run',
            '--unittest-file=%s' % self.logfile,
            '--module-naming-scheme=CategorizedHMNS',
            '--ignore-osdeps',
            '--force',
            '--debug',
            '--robot-paths=%s' % os.path.join(os.path.dirname(os.path.abspath(__file__)), 'easyconfigs'),
        ]
        outtxt = self.eb_main(args, logfile=dummylogfn, verbose=True, raise_error=True)

        ecs_mods = [
            # easyconfig, module subdir, (short) module name, mark
            ("GCC-4.7.2.eb", "Core/compiler", "GCC/4.7.2", 'x'),  # already present but not listed, so 'x'
            ("hwloc-1.6.2-GCC-4.7.2.eb", "Compiler/GCC/4.7.2/system", "hwloc/1.6.2", 'x'),
            ("OpenMPI-1.6.4-GCC-4.7.2.eb", "Compiler/GCC/4.7.2/mpi", "OpenMPI/1.6.4", 'F'),  # already present and listed, so 'F'
            ("gompi-1.4.10.eb", "Core/toolchain", "gompi/1.4.10", 'x'),
            ("OpenBLAS-0.2.6-gompi-1.4.10-LAPACK-3.4.2.eb", "MPI/GCC/4.7.2/OpenMPI/1.6.4/numlib",
             "OpenBLAS/0.2.6-LAPACK-3.4.2", 'x'),
            ("FFTW-3.3.3-gompi-1.4.10.eb", "MPI/GCC/4.7.2/OpenMPI/1.6.4/numlib", "FFTW/3.3.3", 'x'),
            ("ScaLAPACK-2.0.2-gompi-1.4.10-OpenBLAS-0.2.6-LAPACK-3.4.2.eb", "MPI/GCC/4.7.2/OpenMPI/1.6.4/numlib",
             "ScaLAPACK/2.0.2-OpenBLAS-0.2.6-LAPACK-3.4.2", 'x'),
            ("goolf-1.4.10.eb", "Core/toolchain", "goolf/1.4.10", 'x'),
            ("gzip-1.5-goolf-1.4.10.eb", "MPI/GCC/4.7.2/OpenMPI/1.6.4/tools", "gzip/1.5", ' '),  # listed but not there: ' '
        ]
        for ec, mod_subdir, mod_name, mark in ecs_mods:
            regex = re.compile("^ \* \[%s\] \S+%s \(module: %s \| %s\)$" % (mark, ec, mod_subdir, mod_name), re.M)
            self.assertTrue(regex.search(outtxt), "Found match for pattern %s in '%s'" % (regex.pattern, outtxt))

        if os.path.exists(dummylogfn):
            os.remove(dummylogfn)

    def test_from_pr(self):
        """Test fetching easyconfigs from a PR."""
        if self.github_token is None:
            print "Skipping test_from_pr, no GitHub token available?"
            return

        fd, dummylogfn = tempfile.mkstemp(prefix='easybuild-dummy', suffix='.log')
        os.close(fd)

        tmpdir = tempfile.mkdtemp()
        args = [
            # PR for foss/2015a, see https://github.com/hpcugent/easybuild-easyconfigs/pull/1239/files
            '--from-pr=1239',
            '--dry-run',
            # an argument must be specified to --robot, since easybuild-easyconfigs may not be installed
            '--robot=%s' % os.path.join(os.path.dirname(__file__), 'easyconfigs'),
            '--unittest-file=%s' % self.logfile,
            '--github-user=%s' % GITHUB_TEST_ACCOUNT,  # a GitHub token should be available for this user
            '--tmpdir=%s' % tmpdir,
        ]
        try:
            outtxt = self.eb_main(args, logfile=dummylogfn, raise_error=True)
            modules = [
                (tmpdir, 'FFTW/3.3.4-gompi-2015a'),
                (tmpdir, 'foss/2015a'),
                ('.*', 'GCC/4.9.2'),  # not included in PR
                (tmpdir, 'gompi/2015a'),
                (tmpdir, 'HPL/2.1-foss-2015a'),
                (tmpdir, 'hwloc/1.10.0-GCC-4.9.2'),
                (tmpdir, 'numactl/2.0.10-GCC-4.9.2'),
                (tmpdir, 'OpenBLAS/0.2.13-GCC-4.9.2-LAPACK-3.5.0'),
                (tmpdir, 'OpenMPI/1.8.3-GCC-4.9.2'),
                (tmpdir, 'OpenMPI/1.8.4-GCC-4.9.2'),
                (tmpdir, 'ScaLAPACK/2.0.2-gompi-2015a-OpenBLAS-0.2.13-LAPACK-3.5.0'),
            ]
            for path_prefix, module in modules:
                ec_fn = "%s.eb" % '-'.join(module.split('/'))
                regex = re.compile(r"^ \* \[.\] %s.*%s \(module: %s\)$" % (path_prefix, ec_fn, module), re.M)
                self.assertTrue(regex.search(outtxt), "Found pattern %s in %s" % (regex.pattern, outtxt))

            # make sure that *only* these modules are listed, no others
            regex = re.compile(r"^ \* \[.\] .*/(?P<filepath>.*) \(module: (?P<module>.*)\)$", re.M)
            self.assertTrue(sorted(regex.findall(outtxt)), sorted(modules))

            pr_tmpdir = os.path.join(tmpdir, 'eb-\S{6}', 'files_pr1239')
            regex = re.compile("Prepended list of robot search paths with %s:" % pr_tmpdir, re.M)
            self.assertTrue(regex.search(outtxt), "Found pattern %s in %s" % (regex.pattern, outtxt))
        except URLError, err:
            print "Ignoring URLError '%s' in test_from_pr" % err
            shutil.rmtree(tmpdir)

    def test_from_pr_listed_ecs(self):
        """Test --from-pr in combination with specifying easyconfigs on the command line."""
        if self.github_token is None:
            print "Skipping test_from_pr, no GitHub token available?"
            return

        fd, dummylogfn = tempfile.mkstemp(prefix='easybuild-dummy', suffix='.log')
        os.close(fd)

        # copy test easyconfigs to easybuild/easyconfigs subdirectory of temp directory
        test_ecs_path = os.path.join(os.path.dirname(os.path.abspath(__file__)), 'easyconfigs')
        ecstmpdir = tempfile.mkdtemp(prefix='easybuild-easyconfigs-pkg-install-path')
        mkdir(os.path.join(ecstmpdir, 'easybuild'), parents=True)
        shutil.copytree(test_ecs_path, os.path.join(ecstmpdir, 'easybuild', 'easyconfigs'))

        # inject path to test easyconfigs into head of Python search path
        sys.path.insert(0, ecstmpdir)

        tmpdir = tempfile.mkdtemp()
        args = [
            'toy-0.0.eb',
            'gompi-2015a.eb',  # also pulls in GCC, OpenMPI (which pulls in hwloc and numactl)
            'GCC-4.6.3.eb',
            # PR for foss/2015a, see https://github.com/hpcugent/easybuild-easyconfigs/pull/1239/files
            '--from-pr=1239',
            '--dry-run',
            # an argument must be specified to --robot, since easybuild-easyconfigs may not be installed
            '--robot=%s' % test_ecs_path,
            '--unittest-file=%s' % self.logfile,
            '--github-user=%s' % GITHUB_TEST_ACCOUNT,  # a GitHub token should be available for this user
            '--tmpdir=%s' % tmpdir,
        ]
        try:
            outtxt = self.eb_main(args, logfile=dummylogfn, raise_error=True)
            modules = [
                (test_ecs_path, 'toy/0.0'),  # not included in PR
                (test_ecs_path, 'GCC/4.9.2'),  # not included in PR
                (tmpdir, 'hwloc/1.10.0-GCC-4.9.2'),
                (tmpdir, 'numactl/2.0.10-GCC-4.9.2'),
                (tmpdir, 'OpenMPI/1.8.4-GCC-4.9.2'),
                (tmpdir, 'gompi/2015a'),
                (test_ecs_path, 'GCC/4.6.3'),  # not included in PR
            ]
            for path_prefix, module in modules:
                ec_fn = "%s.eb" % '-'.join(module.split('/'))
                regex = re.compile(r"^ \* \[.\] %s.*%s \(module: %s\)$" % (path_prefix, ec_fn, module), re.M)
                self.assertTrue(regex.search(outtxt), "Found pattern %s in %s" % (regex.pattern, outtxt))

            # make sure that *only* these modules are listed, no others
            regex = re.compile(r"^ \* \[.\] .*/(?P<filepath>.*) \(module: (?P<module>.*)\)$", re.M)
            self.assertTrue(sorted(regex.findall(outtxt)), sorted(modules))

        except URLError, err:
            print "Ignoring URLError '%s' in test_from_pr" % err
            shutil.rmtree(tmpdir)

    def test_no_such_software(self):
        """Test using no arguments."""

        args = [
                '--software-name=nosuchsoftware',
                '--robot=.',
                '--debug',
               ]
        outtxt = self.eb_main(args)

        # error message when template is not found
        error_msg1 = "ERROR No easyconfig files found for software nosuchsoftware, and no templates available. "
        error_msg1 += "I'm all out of ideas."
        # error message when template is found
        error_msg2 = "ERROR Unable to find an easyconfig for the given specifications"
        msg = "Error message when eb can't find software with specified name (outtxt: %s)" % outtxt
        self.assertTrue(re.search(error_msg1, outtxt) or re.search(error_msg2, outtxt), msg)

    def test_header_footer(self):
        """Test specifying a module header/footer."""

        # create file containing modules footer
        if get_module_syntax() == 'Tcl':
            modules_header_txt = '\n'.join([
                "# test header",
                "setenv SITE_SPECIFIC_HEADER_ENV_VAR foo",
            ])
            modules_footer_txt = '\n'.join([
                "# test footer",
                "setenv SITE_SPECIFIC_FOOTER_ENV_VAR bar",
            ])
        elif get_module_syntax() == 'Lua':
            modules_header_txt = '\n'.join([
                "-- test header",
                'setenv("SITE_SPECIFIC_HEADER_ENV_VAR", "foo")',
            ])
            modules_footer_txt = '\n'.join([
                "-- test footer",
                'setenv("SITE_SPECIFIC_FOOTER_ENV_VAR", "bar")',
            ])
        else:
            self.assertTrue(False, "Unknown module syntax: %s" % get_module_syntax())

        # dump header/footer text to file
        handle, modules_footer = tempfile.mkstemp(prefix='modules-footer-')
        os.close(handle)
        write_file(modules_footer, modules_footer_txt)
        handle, modules_header = tempfile.mkstemp(prefix='modules-header-')
        os.close(handle)
        write_file(modules_header, modules_header_txt)

        # use toy-0.0.eb easyconfig file that comes with the tests
        eb_file = os.path.join(os.path.dirname(__file__), 'easyconfigs', 'toy-0.0.eb')

        # check log message with --skip for existing module
        args = [
            eb_file,
            '--sourcepath=%s' % self.test_sourcepath,
            '--buildpath=%s' % self.test_buildpath,
            '--installpath=%s' % self.test_installpath,
            '--debug',
            '--force',
            '--modules-header=%s' % modules_header,
            '--modules-footer=%s' % modules_footer,
        ]
        self.eb_main(args, do_build=True, raise_error=True)

        toy_module = os.path.join(self.test_installpath, 'modules', 'all', 'toy', '0.0')
        if get_module_syntax() == 'Lua':
            toy_module += '.lua'
        toy_module_txt = read_file(toy_module)

        regex = re.compile(r'%s$' % modules_header_txt.replace('(', '\\(').replace(')', '\\)'), re.M)
        msg = "modules header '%s' is present in '%s'" % (modules_header_txt, toy_module_txt)
        self.assertTrue(regex.search(toy_module_txt), msg)

        regex = re.compile(r'%s$' % modules_footer_txt.replace('(', '\\(').replace(')', '\\)'), re.M)
        msg = "modules footer '%s' is present in '%s'" % (modules_footer_txt, toy_module_txt)
        self.assertTrue(regex.search(toy_module_txt), msg)

        # cleanup
        os.remove(modules_footer)
        os.remove(modules_header)

    def test_recursive_module_unload(self):
        """Test generating recursively unloading modules."""

        # use toy-0.0.eb easyconfig file that comes with the tests
        eb_file = os.path.join(os.path.dirname(__file__), 'easyconfigs', 'toy-0.0-deps.eb')

        # check log message with --skip for existing module
        args = [
            eb_file,
            '--sourcepath=%s' % self.test_sourcepath,
            '--buildpath=%s' % self.test_buildpath,
            '--installpath=%s' % self.test_installpath,
            '--debug',
            '--force',
            '--recursive-module-unload',
        ]
        self.eb_main(args, do_build=True, verbose=True)

        toy_module = os.path.join(self.test_installpath, 'modules', 'all', 'toy', '0.0-deps')
        if get_module_syntax() == 'Lua':
            toy_module += '.lua'
        toy_module_txt = read_file(toy_module)
        is_loaded_regex = re.compile(r"if { !\[is-loaded gompi/1.3.12\] }", re.M)
        self.assertFalse(is_loaded_regex.search(toy_module_txt), "Recursive unloading is used: %s" % toy_module_txt)

    def test_tmpdir(self):
        """Test setting temporary directory to use by EasyBuild."""

        # use temporary paths for build/install paths, make sure sources can be found
        tmpdir = tempfile.mkdtemp()

        # use toy-0.0.eb easyconfig file that comes with the tests
        eb_file = os.path.join(os.path.dirname(__file__), 'easyconfigs', 'toy-0.0.eb')

        # check log message with --skip for existing module
        args = [
            eb_file,
            '--sourcepath=%s' % self.test_sourcepath,
            '--buildpath=%s' % self.test_buildpath,
            '--installpath=%s' % self.test_installpath,
            '--debug',
            '--tmpdir=%s' % tmpdir,
        ]
        outtxt = self.eb_main(args, do_build=True, reset_env=False)

        tmpdir_msg = r"Using %s\S+ as temporary directory" % os.path.join(tmpdir, 'eb-')
        found = re.search(tmpdir_msg, outtxt, re.M)
        self.assertTrue(found, "Log message for tmpdir found in outtxt: %s" % outtxt)

        for var in ['TMPDIR', 'TEMP', 'TMP']:
            self.assertTrue(os.environ[var].startswith(os.path.join(tmpdir, 'eb-')))
        self.assertTrue(tempfile.gettempdir().startswith(os.path.join(tmpdir, 'eb-')))
        tempfile_tmpdir = tempfile.mkdtemp()
        self.assertTrue(tempfile_tmpdir.startswith(os.path.join(tmpdir, 'eb-')))
        fd, tempfile_tmpfile = tempfile.mkstemp()
        self.assertTrue(tempfile_tmpfile.startswith(os.path.join(tmpdir, 'eb-')))

        # cleanup
        os.close(fd)
        shutil.rmtree(tmpdir)

    def test_ignore_osdeps(self):
        """Test ignoring of listed OS dependencies."""
        txt = '\n'.join([
            'easyblock = "ConfigureMake"',
            'name = "pi"',
            'version = "3.14"',
            'homepage = "http://example.com"',
            'description = "test easyconfig"',
            'toolchain = {"name":"dummy", "version": "dummy"}',
            'osdependencies = ["nosuchosdependency", ("nosuchdep_option1", "nosuchdep_option2")]',
        ])
        fd, eb_file = tempfile.mkstemp(prefix='easyconfig_test_file_', suffix='.eb')
        os.close(fd)
        write_file(eb_file, txt)

        # check whether non-existing OS dependencies result in failure, by default
        args = [
            eb_file,
        ]
        outtxt = self.eb_main(args, do_build=True)

        regex = re.compile("Checking OS dependencies")
        self.assertTrue(regex.search(outtxt), "OS dependencies are checked, outtxt: %s" % outtxt)
        msg = "One or more OS dependencies were not found: "
        msg += "\[\('nosuchosdependency',\), \('nosuchdep_option1', 'nosuchdep_option2'\)\]"
        regex = re.compile(r'%s' % msg, re.M)
        self.assertTrue(regex.search(outtxt), "OS dependencies are honored, outtxt: %s" % outtxt)

        # check whether OS dependencies are effectively ignored
        args = [
            eb_file,
            '--ignore-osdeps',
            '--dry-run',
        ]
        outtxt = self.eb_main(args, do_build=True)

        regex = re.compile("Not checking OS dependencies", re.M)
        self.assertTrue(regex.search(outtxt), "OS dependencies are ignored with --ignore-osdeps, outtxt: %s" % outtxt)

        txt += "\nstop = 'notavalidstop'"
        write_file(eb_file, txt)
        args = [
            eb_file,
            '--dry-run',  # no explicit --ignore-osdeps, but implied by --dry-run
        ]
        outtxt = self.eb_main(args, do_build=True)

        regex = re.compile("stop provided 'notavalidstop' is not valid", re.M)
        self.assertTrue(regex.search(outtxt), "Validations are performed with --ignore-osdeps, outtxt: %s" % outtxt)

    def test_experimental(self):
        """Test the experimental option"""
        orig_value = easybuild.tools.build_log.EXPERIMENTAL
        # make sure it's off by default
        self.assertFalse(orig_value)

        log = fancylogger.getLogger()

        # force it to False
        topt = EasyBuildOptions(
            go_args=['--disable-experimental'],
        )
        try:
            log.experimental('x')
            # sanity check, should never be reached if it works.
            self.assertTrue(False, "Experimental logging should be disabled by setting the --disable-experimental option")
        except easybuild.tools.build_log.EasyBuildError, err:
            # check error message
            self.assertTrue('Experimental functionality.' in str(err))

        # toggle experimental
        topt = EasyBuildOptions(
            go_args=['--experimental'],
        )
        try:
            log.experimental('x')
        except easybuild.tools.build_log.EasyBuildError, err:
            self.assertTrue(False, 'Experimental logging should be allowed by the --experimental option.')

        # set it back
        easybuild.tools.build_log.EXPERIMENTAL = orig_value

    def test_deprecated(self):
        """Test the deprecated option"""
        if 'EASYBUILD_DEPRECATED' in os.environ:
            os.environ['EASYBUILD_DEPRECATED'] = str(VERSION)
            init_config()

        orig_value = easybuild.tools.build_log.CURRENT_VERSION

        # make sure it's off by default
        self.assertEqual(orig_value, VERSION)

        log = fancylogger.getLogger()

        # force it to lower version using 0.x, which should no result in any raised error (only deprecation logging)
        topt = EasyBuildOptions(
            go_args=['--deprecated=0.%s' % orig_value],
        )
        try:
            log.deprecated('x', str(orig_value))
        except easybuild.tools.build_log.EasyBuildError, err:
            self.assertTrue(False, 'Deprecated logging should work')

        # force it to current version, which should result in deprecation
        topt = EasyBuildOptions(
            go_args=['--deprecated=%s' % orig_value],
        )
        try:
            log.deprecated('x', str(orig_value))
            # not supposed to get here
            self.assertTrue(False, 'Deprecated logging should throw EasyBuildError')
        except easybuild.tools.build_log.EasyBuildError, err2:
            self.assertTrue('DEPRECATED' in str(err2))

        # force higher version by prefixing it with 1, which should result in deprecation errors
        topt = EasyBuildOptions(
            go_args=['--deprecated=1%s' % orig_value],
        )
        try:
            log.deprecated('x', str(orig_value))
            # not supposed to get here
            self.assertTrue(False, 'Deprecated logging should throw EasyBuildError')
        except easybuild.tools.build_log.EasyBuildError, err3:
            self.assertTrue('DEPRECATED' in str(err3))

        # set it back
        easybuild.tools.build_log.CURRENT_VERSION = orig_value

    def test_allow_modules_tool_mismatch(self):
        """Test allowing mismatch of modules tool with 'module' function."""
        # make sure MockModulesTool is available
        from test.framework.modulestool import MockModulesTool

        ec_file = os.path.join(os.path.abspath(os.path.dirname(__file__)), 'easyconfigs', 'toy-0.0.eb')

        # keep track of original module definition so we can restore it
        orig_module = os.environ.get('module', None)

        # check whether mismatch between 'module' function and selected modules tool is detected
        os.environ['module'] = "() {  eval `/Users/kehoste/Modules/$MODULE_VERSION/bin/modulecmd bash $*`\n}"
        args = [
            ec_file,
            '--modules-tool=MockModulesTool',
            '--module-syntax=Tcl',  # Lua would require Lmod
        ]
        self.eb_main(args, do_build=True)
        outtxt = read_file(self.logfile)
        error_regex = re.compile("ERROR .*pattern .* not found in defined 'module' function")
        self.assertTrue(error_regex.search(outtxt), "Found error w.r.t. module function mismatch: %s" % outtxt[-600:])

        # check that --allow-modules-tool-mispatch transforms this error into a warning
        os.environ['module'] = "() {  eval `/Users/kehoste/Modules/$MODULE_VERSION/bin/modulecmd bash $*`\n}"
        args = [
            ec_file,
            '--modules-tool=MockModulesTool',
            '--module-syntax=Tcl',  # Lua would require Lmod
            '--allow-modules-tool-mismatch',
        ]
        self.eb_main(args, do_build=True)
        outtxt = read_file(self.logfile)
        warn_regex = re.compile("WARNING .*pattern .* not found in defined 'module' function")
        self.assertTrue(warn_regex.search(outtxt), "Found warning w.r.t. module function mismatch: %s" % outtxt[-600:])

        # check whether match between 'module' function and selected modules tool is detected
        os.environ['module'] = "() {  eval ` /bin/echo $*`\n}"
        args = [
            ec_file,
            '--modules-tool=MockModulesTool',
            '--module-syntax=Tcl',  # Lua would require Lmod
            '--debug',
        ]
        self.eb_main(args, do_build=True)
        outtxt = read_file(self.logfile)
        found_regex = re.compile("DEBUG Found pattern .* in defined 'module' function")
        self.assertTrue(found_regex.search(outtxt), "Found debug message w.r.t. module function: %s" % outtxt[-600:])

        # restore 'module' function
        if orig_module is not None:
            os.environ['module'] = orig_module
        else:
            del os.environ['module']

    def test_try(self):
        """Test whether --try options are taken into account."""
        ecs_path = os.path.join(os.path.dirname(os.path.abspath(__file__)), 'easyconfigs')
        tweaked_toy_ec = os.path.join(self.test_buildpath, 'toy-0.0-tweaked.eb')
        shutil.copy2(os.path.join(ecs_path, 'toy-0.0.eb'), tweaked_toy_ec)
        f = open(tweaked_toy_ec, 'a')
        f.write("easyblock = 'ConfigureMake'")
        f.close()

        args = [
            tweaked_toy_ec,
            '--sourcepath=%s' % self.test_sourcepath,
            '--buildpath=%s' % self.test_buildpath,
            '--installpath=%s' % self.test_installpath,
            '--dry-run',
            '--robot=%s' % ecs_path,
        ]

        test_cases = [
            ([], 'toy/0.0'),
            (['--try-software=foo,1.2.3', '--try-toolchain=gompi,1.4.10'], 'foo/1.2.3-gompi-1.4.10'),
            (['--try-toolchain-name=gompi', '--try-toolchain-version=1.4.10'], 'toy/0.0-gompi-1.4.10'),
            # --try-toolchain is overridden by --toolchain
            (['--try-toolchain=gompi,1.3.12', '--toolchain=dummy,dummy'], 'toy/0.0'),
            (['--try-software-name=foo', '--try-software-version=1.2.3'], 'foo/1.2.3'),
            (['--try-toolchain-name=gompi', '--try-toolchain-version=1.4.10'], 'toy/0.0-gompi-1.4.10'),
            (['--try-software-version=1.2.3', '--try-toolchain=gompi,1.4.10'], 'toy/1.2.3-gompi-1.4.10'),
            (['--try-amend=versionsuffix=-test'], 'toy/0.0-test'),
            # --try-amend is overridden by --amend
            (['--amend=versionsuffix=', '--try-amend=versionsuffix=-test'], 'toy/0.0'),
            (['--try-toolchain=gompi,1.3.12', '--toolchain=dummy,dummy'], 'toy/0.0'),
            # tweak existing list-typed value (patches)
            (['--try-amend=versionsuffix=-test2', '--try-amend=patches=1.patch,2.patch'], 'toy/0.0-test2'),
            # append to existing list-typed value (patches)
            (['--try-amend=versionsuffix=-test3', '--try-amend=patches=,extra.patch'], 'toy/0.0-test3'),
            # prepend to existing list-typed value (patches)
            (['--try-amend=versionsuffix=-test4', '--try-amend=patches=extra.patch,'], 'toy/0.0-test4'),
            # define extra list-typed parameter
            (['--try-amend=versionsuffix=-test5', '--try-amend=exts_list=1,2,3'], 'toy/0.0-test5'),
            # only --try causes other build specs to be included too
            (['--try-software=foo,1.2.3', '--toolchain=gompi,1.4.10'], 'foo/1.2.3-gompi-1.4.10'),
            (['--software=foo,1.2.3', '--try-toolchain=gompi,1.4.10'], 'foo/1.2.3-gompi-1.4.10'),
            (['--software=foo,1.2.3', '--try-amend=versionsuffix=-test'], 'foo/1.2.3-test'),
        ]

        for extra_args, mod in test_cases:
            outtxt = self.eb_main(args + extra_args, verbose=True, raise_error=True)
            mod_regex = re.compile("\(module: %s\)$" % mod, re.M)
            self.assertTrue(mod_regex.search(outtxt), "Pattern %s found in %s" % (mod_regex.pattern, outtxt))

        for extra_arg in ['--try-software=foo', '--try-toolchain=gompi', '--try-toolchain=gomp,1.4.10,-no-OFED']:
            allargs = args + [extra_arg]
            self.assertErrorRegex(EasyBuildError, "problems validating the options", self.eb_main, allargs, raise_error=True)

        # no --try used, so no tweaked easyconfig files are generated
        allargs = args + ['--software-version=1.2.3', '--toolchain=gompi,1.4.10']
        self.assertErrorRegex(EasyBuildError, "version .* not available", self.eb_main, allargs, raise_error=True)

    def test_recursive_try(self):
        """Test whether recursive --try-X works."""
        ecs_path = os.path.join(os.path.dirname(os.path.abspath(__file__)), 'easyconfigs')
        tweaked_toy_ec = os.path.join(self.test_buildpath, 'toy-0.0-tweaked.eb')
        shutil.copy2(os.path.join(ecs_path, 'toy-0.0.eb'), tweaked_toy_ec)
        f = open(tweaked_toy_ec, 'a')
        f.write("dependencies = [('gzip', '1.4')]\n")  # add fictious dependency
        f.close()

        sourcepath = os.path.join(os.path.dirname(os.path.abspath(__file__)), 'sandbox', 'sources')
        args = [
            tweaked_toy_ec,
            '--sourcepath=%s' % sourcepath,
            '--buildpath=%s' % self.test_buildpath,
            '--installpath=%s' % self.test_installpath,
            '--try-toolchain=gompi,1.4.10',
            '--robot=%s' % ecs_path,
            '--ignore-osdeps',
            '--dry-run',
        ]

        for extra_args in [[], ['--module-naming-scheme=HierarchicalMNS']]:

            outtxt = self.eb_main(args + extra_args, verbose=True, raise_error=True)

            # toolchain gompi/1.4.10 should be listed (but not present yet)
            if extra_args:
                mark = 'x'
            else:
                mark = ' '
            tc_regex = re.compile("^ \* \[%s\] %s/gompi-1.4.10.eb \(module: .*gompi/1.4.10\)$" % (mark, ecs_path), re.M)
            self.assertTrue(tc_regex.search(outtxt), "Pattern %s found in %s" % (tc_regex.pattern, outtxt))

            # both toy and gzip dependency should be listed with gompi/1.4.10 toolchain
            for ec_name in ['gzip-1.4', 'toy-0.0']:
                ec = '%s-gompi-1.4.10.eb' % ec_name
                if extra_args:
                    mod = ec_name.replace('-', '/')
                else:
                    mod = '%s-gompi-1.4.10' % ec_name.replace('-', '/')
                mod_regex = re.compile("^ \* \[ \] \S+/eb-\S+/%s \(module: .*%s\)$" % (ec, mod), re.M)
                #mod_regex = re.compile("%s \(module: .*%s\)$" % (ec, mod), re.M)
                self.assertTrue(mod_regex.search(outtxt), "Pattern %s found in %s" % (mod_regex.pattern, outtxt))

        # clear fictious dependency
        f = open(tweaked_toy_ec, 'a')
        f.write("dependencies = []\n")
        f.close()

        # no recursive try if --(try-)software(-X) is involved
        for extra_args in [['--try-software-version=1.2.3'], ['--software-version=1.2.3']]:
            outtxt = self.eb_main(args + extra_args, raise_error=True)
            for mod in ['toy/1.2.3-gompi-1.4.10', 'gompi/1.4.10', 'GCC/4.7.2']:
                mod_regex = re.compile("\(module: %s\)$" % mod, re.M)
                self.assertTrue(mod_regex.search(outtxt), "Pattern %s found in %s" % (mod_regex.pattern, outtxt))
            for mod in ['gompi/1.2.3', 'GCC/1.2.3']:
                mod_regex = re.compile("\(module: %s\)$" % mod, re.M)
                self.assertFalse(mod_regex.search(outtxt), "Pattern %s found in %s" % (mod_regex.pattern, outtxt))

    def test_cleanup_builddir(self):
        """Test cleaning up of build dir and --disable-cleanup-builddir."""
        toy_ec = os.path.join(os.path.dirname(__file__), 'easyconfigs', 'toy-0.0.eb')
        toy_buildpath = os.path.join(self.test_buildpath, 'toy', '0.0', 'dummy-dummy')

        args = [
            toy_ec,
            '--force',
        ]
        self.eb_main(args, do_build=True, verbose=True)

        # make sure build directory is properly cleaned up after a successful build (default behavior)
        self.assertFalse(os.path.exists(toy_buildpath), "Build dir %s removed after succesful build" % toy_buildpath)
        # make sure --disable-cleanup-builddir works
        args.append('--disable-cleanup-builddir')
        self.eb_main(args, do_build=True, verbose=True)
        self.assertTrue(os.path.exists(toy_buildpath), "Build dir %s is retained when requested" % toy_buildpath)
        shutil.rmtree(toy_buildpath)

        # make sure build dir stays in case of failed build
        args = [
            toy_ec,
            '--force',
            '--try-amend=prebuildopts=nosuchcommand &&',
        ]
        self.eb_main(args, do_build=True)
        self.assertTrue(os.path.exists(toy_buildpath), "Build dir %s is retained after failed build" % toy_buildpath)

    def test_filter_deps(self):
        """Test use of --filter-deps."""
        test_dir = os.path.dirname(os.path.abspath(__file__))
        ec_file = os.path.join(test_dir, 'easyconfigs', 'goolf-1.4.10.eb')
        os.environ['MODULEPATH'] = os.path.join(test_dir, 'modules')
        args = [
            ec_file,
            '--buildpath=%s' % self.test_buildpath,
            '--installpath=%s' % self.test_installpath,
            '--robot=%s' % os.path.join(test_dir, 'easyconfigs'),
            '--dry-run',
        ]
        outtxt = self.eb_main(args, do_build=True, verbose=True, raise_error=True)
        self.assertTrue(re.search('module: FFTW/3.3.3-gompi', outtxt))
        self.assertTrue(re.search('module: ScaLAPACK/2.0.2-gompi', outtxt))
        self.assertFalse(re.search('module: zlib', outtxt))

        # clear log file
        open(self.logfile, 'w').write('')

        # filter deps (including a non-existing dep, i.e. zlib)
        args.append('--filter-deps=FFTW,ScaLAPACK,zlib')
        outtxt = self.eb_main(args, do_build=True, verbose=True, raise_error=True)
        self.assertFalse(re.search('module: FFTW/3.3.3-gompi', outtxt))
        self.assertFalse(re.search('module: ScaLAPACK/2.0.2-gompi', outtxt))
        self.assertFalse(re.search('module: zlib', outtxt))

    def test_hide_deps(self):
        """Test use of --hide-deps."""
        test_dir = os.path.dirname(os.path.abspath(__file__))
        ec_file = os.path.join(test_dir, 'easyconfigs', 'goolf-1.4.10.eb')
        os.environ['MODULEPATH'] = os.path.join(test_dir, 'modules')
        args = [
            ec_file,
            '--buildpath=%s' % self.test_buildpath,
            '--installpath=%s' % self.test_installpath,
            '--robot=%s' % os.path.join(test_dir, 'easyconfigs'),
            '--dry-run',
        ]
        outtxt = self.eb_main(args, do_build=True, verbose=True, raise_error=True)
        self.assertTrue(re.search('module: GCC/4.7.2', outtxt))
        self.assertTrue(re.search('module: OpenMPI/1.6.4-GCC-4.7.2', outtxt))
        self.assertTrue(re.search('module: OpenBLAS/0.2.6-gompi-1.4.10-LAPACK-3.4.2', outtxt))
        self.assertTrue(re.search('module: FFTW/3.3.3-gompi', outtxt))
        self.assertTrue(re.search('module: ScaLAPACK/2.0.2-gompi', outtxt))
        # zlib is not a dep at all
        self.assertFalse(re.search('module: zlib', outtxt))

        # clear log file
        open(self.logfile, 'w').write('')

        # filter deps (including a non-existing dep, i.e. zlib)
        args.append('--hide-deps=FFTW,ScaLAPACK,zlib')
        outtxt = self.eb_main(args, do_build=True, verbose=True, raise_error=True)
        self.assertTrue(re.search('module: GCC/4.7.2', outtxt))
        self.assertTrue(re.search('module: OpenMPI/1.6.4-GCC-4.7.2', outtxt))
        self.assertTrue(re.search('module: OpenBLAS/0.2.6-gompi-1.4.10-LAPACK-3.4.2', outtxt))
        self.assertFalse(re.search(r'module: FFTW/3\.3\.3-gompi', outtxt))
        self.assertTrue(re.search(r'module: FFTW/\.3\.3\.3-gompi', outtxt))
        self.assertFalse(re.search(r'module: ScaLAPACK/2\.0\.2-gompi', outtxt))
        self.assertTrue(re.search(r'module: ScaLAPACK/\.2\.0\.2-gompi', outtxt))
        # zlib is not a dep at all
        self.assertFalse(re.search(r'module: zlib', outtxt))

    def test_test_report_env_filter(self):
        """Test use of --test-report-env-filter."""

        def toy(extra_args=None):
            """Build & install toy, return contents of test report."""
            eb_file = os.path.join(os.path.dirname(__file__), 'easyconfigs', 'toy-0.0.eb')
            args = [
                eb_file,
                '--sourcepath=%s' % self.test_sourcepath,
                '--buildpath=%s' % self.test_buildpath,
                '--installpath=%s' % self.test_installpath,
                '--force',
                '--debug',
            ]
            if extra_args is not None:
                args.extend(extra_args)
            self.eb_main(args, do_build=True, raise_error=True, verbose=True)

            software_path = os.path.join(self.test_installpath, 'software', 'toy', '0.0')
            test_report_path_pattern = os.path.join(software_path, 'easybuild', 'easybuild-toy-0.0*test_report.md')
            f = open(glob.glob(test_report_path_pattern)[0], 'r')
            test_report_txt = f.read()
            f.close()
            return test_report_txt

        # define environment variables that should (not) show up in the test report
        test_var_secret = 'THIS_IS_JUST_A_SECRET_ENV_VAR_FOR_EASYBUILD'
        os.environ[test_var_secret] = 'thisshouldremainsecretonrequest'
        test_var_secret_regex = re.compile(test_var_secret)
        test_var_public = 'THIS_IS_JUST_A_PUBLIC_ENV_VAR_FOR_EASYBUILD'
        os.environ[test_var_public] = 'thisshouldalwaysbeincluded'
        test_var_public_regex = re.compile(test_var_public)

        # default: no filtering
        test_report_txt = toy()
        self.assertTrue(test_var_secret_regex.search(test_report_txt))
        self.assertTrue(test_var_public_regex.search(test_report_txt))

        # filter out env vars that match specified regex pattern
        filter_arg = "--test-report-env-filter=.*_SECRET_ENV_VAR_FOR_EASYBUILD"
        test_report_txt = toy(extra_args=[filter_arg])
        res = test_var_secret_regex.search(test_report_txt)
        self.assertFalse(res, "No match for %s in %s" % (test_var_secret_regex.pattern, test_report_txt))
        self.assertTrue(test_var_public_regex.search(test_report_txt))
        # make sure that used filter is reported correctly in test report
        filter_arg_regex = re.compile(filter_arg.replace('*', '\*'))
        tup = (filter_arg_regex.pattern, test_report_txt)
        self.assertTrue(filter_arg_regex.search(test_report_txt), "%s in %s" % tup)

    def test_robot(self):
        """Test --robot and --robot-paths command line options."""
        # unset $EASYBUILD_ROBOT_PATHS that was defined in setUp
        os.environ['EASYBUILD_ROBOT_PATHS'] = self.test_prefix

        test_ecs_path = os.path.join(os.path.dirname(os.path.abspath(__file__)), 'easyconfigs')
        eb_file = os.path.join(test_ecs_path, 'gzip-1.4-GCC-4.6.3.eb')  # includes 'toy/.0.0-deps' as a dependency

        # hide test modules
        self.reset_modulepath([])

        # dependency resolution is disabled by default, even if required paths are available
        args = [
            eb_file,
            '--robot-paths=%s' % test_ecs_path,
        ]
        error_regex = "Missing modules for one or more dependencies: .*"
        self.assertErrorRegex(EasyBuildError, error_regex, self.eb_main, args, raise_error=True, do_build=True)

        # enable robot, but without passing path required to resolve toy dependency => FAIL
        args = [
            eb_file,
            '--robot',
            '--dry-run',
        ]
        self.assertErrorRegex(EasyBuildError, 'Irresolvable dependencies', self.eb_main, args, raise_error=True)

        # add path to test easyconfigs to robot paths, so dependencies can be resolved
        self.eb_main(args + ['--robot-paths=%s' % test_ecs_path], raise_error=True)

        # copy test easyconfigs to easybuild/easyconfigs subdirectory of temp directory
        # to check whether easyconfigs install path is auto-included in robot path
        tmpdir = tempfile.mkdtemp(prefix='easybuild-easyconfigs-pkg-install-path')
        mkdir(os.path.join(tmpdir, 'easybuild'), parents=True)
        shutil.copytree(test_ecs_path, os.path.join(tmpdir, 'easybuild', 'easyconfigs'))

        # prepend path to test easyconfigs into Python search path, so it gets picked up as --robot-paths default
        del os.environ['EASYBUILD_ROBOT_PATHS']
        orig_sys_path = sys.path[:]
        sys.path.insert(0, tmpdir)
        self.eb_main(args, raise_error=True)

        shutil.rmtree(tmpdir)
        sys.path[:] = orig_sys_path

        # make sure that paths specified to --robot get preference over --robot-paths
        args = [
            eb_file,
            '--robot=%s' % test_ecs_path,
            '--robot-paths=%s' % os.path.join(tmpdir, 'easybuild', 'easyconfigs'),
            '--dry-run',
        ]
        outtxt = self.eb_main(args, raise_error=True)

        for ecfile in ['GCC-4.6.3.eb', 'ictce-4.1.13.eb', 'toy-0.0-deps.eb', 'gzip-1.4-GCC-4.6.3.eb']:
            ec_regex = re.compile(r'^\s\*\s\[[xF ]\]\s%s' % os.path.join(test_ecs_path, ecfile), re.M)
            self.assertTrue(ec_regex.search(outtxt), "Pattern %s found in %s" % (ec_regex.pattern, outtxt))

    def test_missing_cfgfile(self):
        """Test behaviour when non-existing config file is specified."""
        args = ['--configfiles=/no/such/cfgfile.foo']
        error_regex = "parseconfigfiles: configfile .* not found"
        self.assertErrorRegex(EasyBuildError, error_regex, self.eb_main, args, raise_error=True)

    def test_show_default_moduleclasses(self):
        """Test --show-default-moduleclasses."""
        fd, dummylogfn = tempfile.mkstemp(prefix='easybuild-dummy', suffix='.log')
        os.close(fd)

        args = [
            '--unittest-file=%s' % self.logfile,
            '--show-default-moduleclasses',
        ]
        write_file(self.logfile, '')
        self.eb_main(args, logfile=dummylogfn, verbose=True)
        logtxt = read_file(self.logfile)

        lst = ["\t%s:[ ]*%s" % (c, d.replace('(', '\\(').replace(')', '\\)')) for (c, d) in DEFAULT_MODULECLASSES]
        regex = re.compile("Default available module classes:\n\n" + '\n'.join(lst), re.M)

        self.assertTrue(regex.search(logtxt), "Pattern '%s' found in %s" % (regex.pattern, logtxt))

    def test_show_default_configfiles(self):
        """Test --show-default-configfiles."""
        fd, dummylogfn = tempfile.mkstemp(prefix='easybuild-dummy', suffix='.log')
        os.close(fd)

        home = os.environ['HOME']
        for envvar in ['XDG_CONFIG_DIRS', 'XDG_CONFIG_HOME']:
            if envvar in os.environ:
                del os.environ[envvar]
        reload(easybuild.tools.options)

        args = [
            '--unittest-file=%s' % self.logfile,
            '--show-default-configfiles',
        ]

        cfgtxt = '\n'.join([
            '[config]',
            'prefix = %s' % self.test_prefix,
        ])

        expected_tmpl = '\n'.join([
            "Default list of configuration files:",
            '',
            "[with $XDG_CONFIG_HOME: %s, $XDG_CONFIG_DIRS: %s]",
            '',
            "* user-level: ${XDG_CONFIG_HOME:-$HOME/.config}/easybuild/config.cfg",
            "  -> %s",
            "* system-level: ${XDG_CONFIG_DIRS:-/etc}/easybuild.d/*.cfg",
            "  -> %s/easybuild.d/*.cfg => ",
        ])

        write_file(self.logfile, '')
        self.eb_main(args, logfile=dummylogfn, verbose=True)
        logtxt = read_file(self.logfile)

        homecfgfile = os.path.join(os.environ['HOME'], '.config', 'easybuild', 'config.cfg')
        homecfgfile_str = homecfgfile
        if os.path.exists(homecfgfile):
            homecfgfile_str += " => found"
        else:
            homecfgfile_str += " => not found"
        expected = expected_tmpl % ('(not set)', '(not set)', homecfgfile_str, '{/etc}')
        self.assertTrue(expected in logtxt)

        # to predict the full output, we need to take control over $HOME and $XDG_CONFIG_DIRS
        os.environ['HOME'] = self.test_prefix
        xdg_config_dirs = os.path.join(self.test_prefix, 'etc')
        os.environ['XDG_CONFIG_DIRS'] = xdg_config_dirs

        expected_tmpl += '\n'.join([
            "%s",
            '',
            "Default list of existing configuration files (%d): %s",
        ])

        # put dummy cfgfile in place in $HOME (to predict last line of output which only lists *existing* files)
        mkdir(os.path.join(self.test_prefix, '.config', 'easybuild'), parents=True)
        homecfgfile = os.path.join(self.test_prefix, '.config', 'easybuild', 'config.cfg')
        write_file(homecfgfile, cfgtxt)

        reload(easybuild.tools.options)
        write_file(self.logfile, '')
        self.eb_main(args, logfile=dummylogfn, verbose=True)
        logtxt = read_file(self.logfile)
        expected = expected_tmpl % ('(not set)', xdg_config_dirs, "%s => found" % homecfgfile, '{%s}' % xdg_config_dirs,
                                    '(no matches)', 1, homecfgfile)
        self.assertTrue(expected in logtxt)

        xdg_config_home = os.path.join(self.test_prefix, 'home')
        os.environ['XDG_CONFIG_HOME'] = xdg_config_home
        xdg_config_dirs = [os.path.join(self.test_prefix, 'etc'), os.path.join(self.test_prefix, 'moaretc')]
        os.environ['XDG_CONFIG_DIRS'] = os.pathsep.join(xdg_config_dirs)

        # put various dummy cfgfiles in place
        cfgfiles = [
            os.path.join(self.test_prefix, 'etc', 'easybuild.d', 'config.cfg'),
            os.path.join(self.test_prefix, 'moaretc', 'easybuild.d', 'bar.cfg'),
            os.path.join(self.test_prefix, 'moaretc', 'easybuild.d', 'foo.cfg'),
            os.path.join(xdg_config_home, 'easybuild', 'config.cfg'),
        ]
        for cfgfile in cfgfiles:
            mkdir(os.path.dirname(cfgfile), parents=True)
            write_file(cfgfile, cfgtxt)
        reload(easybuild.tools.options)

        write_file(self.logfile, '')
        self.eb_main(args, logfile=dummylogfn, verbose=True)
        logtxt = read_file(self.logfile)
        expected = expected_tmpl % (xdg_config_home, os.pathsep.join(xdg_config_dirs),
                                    "%s => found" % os.path.join(xdg_config_home, 'easybuild', 'config.cfg'),
                                    '{' + ', '.join(xdg_config_dirs) + '}',
                                    ', '.join(cfgfiles[:-1]), 4, ', '.join(cfgfiles))
        self.assertTrue(expected in logtxt)

        del os.environ['XDG_CONFIG_DIRS']
        del os.environ['XDG_CONFIG_HOME']
        os.environ['HOME'] = home
        reload(easybuild.tools.options)

    def test_generate_cmd_line(self):
        """Test for generate_cmd_line."""
        self.purge_environment()

        def generate_cmd_line(ebopts):
            """Helper function to filter generated command line (to ignore $EASYBUILD_IGNORECONFIGFILES)."""
            return [x for x in ebopts.generate_cmd_line() if not x.startswith('--ignoreconfigfiles=')]

        ebopts = EasyBuildOptions(envvar_prefix='EASYBUILD')
        self.assertEqual(generate_cmd_line(ebopts), [])

        ebopts = EasyBuildOptions(go_args=['--force'], envvar_prefix='EASYBUILD')
        self.assertEqual(generate_cmd_line(ebopts), ['--force'])

        ebopts = EasyBuildOptions(go_args=['--search=bar', '--search', 'foobar'], envvar_prefix='EASYBUILD')
        self.assertEqual(generate_cmd_line(ebopts), ['--search=foobar'])

        os.environ['EASYBUILD_DEBUG'] = '1'
        ebopts = EasyBuildOptions(go_args=['--force'], envvar_prefix='EASYBUILD')
        self.assertEqual(generate_cmd_line(ebopts), ['--debug', '--force'])

    def test_include_easyblocks(self):
        """Test --include-easyblocks."""
        fd, dummylogfn = tempfile.mkstemp(prefix='easybuild-dummy', suffix='.log')
        os.close(fd)

        # clear log
        write_file(self.logfile, '')

        # existing test EB_foo easyblock found without include a custom one
        args = [
            '--list-easyblocks=detailed',
            '--unittest-file=%s' % self.logfile,
        ]
        self.eb_main(args, logfile=dummylogfn, raise_error=True)
        logtxt = read_file(self.logfile)

        test_easyblocks = os.path.dirname(os.path.abspath(__file__))
        path_pattern = os.path.join(test_easyblocks, 'sandbox', 'easybuild', 'easyblocks', 'f', 'foo.py')
        foo_regex = re.compile(r"^\|-- EB_foo \(easybuild.easyblocks.foo @ %s\)"  % path_pattern, re.M)
        self.assertTrue(foo_regex.search(logtxt), "Pattern '%s' found in: %s" % (foo_regex.pattern, logtxt))

        # 'undo' import of foo easyblock
        del sys.modules['easybuild.easyblocks.foo']

        # include extra test easyblocks
        foo_txt = '\n'.join([
            'from easybuild.framework.easyblock import EasyBlock',
            'class EB_foo(EasyBlock):',
            '   pass',
            ''
        ])
        write_file(os.path.join(self.test_prefix, 'foo.py'), foo_txt)

        # clear log
        write_file(self.logfile, '')

        args = [
            '--include-easyblocks=%s/*.py' % self.test_prefix,
            '--list-easyblocks=detailed',
            '--unittest-file=%s' % self.logfile,
        ]
        self.eb_main(args, logfile=dummylogfn, raise_error=True)
        logtxt = read_file(self.logfile)

        path_pattern = os.path.join(self.test_prefix, '.*', 'included-easyblocks', 'easybuild', 'easyblocks', 'foo.py')
        foo_regex = re.compile(r"^\|-- EB_foo \(easybuild.easyblocks.foo @ %s\)"  % path_pattern, re.M)
        self.assertTrue(foo_regex.search(logtxt), "Pattern '%s' found in: %s" % (foo_regex.pattern, logtxt))

        # easyblock is found via get_easyblock_class
        klass = get_easyblock_class('EB_foo')
        self.assertTrue(issubclass(klass, EasyBlock), "%s is an EasyBlock derivative class" % klass)

        # 'undo' import of foo easyblock
        del sys.modules['easybuild.easyblocks.foo']

    def test_include_generic_easyblocks(self):
        """Test --include-easyblocks with a generic easyblock."""
        fd, dummylogfn = tempfile.mkstemp(prefix='easybuild-dummy', suffix='.log')
        os.close(fd)

        # clear log
        write_file(self.logfile, '')

        # generic easyblock FooBar is not there initially
        error_msg = "Failed to obtain class for FooBar easyblock"
        self.assertErrorRegex(EasyBuildError, error_msg, get_easyblock_class, 'FooBar')

        # include extra test easyblocks
        txt = '\n'.join([
            'from easybuild.framework.easyblock import EasyBlock',
            'class FooBar(EasyBlock):',
            '   pass',
            ''
        ])
        write_file(os.path.join(self.test_prefix, 'generic', 'foobar.py'), txt)

        args = [
            '--include-easyblocks=%s/generic/*.py' % self.test_prefix,
            '--list-easyblocks=detailed',
            '--unittest-file=%s' % self.logfile,
        ]
        self.eb_main(args, logfile=dummylogfn, raise_error=True)
        logtxt = read_file(self.logfile)

        path_pattern = os.path.join(self.test_prefix, '.*', 'included-easyblocks', 'easybuild', 'easyblocks',
                                    'generic', 'foobar.py')
        foo_regex = re.compile(r"^\|-- FooBar \(easybuild.easyblocks.generic.foobar @ %s\)"  % path_pattern, re.M)
        self.assertTrue(foo_regex.search(logtxt), "Pattern '%s' found in: %s" % (foo_regex.pattern, logtxt))

        klass = get_easyblock_class('FooBar')
        self.assertTrue(issubclass(klass, EasyBlock), "%s is an EasyBlock derivative class" % klass)

        # 'undo' import of foobar easyblock
        del sys.modules['easybuild.easyblocks.generic.foobar']
        os.remove(os.path.join(self.test_prefix, 'generic', 'foobar.py'))
        reload(easybuild.easyblocks.generic)

        error_msg = "Failed to obtain class for FooBar easyblock"
        self.assertErrorRegex(EasyBuildError, error_msg, get_easyblock_class, 'FooBar')

        # clear log
        write_file(self.logfile, '')

        # importing without specifying 'generic' also works, and generic easyblock can be imported as well
        # this works thanks to a fallback mechanism in get_easyblock_class
        txt = '\n'.join([
            'from easybuild.framework.easyblock import EasyBlock',
            'class GenericTest(EasyBlock):',
            '   pass',
            ''
        ])
        write_file(os.path.join(self.test_prefix, 'generictest.py'), txt)

        args[0] = '--include-easyblocks=%s/*.py' % self.test_prefix
        self.eb_main(args, logfile=dummylogfn, raise_error=True)
        logtxt = read_file(self.logfile)

        path_pattern = os.path.join(self.test_prefix, '.*', 'included-easyblocks', 'easybuild', 'easyblocks',
                                    'generictest.py')
        foo_regex = re.compile(r"^\|-- GenericTest \(easybuild.easyblocks.generictest @ %s\)"  % path_pattern, re.M)
        self.assertTrue(foo_regex.search(logtxt), "Pattern '%s' found in: %s" % (foo_regex.pattern, logtxt))

        klass = get_easyblock_class('GenericTest')
        self.assertTrue(issubclass(klass, EasyBlock), "%s is an EasyBlock derivative class" % klass)

        # 'undo' import of foo easyblock
        del sys.modules['easybuild.easyblocks.generictest']

    def test_include_module_naming_schemes(self):
        """Test --include-module-naming-schemes."""
        fd, dummylogfn = tempfile.mkstemp(prefix='easybuild-dummy', suffix='.log')
        os.close(fd)

        # clear log
        write_file(self.logfile, '')

        mns_regex = re.compile(r'^\s*TestIncludedMNS', re.M)

        # TestIncludedMNS module naming scheme is not available by default
        args = [
            '--avail-module-naming-schemes',
            '--unittest-file=%s' % self.logfile,
        ]
        self.eb_main(args, logfile=dummylogfn, raise_error=True)
        logtxt = read_file(self.logfile)
        self.assertFalse(mns_regex.search(logtxt), "Unexpected pattern '%s' found in: %s" % (mns_regex.pattern, logtxt))

        # include extra test MNS
        mns_txt = '\n'.join([
            'from easybuild.tools.module_naming_scheme import ModuleNamingScheme',
            'class TestIncludedMNS(ModuleNamingScheme):',
            '   pass',
        ])
        write_file(os.path.join(self.test_prefix, 'test_mns.py'), mns_txt)

        # clear log
        write_file(self.logfile, '')

        args = [
            '--avail-module-naming-schemes',
            '--include-module-naming-schemes=%s/*.py' % self.test_prefix,
            '--unittest-file=%s' % self.logfile,
        ]
        self.eb_main(args, logfile=dummylogfn, raise_error=True)
        logtxt = read_file(self.logfile)
        self.assertTrue(mns_regex.search(logtxt), "Pattern '%s' *not* found in: %s" % (mns_regex.pattern, logtxt))

        # undo successful import
        del sys.modules['easybuild.tools.module_naming_scheme.test_mns']

    def test_use_included_module_naming_scheme(self):
        """Test using an included module naming scheme."""
        # try selecting the added module naming scheme
        fd, dummylogfn = tempfile.mkstemp(prefix='easybuild-dummy', suffix='.log')
        os.close(fd)

        # include extra test MNS
        mns_txt = '\n'.join([
            'import os',
            'from easybuild.tools.module_naming_scheme import ModuleNamingScheme',
            'class AnotherTestIncludedMNS(ModuleNamingScheme):',
            '   def det_full_module_name(self, ec):',
            "       return os.path.join(ec['name'], ec['version'])",
        ])
        write_file(os.path.join(self.test_prefix, 'test_mns.py'), mns_txt)

        eb_file = os.path.join(os.path.abspath(os.path.dirname(__file__)), 'easyconfigs', 'toy-0.0.eb')
        args = [
            '--unittest-file=%s' % self.logfile,
            '--module-naming-scheme=AnotherTestIncludedMNS',
            '--force',
            eb_file,
        ]

        # selecting a module naming scheme that doesn't exist leads to 'invalid choice'
        error_regex = "Selected module naming scheme \'AnotherTestIncludedMNS\' is unknown"
        self.assertErrorRegex(EasyBuildError, error_regex, self.eb_main, args, logfile=dummylogfn,
                              raise_error=True, raise_systemexit=True)

        args.append('--include-module-naming-schemes=%s/*.py' % self.test_prefix)
        self.eb_main(args, logfile=dummylogfn, do_build=True, raise_error=True, raise_systemexit=True, verbose=True)
        toy_mod = os.path.join(self.test_installpath, 'modules', 'all', 'toy', '0.0')
        if get_module_syntax() == 'Lua':
            toy_mod += '.lua'
        self.assertTrue(os.path.exists(toy_mod), "Found %s" % toy_mod)

    def test_include_toolchains(self):
        """Test --include-toolchains."""
        fd, dummylogfn = tempfile.mkstemp(prefix='easybuild-dummy', suffix='.log')
        os.close(fd)

        # clear log
        write_file(self.logfile, '')

        # set processed attribute to false, to trigger rescan in search_toolchain
        setattr(easybuild.tools.toolchain, '%s_PROCESSED' % TC_CONST_PREFIX, False)

        tc_regex = re.compile(r'^\s*test_included_toolchain: TestIncludedCompiler', re.M)

        # TestIncludedCompiler is not available by default
        args = [
            '--list-toolchains',
            '--unittest-file=%s' % self.logfile,
        ]
        self.eb_main(args, logfile=dummylogfn, raise_error=True)
        logtxt = read_file(self.logfile)
        self.assertFalse(tc_regex.search(logtxt), "Pattern '%s' *not* found in: %s" % (tc_regex.pattern, logtxt))

        # include extra test toolchain
        comp_txt = '\n'.join([
            'from easybuild.tools.toolchain.compiler import Compiler',
            'class TestIncludedCompiler(Compiler):',
            "   COMPILER_MODULE_NAME = ['TestIncludedCompiler']",
        ])
        mkdir(os.path.join(self.test_prefix, 'compiler'))
        write_file(os.path.join(self.test_prefix, 'compiler', 'test_comp.py'), comp_txt)

        tc_txt = '\n'.join([
            'from easybuild.toolchains.compiler.test_comp import TestIncludedCompiler',
            'class TestIncludedToolchain(TestIncludedCompiler):',
            "   NAME = 'test_included_toolchain'",
        ])
        write_file(os.path.join(self.test_prefix, 'test_tc.py'), tc_txt)

        args = [
            '--include-toolchains=%s/*.py,%s/*/*.py' % (self.test_prefix, self.test_prefix),
            '--list-toolchains',
            '--unittest-file=%s' % self.logfile,
        ]
        self.eb_main(args, logfile=dummylogfn, raise_error=True)
        logtxt = read_file(self.logfile)
        self.assertTrue(tc_regex.search(logtxt), "Pattern '%s' *not* found in: %s" % (tc_regex.pattern, logtxt))

        # undo successful import
        del sys.modules['easybuild.toolchains.compiler.test_comp']
        del sys.modules['easybuild.toolchains.test_tc']

    def test_cleanup_tmpdir(self):
        """Test --cleanup-tmpdir."""
        args = [
            os.path.join(os.path.dirname(os.path.abspath(__file__)), 'easyconfigs', 'toy-0.0.eb'),
            '--dry-run',
            '--try-software-version=1.0',  # so we get a tweaked easyconfig
        ]

        tmpdir = tempfile.gettempdir()
        # just making sure this is empty before we get started
        self.assertEqual(os.listdir(tmpdir), [])

        # force silence (since we're not using testing mode)
        self.mock_stdout(True)

        # default: cleanup tmpdir & logfile
        self.eb_main(args, raise_error=True, testing=False)
        self.assertEqual(os.listdir(tmpdir), [])
        self.assertFalse(os.path.exists(self.logfile))

        # disable cleaning up tmpdir
        args.append('--disable-cleanup-tmpdir')
        self.eb_main(args, raise_error=True, testing=False)
        tmpdir_files = os.listdir(tmpdir)
        # tmpdir and logfile are still there \o/
        self.assertTrue(len(tmpdir_files) == 1)
        self.assertTrue(os.path.exists(self.logfile))
        # tweaked easyconfigs is still there \o/
        tweaked_dir = os.path.join(tmpdir, tmpdir_files[0], 'tweaked_easyconfigs')
        self.assertTrue(os.path.exists(os.path.join(tweaked_dir, 'toy-1.0.eb')))

    def test_review_pr(self):
        """Test --review-pr."""
        self.mock_stdout(True)
        # PR for zlib 1.2.8 easyconfig, see https://github.com/hpcugent/easybuild-easyconfigs/pull/1484
        self.eb_main(['--review-pr=1484', '--disable-color'], raise_error=True)
        txt = self.get_stdout()
        self.mock_stdout(False)
        self.assertTrue(re.search(r"^Comparing zlib-1.2.8\S* with zlib-1.2.8", txt))

    def test_set_tmpdir(self):
        """Test set_tmpdir config function."""
        self.purge_environment()

        for tmpdir in [None, os.path.join(tempfile.gettempdir(), 'foo')]:
            parent = tmpdir
            if parent is None:
                parent = tempfile.gettempdir()

            mytmpdir = set_tmpdir(tmpdir=tmpdir)

            for var in ['TMPDIR', 'TEMP', 'TMP']:
                self.assertTrue(os.environ[var].startswith(os.path.join(parent, 'eb-')))
                self.assertEqual(os.environ[var], mytmpdir)
            self.assertTrue(tempfile.gettempdir().startswith(os.path.join(parent, 'eb-')))
            tempfile_tmpdir = tempfile.mkdtemp()
            self.assertTrue(tempfile_tmpdir.startswith(os.path.join(parent, 'eb-')))
            fd, tempfile_tmpfile = tempfile.mkstemp()
            self.assertTrue(tempfile_tmpfile.startswith(os.path.join(parent, 'eb-')))

            # tmp_logdir follows tmpdir
            self.assertEqual(get_build_log_path(), mytmpdir)

            # cleanup
            os.close(fd)
            shutil.rmtree(mytmpdir)
            modify_env(os.environ, self.orig_environ)
            tempfile.tempdir = None

    def test_minimal_toolchains(self):
        """End-to-end test for --minimal-toolchains."""
        # create test easyconfig specifically tailored for this test
        # include a dependency for which no easyconfig is available with parent toolchains, only with subtoolchain
        ec_file = os.path.join(self.test_prefix, 'test_minimal_toolchains.eb')
        ectxt = '\n'.join([
            "easyblock = 'ConfigureMake'",
            "name = 'test'",
            "version = '1.2.3'",
            "homepage = 'http://example.com'",
            "description = 'this is just a test'",
            "toolchain = {'name': 'gompi', 'version': '1.4.10'}",
            # hwloc-1.6.2-gompi-1.4.10.eb is *not* available, but hwloc-1.6.2-GCC-4.7.2.eb is,
            # and GCC/4.7.2 is a subtoolchain of gompi/1.4.10
            "dependencies = [('hwloc', '1.6.2'), ('SQLite', '3.8.10.2')]",
        ])
        write_file(ec_file, ectxt)

        # check requirements for test
        init_config([], build_options={'robot_path': os.environ['EASYBUILD_ROBOT_PATHS']})
        self.assertFalse(os.path.exists(robot_find_easyconfig('hwloc', '1.6.2-gompi-1.4.10') or 'nosuchfile'))
        self.assertTrue(os.path.exists(robot_find_easyconfig('hwloc', '1.6.2-GCC-4.7.2')))
        self.assertTrue(os.path.exists(robot_find_easyconfig('SQLite', '3.8.10.2-gompi-1.4.10')))
        self.assertTrue(os.path.exists(robot_find_easyconfig('SQLite', '3.8.10.2-GCC-4.7.2')))

        args = [
            ec_file,
            '--minimal-toolchains',
            '--experimental',
            '--module-naming-scheme=HierarchicalMNS',
            '--dry-run',
        ]
        self.mock_stdout(True)
        self.eb_main(args, do_build=True, raise_error=True, testing=False)
        txt = self.get_stdout()
        self.mock_stdout(False)
        sqlite_regex = re.compile("hwloc-1.6.2-GCC-4.7.2.eb \(module: Compiler/GCC/4.7.2 \| hwloc/", re.M)
        sqlite_regex = re.compile("SQLite-3.8.10.2-GCC-4.7.2.eb \(module: Compiler/GCC/4.7.2 \| SQLite/", re.M)
        self.assertTrue(sqlite_regex.search(txt), "Pattern '%s' found in: %s" % (sqlite_regex.pattern, txt))

    def test_extended_dry_run(self):
        """Test use of --extended-dry-run/-x."""
        ec_file = os.path.join(os.path.dirname(__file__), 'easyconfigs', 'toy-0.0.eb')
        args = [
            ec_file,
            '--sourcepath=%s' % self.test_sourcepath,
            '--buildpath=%s' % self.test_buildpath,
            '--installpath=%s' % self.test_installpath,
            '--debug',
        ]
        # *no* output in testing mode (honor 'silent')
        self.mock_stdout(True)
        self.eb_main(args + ['--extended-dry-run'], do_build=True, raise_error=True, testing=True)
        stdout = self.get_stdout()
        self.mock_stdout(False)
        self.assertEqual(len(stdout), 0)

        msg_regexs = [
            re.compile(r"the actual build \& install procedure that will be performed may diverge", re.M),
            re.compile(r"^\*\*\* DRY RUN using 'EB_toy' easyblock", re.M),
            re.compile(r"^== COMPLETED: Installation ended successfully", re.M),
            re.compile(r"^\(no ignored errors during dry run\)", re.M),
        ]
        ignoring_error_regex = re.compile(r"WARNING: ignoring error", re.M)
        ignored_error_regex = re.compile(r"WARNING: One or more errors were ignored, see warnings above", re.M)

        for opt in ['--extended-dry-run', '-x']:
            # check for expected patterns in output of --extended-dry-run/-x
            self.mock_stdout(True)
            self.eb_main(args + [opt], do_build=True, raise_error=True, testing=False)
            stdout = self.get_stdout()
            self.mock_stdout(False)

            for msg_regex in msg_regexs:
                self.assertTrue(msg_regex.search(stdout), "Pattern '%s' found in: %s" % (msg_regex.pattern, stdout))

            # no ignored errors should occur
            for notthere_regex in [ignoring_error_regex, ignored_error_regex]:
                msg = "Pattern '%s' NOT found in: %s" % (notthere_regex.pattern, stdout)
                self.assertFalse(notthere_regex.search(stdout), msg)

    def test_last_log(self):
        """Test --last-log."""
        orig_tmpdir = os.environ['TMPDIR']
        tmpdir = os.path.join(tempfile.gettempdir(), 'eb-tmpdir1')
        current_log_path = os.path.join(tmpdir, 'easybuild-current.log')

        # $TMPDIR determines path to build log, we need to get it right to make the test check what we want it to
        os.environ['TMPDIR'] = tmpdir
        write_file(current_log_path, "this is a log message")
        self.assertEqual(find_last_log(current_log_path), None)
        os.environ['TMPDIR'] = orig_tmpdir

        self.mock_stdout(True)
        mkdir(os.path.dirname(current_log_path))
        self.eb_main(['--last-log'], logfile=current_log_path, raise_error=True)
        txt = self.get_stdout().strip()
        self.mock_stdout(False)

        self.assertEqual(txt, '(none)')

        # run something that fails first, we need a log file to find
        last_log_path = os.path.join(tempfile.gettempdir(), 'eb-tmpdir0', 'easybuild-last.log')
        mkdir(os.path.dirname(last_log_path))
        self.eb_main(['thisisaneasyconfigthatdoesnotexist.eb'], logfile=last_log_path, raise_error=False)

        # $TMPDIR determines path to build log, we need to get it right to make the test check what we want it to
        os.environ['TMPDIR'] = tmpdir
        write_file(current_log_path, "this is a log message")
        last_log = find_last_log(current_log_path)
        self.assertTrue(os.path.samefile(last_log, last_log_path), "%s != %s" % (last_log, last_log_path))
        os.environ['TMPDIR'] = orig_tmpdir

        self.mock_stdout(True)
        mkdir(os.path.dirname(current_log_path))
        self.eb_main(['--last-log'], logfile=current_log_path, raise_error=True)
        txt = self.get_stdout().strip()
        self.mock_stdout(False)

        self.assertTrue(os.path.samefile(txt, last_log_path), "%s != %s" % (txt, last_log_path))

    def test_fixed_installdir_naming_scheme(self):
        """Test use of --fixed-installdir-naming-scheme."""
        # by default, name of install dir match module naming scheme used
        eb_file = os.path.join(os.path.abspath(os.path.dirname(__file__)), 'easyconfigs', 'toy-0.0.eb')
        app = EasyBlock(EasyConfig(eb_file))
        app.gen_installdir()
        self.assertTrue(app.installdir.endswith('software/toy/0.0'))

        init_config(args=['--module-naming-scheme=HierarchicalMNS'])
        app = EasyBlock(EasyConfig(eb_file))
        app.gen_installdir()
        self.assertTrue(app.installdir.endswith('software/Core/toy/0.0'))

        # with --fixed-installdir-naming-scheme, the EasyBuild naming scheme is used
        build_options = {
            'fixed_installdir_naming_scheme': True,
            'valid_module_classes': module_classes(),
        }
        init_config(args=['--module-naming-scheme=HierarchicalMNS'], build_options=build_options)
        app = EasyBlock(EasyConfig(eb_file))
        app.gen_installdir()
        self.assertTrue(app.installdir.endswith('software/toy/0.0'))

    def test_new_update_pr(self):
        """Test use of --new-pr (dry run only)."""
        if self.github_token is None:
            print "Skipping test_new_pr, no GitHub token available?"
            return

        # copy toy test easyconfig
        test_ecs_dir = os.path.join(os.path.dirname(os.path.abspath(__file__)), 'easyconfigs')
        toy_ec = os.path.join(self.test_prefix, 'toy.eb')
        # purposely picked one with non-default toolchain/versionsuffix
        shutil.copy2(os.path.join(test_ecs_dir, 'toy-0.0-gompi-1.3.12-test.eb'), toy_ec)

        os.environ['EASYBUILD_GITHUB_USER'] = GITHUB_TEST_ACCOUNT
        args = [
            '--new-pr',
            '--experimental',
            toy_ec,
            '-D',
            '--disable-cleanup-tmpdir',
        ]
        self.mock_stdout(True)
        self.eb_main(args, do_build=True, raise_error=True, testing=False)
        txt = self.get_stdout()
        self.mock_stdout(False)

        regexs = [
            r"^== fetching branch 'develop' from https://github.com/hpcugent/easybuild-easyconfigs.git...",
            r"^Opening pull request \[DRY RUN\]",
            r"^\* target: hpcugent/easybuild-easyconfigs:develop",
            r"^\* from: %s/easybuild-easyconfigs:.*_new_pr_toy00" % GITHUB_TEST_ACCOUNT,
            r"^\* title: \"\{tools\}\[gompi/1.3.12\] toy v0.0\"",
            r"\(created using `eb --new-pr`\)",  # description
            r"^\* overview of changes:",
            r".*/toy-0.0-gompi-1.3.12-test.eb\s+\|\s+[0-9]+\s+\++",
            r"^\s*1 file changed",
        ]
        for regex in regexs:
            regex = re.compile(regex, re.M)
            self.assertTrue(regex.search(txt), "Pattern '%s' found in: %s" % (regex.pattern, txt))

        # determine location of repo clone, can be used to test --git-working-dirs-path (and save time)
        dirs = glob.glob(os.path.join(self.test_prefix, 'eb-*', '*', 'git-working-dir*'))
        if len(dirs) == 1:
            git_working_dir = dirs[0]
        else:
            self.assertTrue(False, "Failed to find temporary git working dir: %s" % dirs)

        args.extend([
            '--git-working-dirs-path=%s' % git_working_dir,
            '--pr-branch-name=branch_name_for_new_pr_test',
            '--pr-commit-msg="this is a commit message. really!"',
            '--pr-descr="moar letters foar teh lettre box"',
            '--pr-target-branch=master',
            '--pr-target-account=boegel',  # we need to be able to 'clone' from here (via https)
            '--pr-title=test-1-2-3',
        ])
        self.mock_stdout(True)
        self.eb_main(args, do_build=True, raise_error=True, testing=False)
        txt = self.get_stdout()
        self.mock_stdout(False)

        regexs = [
            r"^== fetching branch 'master' from https://github.com/boegel/easybuild-easyconfigs.git...",
            r"^Opening pull request \[DRY RUN\]",
            r"^\* target: boegel/easybuild-easyconfigs:master",
            r"^\* from: %s/easybuild-easyconfigs:branch_name_for_new_pr_test" % GITHUB_TEST_ACCOUNT,
            r"\(created using `eb --new-pr`\)",  # description
            r"moar letters foar teh lettre box",  # also description (see --pr-descr)
            r"^\* title: \"test-1-2-3\"",
            r"^\* overview of changes:",
            r".*/toy-0.0-gompi-1.3.12-test.eb\s+\|\s+[0-9]+\s+\++",
            r"^\s*1 file changed",
        ]
        for regex in regexs:
            regex = re.compile(regex, re.M)
            self.assertTrue(regex.search(txt), "Pattern '%s' found in: %s" % (regex.pattern, txt))

        args = [
            # PR for EasyBuild v2.5.0 release
            # we need a PR where the base branch is still available ('develop', in this case)
            '--update-pr=2237',
            '--experimental',
            toy_ec,
            '-D',
            # only to speed things up
            '--git-working-dirs-path=%s' % git_working_dir,
        ]
        self.mock_stdout(True)
        self.eb_main(args, do_build=True, raise_error=True, testing=False)
        txt = self.get_stdout()
        self.mock_stdout(False)

        regexs = [
            r"^== Determined branch name corresponding to hpcugent/easybuild-easyconfigs PR #2237: develop",
            r"^== fetching branch 'develop' from https://github.com/hpcugent/easybuild-easyconfigs.git...",
            r".*/toy-0.0-gompi-1.3.12-test.eb\s+\|\s+[0-9]+\s+\++",
            r"^\s*1 file changed",
            r"^Updated hpcugent/easybuild-easyconfigs PR #2237 by pushing to branch hpcugent/develop \[DRY RUN\]",
        ]
        for regex in regexs:
            regex = re.compile(regex, re.M)
            self.assertTrue(regex.search(txt), "Pattern '%s' found in: %s" % (regex.pattern, txt))

    def test_show_config(self):
        """"Test --show-config and --show-full-config."""

        # only retain $EASYBUILD_* environment variables we expect for this test
        retained_eb_env_vars = [
            'EASYBUILD_DEPRECATED',
            'EASYBUILD_IGNORECONFIGFILES',
            'EASYBUILD_INSTALLPATH',
            'EASYBUILD_ROBOT_PATHS',
            'EASYBUILD_SOURCEPATH',
        ]
        for key in os.environ.keys():
            if key.startswith('EASYBUILD_') and key not in retained_eb_env_vars:
                del os.environ[key]

        cfgfile = os.path.join(self.test_prefix, 'test.cfg')
        cfgtxt = '\n'.join([
            "[config]",
            "subdir-modules = mods",
        ])
        write_file(cfgfile, cfgtxt)

        args = ['--configfiles=%s' % cfgfile, '--show-config', '--buildpath=/weird/build/dir']
        self.mock_stdout(True)
        self.eb_main(args, do_build=True, raise_error=True, testing=False)
        txt = self.get_stdout().strip()
        self.mock_stdout(False)

        default_prefix = os.path.join(os.environ['HOME'], '.local', 'easybuild')

        test_dir = os.path.dirname(os.path.abspath(__file__))
        expected_lines = [
            r"#",
            r"# Current EasyBuild configuration",
            r"# \(C: command line argument, D: default value, E: environment variable, F: configuration file\)",
            r"#",
            r"buildpath\s* \(C\) = /weird/build/dir",
            r"configfiles\s* \(C\) = .*" + cfgfile,
            r"deprecated\s* \(E\) = 10000000",
            r"ignoreconfigfiles\s* \(E\) = %s" % ', '.join(os.environ['EASYBUILD_IGNORECONFIGFILES'].split(',')),
            r"installpath\s* \(E\) = " + os.path.join(self.test_prefix, 'tmp.*'),
            r"repositorypath\s* \(D\) = " + os.path.join(default_prefix, 'ebfiles_repo'),
            r"robot-paths\s* \(E\) = " + os.path.join(test_dir, 'easyconfigs'),
            r"sourcepath\s* \(E\) = " + os.path.join(test_dir, 'sandbox', 'sources'),
            r"subdir-modules\s* \(F\) = mods",
        ]

        regex = re.compile('\n'.join(expected_lines))
        self.assertTrue(regex.match(txt), "Pattern '%s' found in: %s" % (regex.pattern, txt))

        args = ['--configfiles=%s' % cfgfile, '--show-full-config', '--buildpath=/weird/build/dir']
        self.mock_stdout(True)
        self.eb_main(args, do_build=True, raise_error=True, testing=False)
        txt = self.get_stdout()
        self.mock_stdout(False)

        # output of --show-full-config includes additional lines for options with default values
        expected_lines.extend([
            r"force\s* \(D\) = False",
            r"module-syntax\s* \(D\) = Tcl",
            r"umask\s* \(D\) = None",
        ])

        for expected_line in expected_lines:
            self.assertTrue(re.search(expected_line, txt, re.M), "Found '%s' in: %s" % (expected_line, txt))

        # --show-config should also work if no configuration files are available
        # (existing config files are ignored via $EASYBUILD_IGNORECONFIGFILES)
        self.assertFalse(os.environ.get('EASYBUILD_CONFIGFILES', False))
        args = ['--show-config', '--buildpath=/weird/build/dir']
        self.mock_stdout(True)
        self.eb_main(args, do_build=True, raise_error=True, testing=False)
        txt = self.get_stdout().strip()
        self.mock_stdout(False)
        self.assertTrue(re.search(r"buildpath\s* \(C\) = /weird/build/dir", txt))

<<<<<<< HEAD
    def test_dump_env_config(self):
        """Test for --dump-env-config."""

        fftw = 'FFTW-3.3.3-gompi-1.4.10'
        gcc = 'GCC-4.9.2'
        openmpi = 'OpenMPI-1.6.4-GCC-4.7.2'
        args = ['%s.eb' % ec for ec in [fftw, gcc, openmpi]] + ['--dump-env-script']

        os.chdir(self.test_prefix)
=======
    def test_stop(self):
        """Test use of --stop."""
        args = ['toy-0.0.eb', '--force', '--stop=configure']
>>>>>>> fa00e01a
        self.mock_stdout(True)
        self.eb_main(args, do_build=True, raise_error=True, testing=False)
        txt = self.get_stdout().strip()
        self.mock_stdout(False)

<<<<<<< HEAD
        for name in [fftw, gcc, openmpi]:
            # check stdout
            regex = re.compile("^Script to set up build environment for %s.eb dumped to %s.env" % (name, name), re.M)
            self.assertTrue(regex.search(txt), "Pattern '%s' found in: %s" % (regex.pattern, txt))

            # check whether scripts were dumped
            env_script = os.path.join(self.test_prefix, '%s.env' % name)
            self.assertTrue(os.path.exists(env_script))

        # existing .env files are not overwritten, unless forced
        os.chdir(self.test_prefix)
        args = ['%s.eb' % openmpi, '--dump-env-script']
        error_msg = r"Script\(s\) already exists, not overwriting them \(unless --force is used\): %s.env" % openmpi
        self.assertErrorRegex(EasyBuildError, error_msg, self.eb_main, args, do_build=True, raise_error=True)

        os.chdir(self.test_prefix)
        args.append('--force')
        self.mock_stdout(True)
        self.eb_main(args, do_build=True, raise_error=True)
        self.mock_stdout(False)

        # check contents of script
        env_script = os.path.join(self.test_prefix, '%s.env' % openmpi)
        txt = read_file(env_script)
        patterns = [
            "module load GCC/4.7.2",  # loading of toolchain module
            "module load hwloc/1.6.2-GCC-4.7.2",  # loading of dependency module
            # defining build env
            "export FC='gfortran'",
            "export CFLAGS='-O2 -march=native'",
        ]
        for pattern in patterns:
            regex = re.compile("^%s$" % pattern, re.M)
            self.assertTrue(regex.search(txt), "Pattern '%s' found in: %s" % (regex.pattern, txt))

        out, ec = run_cmd("function module { echo $@; } && source %s && echo FC: $FC" % env_script, simple=False)
        expected_out = '\n'.join([
            "load GCC/4.7.2",
            "load hwloc/1.6.2-GCC-4.7.2",
            "FC: gfortran",
        ])
        self.assertEqual(out.strip(), expected_out)
=======
        regex = re.compile("COMPLETED: Installation STOPPED successfully", re.M)
        self.assertTrue(regex.search(txt), "Pattern '%s' found in: %s" % (regex.pattern, txt))
>>>>>>> fa00e01a


def suite():
    """ returns all the testcases in this module """
    return TestLoader().loadTestsFromTestCase(CommandLineOptionsTest)

if __name__ == '__main__':
    unittestmain()<|MERGE_RESOLUTION|>--- conflicted
+++ resolved
@@ -2394,7 +2394,6 @@
         self.mock_stdout(False)
         self.assertTrue(re.search(r"buildpath\s* \(C\) = /weird/build/dir", txt))
 
-<<<<<<< HEAD
     def test_dump_env_config(self):
         """Test for --dump-env-config."""
 
@@ -2404,17 +2403,11 @@
         args = ['%s.eb' % ec for ec in [fftw, gcc, openmpi]] + ['--dump-env-script']
 
         os.chdir(self.test_prefix)
-=======
-    def test_stop(self):
-        """Test use of --stop."""
-        args = ['toy-0.0.eb', '--force', '--stop=configure']
->>>>>>> fa00e01a
         self.mock_stdout(True)
         self.eb_main(args, do_build=True, raise_error=True, testing=False)
         txt = self.get_stdout().strip()
         self.mock_stdout(False)
 
-<<<<<<< HEAD
         for name in [fftw, gcc, openmpi]:
             # check stdout
             regex = re.compile("^Script to set up build environment for %s.eb dumped to %s.env" % (name, name), re.M)
@@ -2457,10 +2450,17 @@
             "FC: gfortran",
         ])
         self.assertEqual(out.strip(), expected_out)
-=======
+
+    def test_stop(self):
+        """Test use of --stop."""
+        args = ['toy-0.0.eb', '--force', '--stop=configure']
+        self.mock_stdout(True)
+        self.eb_main(args, do_build=True, raise_error=True, testing=False)
+        txt = self.get_stdout().strip()
+        self.mock_stdout(False)
+
         regex = re.compile("COMPLETED: Installation STOPPED successfully", re.M)
         self.assertTrue(regex.search(txt), "Pattern '%s' found in: %s" % (regex.pattern, txt))
->>>>>>> fa00e01a
 
 
 def suite():
