--- conflicted
+++ resolved
@@ -103,11 +103,7 @@
                                )
         outtxt = topt.parser.help_to_file.getvalue()
 
-<<<<<<< HEAD
-        self.assertTrue(re.search("-H HELP, --help=HELP", outtxt), "Long documentation expanded in long help")
-=======
         self.assertTrue(re.search("-H OUTPUT_FORMAT, --help=OUTPUT_FORMAT", outtxt), "Long documentation expanded in long help")
->>>>>>> 102032ad
         self.assertTrue(re.search("show short help message and exit", outtxt), "Documentation included in long help")
         self.assertTrue(re.search("Software search and build options", outtxt), "Not all option groups included in short help (1)")
         self.assertTrue(re.search("Regression test options", outtxt), "Not all option groups included in short help (2)")
