# #
# Copyright 2013-2015 Ghent University
#
# This file is part of EasyBuild,
# originally created by the HPC team of Ghent University (http://ugent.be/hpc/en),
# with support of Ghent University (http://ugent.be/hpc),
# the Flemish Supercomputer Centre (VSC) (https://vscentrum.be/nl/en),
# the Hercules foundation (http://www.herculesstichting.be/in_English)
# and the Department of Economy, Science and Innovation (EWI) (http://www.ewi-vlaanderen.be/en).
#
# http://github.com/hpcugent/easybuild
#
# EasyBuild is free software: you can redistribute it and/or modify
# it under the terms of the GNU General Public License as published by
# the Free Software Foundation v2.
#
# EasyBuild is distributed in the hope that it will be useful,
# but WITHOUT ANY WARRANTY; without even the implied warranty of
# MERCHANTABILITY or FITNESS FOR A PARTICULAR PURPOSE.  See the
# GNU General Public License for more details.
#
# You should have received a copy of the GNU General Public License
# along with EasyBuild.  If not, see <http://www.gnu.org/licenses/>.
# #
"""
Unit tests for eb command line options.

@author: Kenneth Hoste (Ghent University)
"""
import glob
import os
import re
import shutil
import sys
import tempfile
from test.framework.utilities import EnhancedTestCase, init_config
from unittest import TestLoader
from unittest import main as unittestmain
from urllib2 import URLError

import easybuild.tools.build_log
import easybuild.tools.options
import easybuild.tools.toolchain
from easybuild.framework.easyblock import EasyBlock
from easybuild.framework.easyconfig import BUILD, CUSTOM, DEPENDENCIES, EXTENSIONS, FILEMANAGEMENT, LICENSE
from easybuild.framework.easyconfig import MANDATORY, MODULES, OTHER, TOOLCHAIN
from easybuild.framework.easyconfig.easyconfig import EasyConfig
from easybuild.tools.build_log import EasyBuildError
from easybuild.tools.config import DEFAULT_MODULECLASSES, get_build_log_path, get_module_syntax, module_classes
from easybuild.tools.environment import modify_env
from easybuild.tools.filetools import mkdir, read_file, write_file
from easybuild.tools.github import fetch_github_token
from easybuild.tools.modules import modules_tool
from easybuild.tools.options import EasyBuildOptions, set_tmpdir
from easybuild.tools.toolchain.utilities import TC_CONST_PREFIX
from easybuild.tools.version import VERSION
from vsc.utils import fancylogger


# test account, for which a token is available
GITHUB_TEST_ACCOUNT = 'easybuild_test'


class CommandLineOptionsTest(EnhancedTestCase):
    """Testcases for command line options."""

    logfile = None

    def setUp(self):
        """Set up test."""
        super(CommandLineOptionsTest, self).setUp()
        self.github_token = fetch_github_token(GITHUB_TEST_ACCOUNT)

    def purge_environment(self):
        """Remove any leftover easybuild variables"""
        for var in os.environ.keys():
            # retain $EASYBUILD_IGNORECONFIGFILES, to make sure the test is isolated from system-wide config files!
            if var.startswith('EASYBUILD_') and var != 'EASYBUILD_IGNORECONFIGFILES':
                del os.environ[var]

    def test_help_short(self, txt=None):
        """Test short help message."""

        if txt is None:
            topt = EasyBuildOptions(
                                    go_args=['-h'],
                                    go_nosystemexit=True,  # when printing help, optparse ends with sys.exit
                                    go_columns=100,  # fix col size for reproducible unittest output
                                    help_to_string=True,  # don't print to stdout, but to StingIO fh,
                                    prog='easybuildoptions_test',  # generate as if called from generaloption.py
                                   )

            outtxt = topt.parser.help_to_file.getvalue()
        else:
            outtxt = txt

        self.assertTrue(re.search(' -h ', outtxt), "Only short options included in short help")
        self.assertTrue(re.search("show short help message and exit", outtxt), "Documentation included in short help")
        self.assertEqual(re.search("--short-help ", outtxt), None, "Long options not included in short help")
        self.assertEqual(re.search("Software search and build options", outtxt), None, "Not all option groups included in short help (1)")
        self.assertEqual(re.search("Regression test options", outtxt), None, "Not all option groups included in short help (2)")

    def test_help_long(self):
        """Test long help message."""

        topt = EasyBuildOptions(
                                go_args=['-H'],
                                go_nosystemexit=True,  # when printing help, optparse ends with sys.exit
                                go_columns=100,  # fix col size for reproducible unittest output
                                help_to_string=True,  # don't print to stdout, but to StingIO fh,
                                prog='easybuildoptions_test',  # generate as if called from generaloption.py
                               )
        outtxt = topt.parser.help_to_file.getvalue()

        self.assertTrue(re.search("-H OUTPUT_FORMAT, --help=OUTPUT_FORMAT", outtxt), "Long documentation expanded in long help")
        self.assertTrue(re.search("show short help message and exit", outtxt), "Documentation included in long help")
        self.assertTrue(re.search("Software search and build options", outtxt), "Not all option groups included in short help (1)")
        self.assertTrue(re.search("Regression test options", outtxt), "Not all option groups included in short help (2)")

    def test_no_args(self):
        """Test using no arguments."""

        outtxt = self.eb_main([])

        error_msg = "ERROR Please provide one or multiple easyconfig files,"
        error_msg += " or use software build options to make EasyBuild search for easyconfigs"
        self.assertTrue(re.search(error_msg, outtxt), "Error message when eb is run without arguments")

    def test_debug(self):
        """Test enabling debug logging."""
        for debug_arg in ['-d', '--debug']:
            args = [
                'nosuchfile.eb',
                debug_arg,
            ]
            outtxt = self.eb_main(args)

            for log_msg_type in ['DEBUG', 'INFO', 'ERROR']:
                res = re.search(' %s ' % log_msg_type, outtxt)
                self.assertTrue(res, "%s log messages are included when using %s: %s" % (log_msg_type, debug_arg, outtxt))

    def test_info(self):
        """Test enabling info logging."""

        for info_arg in ['--info']:
            args = [
                    'nosuchfile.eb',
                    info_arg,
                   ]
            outtxt = self.eb_main(args)

            for log_msg_type in ['INFO', 'ERROR']:
                res = re.search(' %s ' % log_msg_type, outtxt)
                self.assertTrue(res, "%s log messages are included when using %s ( out: %s)" % (log_msg_type, info_arg, outtxt))

            for log_msg_type in ['DEBUG']:
                res = re.search(' %s ' % log_msg_type, outtxt)
                self.assertTrue(not res, "%s log messages are *not* included when using %s" % (log_msg_type, info_arg))

    def test_quiet(self):
        """Test enabling quiet logging (errors only)."""
        for quiet_arg in ['--quiet']:
            args = [
                    'nosuchfile.eb',
                    quiet_arg,
                   ]
            outtxt = self.eb_main(args)

            for log_msg_type in ['ERROR']:
                res = re.search(' %s ' % log_msg_type, outtxt)
                msg = "%s log messages are included when using %s (outtxt: %s)" % (log_msg_type, quiet_arg, outtxt)
                self.assertTrue(res, msg)

            for log_msg_type in ['DEBUG', 'INFO']:
                res = re.search(' %s ' % log_msg_type, outtxt)
                msg = "%s log messages are *not* included when using %s (outtxt: %s)" % (log_msg_type, quiet_arg, outtxt)
                self.assertTrue(not res, msg)

    def test_force(self):
        """Test forcing installation even if the module is already available."""

        # use GCC-4.6.3.eb easyconfig file that comes with the tests
        eb_file = os.path.join(os.path.dirname(__file__), 'easyconfigs', 'GCC-4.6.3.eb')

        # check log message without --force
        args = [
                eb_file,
                '--debug',
               ]
        outtxt, error_thrown = self.eb_main(args, return_error=True)

        self.assertTrue(not error_thrown, "No error is thrown if software is already installed (error_thrown: %s)" % error_thrown)

        already_msg = "GCC/4.6.3 is already installed"
        self.assertTrue(re.search(already_msg, outtxt), "Already installed message without --force, outtxt: %s" % outtxt)

        # clear log file
        write_file(self.logfile, '')
        
        # check that --force and --rebuild work 
        for arg in ['--force', '--rebuild']:
            outtxt = self.eb_main([eb_file, '--debug', arg])
            self.assertTrue(not re.search(already_msg, outtxt), "Already installed message not there with %s" % arg)

    def test_skip(self):
        """Test skipping installation of module (--skip, -k)."""

        # use toy-0.0.eb easyconfig file that comes with the tests
        eb_file = os.path.join(os.path.abspath(os.path.dirname(__file__)), 'easyconfigs', 'toy-0.0.eb')

        # check log message with --skip for existing module
        args = [
            eb_file,
            '--sourcepath=%s' % self.test_sourcepath,
            '--buildpath=%s' % self.test_buildpath,
            '--installpath=%s' % self.test_installpath,
            '--force',
            '--debug',
        ]
        self.eb_main(args, do_build=True)
        modules_tool().purge()

        args.append('--skip')
        outtxt = self.eb_main(args, do_build=True, verbose=True)

        found_msg = "Module toy/0.0 found.\n[^\n]+Going to skip actual main build"
        found = re.search(found_msg, outtxt, re.M)
        self.assertTrue(found, "Module found message present with --skip, outtxt: %s" % outtxt)

        # cleanup for next test
        write_file(self.logfile, '')
        os.chdir(self.cwd)
        modules_tool().purge()
        # reinitialize modules tool with original $MODULEPATH, to avoid problems with future tests
        os.environ['MODULEPATH'] = ''
        modules_tool()

        # check log message with --skip for non-existing module
        args = [
            eb_file,
            '--sourcepath=%s' % self.test_sourcepath,
            '--buildpath=%s' % self.test_buildpath,
            '--installpath=%s' % self.test_installpath,
            '--try-software-version=1.2.3.4.5.6.7.8.9',
            '--try-amend=sources=toy-0.0.tar.gz,toy-0.0.tar.gz',  # hackish, but fine
            '--force',
            '--debug',
            '--skip',
        ]
        outtxt = self.eb_main(args, do_build=True, verbose=True)

        found_msg = "Module toy/1.2.3.4.5.6.7.8.9 found."
        found = re.search(found_msg, outtxt)
        self.assertTrue(not found, "Module found message not there with --skip for non-existing modules: %s" % outtxt)

        not_found_msg = "No module toy/1.2.3.4.5.6.7.8.9 found. Not skipping anything."
        not_found = re.search(not_found_msg, outtxt)
        self.assertTrue(not_found, "Module not found message there with --skip for non-existing modules: %s" % outtxt)

        modules_tool().purge()
        # reinitialize modules tool with original $MODULEPATH, to avoid problems with future tests
        modify_env(os.environ, self.orig_environ)
        modules_tool()

    def test_job(self):
        """Test submitting build as a job."""

        # use gzip-1.4.eb easyconfig file that comes with the tests
        eb_file = os.path.join(os.path.dirname(__file__), 'easyconfigs', 'gzip-1.4.eb')

        def check_args(job_args, passed_args=None):
            """Check whether specified args yield expected result."""
            if passed_args is None:
                passed_args = job_args[:]

            # clear log file
            write_file(self.logfile, '')

            args = [
                    eb_file,
                    '--job',
                   ] + job_args
            outtxt = self.eb_main(args)

            job_msg = "INFO.* Command template for jobs: .* && eb %%\(spec\)s.* %s.*\n" % ' .*'.join(passed_args)
            assertmsg = "Info log msg with job command template for --job (job_msg: %s, outtxt: %s)" % (job_msg, outtxt)
            self.assertTrue(re.search(job_msg, outtxt), assertmsg)

        # options passed are reordered, so order here matters to make tests pass
        check_args(['--debug'])
        check_args(['--debug', '--stop=configure', '--try-software-name=foo'])
        check_args(['--debug', '--robot-paths=/tmp/foo:/tmp/bar'])
        # --robot has preference over --robot-paths, --robot is not passed down
        check_args(['--debug', '--robot-paths=/tmp/foo', '--robot=/tmp/bar'],
                   passed_args=['--debug', '--robot-paths=/tmp/bar:/tmp/foo'])

    # 'zzz' prefix in the test name is intentional to make this test run last,
    # since it fiddles with the logging infrastructure which may break things
    def test_zzz_logtostdout(self):
        """Testing redirecting log to stdout."""

        fd, dummylogfn = tempfile.mkstemp(prefix='easybuild-dummy', suffix='.log')
        os.close(fd)

        for stdout_arg in ['--logtostdout', '-l']:

            _stdout = sys.stdout

            fd, fn = tempfile.mkstemp()
            fh = os.fdopen(fd, 'w')
            sys.stdout = fh

            args = [
                    '--software-name=somethingrandom',
                    '--robot', '.',
                    '--debug',
                    stdout_arg,
                   ]
            self.eb_main(args, logfile=dummylogfn)

            # make sure we restore
            sys.stdout.flush()
            sys.stdout = _stdout
            fancylogger.logToScreen(enable=False, stdout=True)

            outtxt = read_file(fn)

            self.assertTrue(len(outtxt) > 100, "Log messages are printed to stdout when %s is used (outtxt: %s)" % (stdout_arg, outtxt))

            # cleanup
            os.remove(fn)

        stdoutorig = sys.stdout
        sys.stdout = open("/dev/null", 'w')

        toy_ecfile = os.path.join(os.path.dirname(os.path.abspath(__file__)), 'easyconfigs', 'toy-0.0.eb')
        self.logfile = None
        out = self.eb_main([toy_ecfile, '--debug', '-l', '--force'], raise_error=True)

        if os.path.exists(dummylogfn):
            os.remove(dummylogfn)

        sys.stdout.close()
        sys.stdout = stdoutorig

    def test_avail_easyconfig_params(self):
        """Test listing available easyconfig parameters."""

        def run_test(custom=None, extra_params=[], fmt=None):
            """Inner function to run actual test in current setting."""

            fd, dummylogfn = tempfile.mkstemp(prefix='easybuild-dummy', suffix='.log')
            os.close(fd)

            avail_args = [
                '-a',
                '--avail-easyconfig-params',
            ]
            for avail_arg in avail_args:

                # clear log
                write_file(self.logfile, '')

                args = [
                    '--unittest-file=%s' % self.logfile,
                    avail_arg,
                ]
                if fmt is not None:
                    args.append(fmt)
                if custom is not None:
                    args.extend(['-e', custom])

                outtxt = self.eb_main(args, logfile=dummylogfn, verbose=True)
                logtxt = read_file(self.logfile)

                # check whether all parameter types are listed
                par_types = [BUILD, DEPENDENCIES, EXTENSIONS, FILEMANAGEMENT,
                             LICENSE, MANDATORY, MODULES, OTHER, TOOLCHAIN]
                if custom is not None:
                    par_types.append(CUSTOM)

                for param_type in [x[1] for x in par_types]:
                    # regex for parameter group title, matches both txt and rst formats
                    regex = re.compile("%s.*\n%s" % (param_type, '-' * len(param_type)), re.I)
                    tup = (param_type, avail_arg, args, logtxt)
                    msg = "Parameter type %s is featured in output of eb %s (args: %s): %s" % tup
                    self.assertTrue(regex.search(logtxt), msg)

                # check a couple of easyconfig parameters
                for param in ["name", "version", "toolchain", "versionsuffix", "buildopts", "sources", "start_dir",
                              "dependencies", "group", "exts_list", "moduleclass", "buildstats"] + extra_params:
                    # regex for parameter name (with optional '*') & description, matches both txt and rst formats
                    regex = re.compile("^[`]*%s(?:\*)?[`]*\s+\w+" % param, re.M)
                    tup = (param, avail_arg, args, regex.pattern, logtxt)
                    msg = "Parameter %s is listed with help in output of eb %s (args: %s, regex: %s): %s" % tup
                    self.assertTrue(regex.search(logtxt), msg)

            if os.path.exists(dummylogfn):
                os.remove(dummylogfn)

        for fmt in [None, 'txt', 'rst']:
            run_test(fmt=fmt)
            run_test(custom='EB_foo', extra_params=['foo_extra1', 'foo_extra2'], fmt=fmt)
            run_test(custom='bar', extra_params=['bar_extra1', 'bar_extra2'], fmt=fmt)
            run_test(custom='EB_foofoo', extra_params=['foofoo_extra1', 'foofoo_extra2'], fmt=fmt)

    # double underscore to make sure it runs first, which is required to detect certain types of bugs,
    # e.g. running with non-initialized EasyBuild config (truly mimicing 'eb --list-toolchains')
    def test__list_toolchains(self):
        """Test listing known compiler toolchains."""

        fd, dummylogfn = tempfile.mkstemp(prefix='easybuild-dummy', suffix='.log')
        os.close(fd)

        args = [
                '--list-toolchains',
                '--unittest-file=%s' % self.logfile,
               ]
        outtxt = self.eb_main(args, logfile=dummylogfn)

        info_msg = r"INFO List of known toolchains \(toolchainname: module\[,module\.\.\.\]\):"
        logtxt = read_file(self.logfile)
        self.assertTrue(re.search(info_msg, logtxt), "Info message with list of known toolchains found in: %s" % logtxt)
        # toolchain elements should be in alphabetical order
        tcs = {
            'dummy': [],
            'goalf': ['ATLAS', 'BLACS', 'FFTW', 'GCC', 'OpenMPI', 'ScaLAPACK'],
            'ictce': ['icc', 'ifort', 'imkl', 'impi'],
        }
        for tc, tcelems in tcs.items():
            res = re.findall("^\s*%s: .*" % tc, logtxt, re.M)
            self.assertTrue(res, "Toolchain %s is included in list of known compiler toolchains" % tc)
            # every toolchain should only be mentioned once
            n = len(res)
            self.assertEqual(n, 1, "Toolchain %s is only mentioned once (count: %d)" % (tc, n))
            # make sure definition is correct (each element only named once, in alphabetical order)
            self.assertEqual("\t%s: %s" % (tc, ', '.join(tcelems)), res[0])

        if os.path.exists(dummylogfn):
            os.remove(dummylogfn)

    def test_avail_lists(self):
        """Test listing available values of certain types."""

        fd, dummylogfn = tempfile.mkstemp(prefix='easybuild-dummy', suffix='.log')
        os.close(fd)

        name_items = {
            'modules-tools': ['EnvironmentModulesC', 'Lmod'],
            'module-naming-schemes': ['EasyBuildMNS', 'HierarchicalMNS', 'CategorizedHMNS'],
        }
        for (name, items) in name_items.items():
            args = [
                    '--avail-%s' % name,
                    '--unittest-file=%s' % self.logfile,
                   ]
            outtxt = self.eb_main(args, logfile=dummylogfn)
            logtxt = read_file(self.logfile)

            words = name.replace('-', ' ')
            info_msg = r"INFO List of supported %s:" % words
            self.assertTrue(re.search(info_msg, logtxt), "Info message with list of available %s" % words)
            for item in items:
                res = re.findall("^\s*%s" % item, logtxt, re.M)
                self.assertTrue(res, "%s is included in list of available %s" % (item, words))
                # every item should only be mentioned once
                n = len(res)
                self.assertEqual(n, 1, "%s is only mentioned once (count: %d)" % (item, n))

        if os.path.exists(dummylogfn):
            os.remove(dummylogfn)

    def test_avail_cfgfile_constants(self):
        """Test --avail-cfgfile-constants."""
        fd, dummylogfn = tempfile.mkstemp(prefix='easybuild-dummy', suffix='.log')
        os.close(fd)

        # copy test easyconfigs to easybuild/easyconfigs subdirectory of temp directory
        # to check whether easyconfigs install path is auto-included in robot path
        tmpdir = tempfile.mkdtemp(prefix='easybuild-easyconfigs-pkg-install-path')
        mkdir(os.path.join(tmpdir, 'easybuild'), parents=True)

        test_ecs_dir = os.path.join(os.path.dirname(os.path.abspath(__file__)), 'easyconfigs')
        shutil.copytree(test_ecs_dir, os.path.join(tmpdir, 'easybuild', 'easyconfigs'))

        orig_sys_path = sys.path[:]
        sys.path.insert(0, tmpdir)  # prepend to give it preference over possible other installed easyconfigs pkgs

        args = [
            '--avail-cfgfile-constants',
            '--unittest-file=%s' % self.logfile,
        ]
        outtxt = self.eb_main(args, logfile=dummylogfn)
        logtxt = read_file(self.logfile)
        cfgfile_constants = {
            'DEFAULT_ROBOT_PATHS': os.path.join(tmpdir, 'easybuild', 'easyconfigs'),
        }
        for cst_name, cst_value in cfgfile_constants.items():
            cst_regex = re.compile(r"^\*\s%s:\s.*\s\[value: .*%s.*\]" % (cst_name, cst_value), re.M)
            tup = (cst_regex.pattern, logtxt)
            self.assertTrue(cst_regex.search(logtxt), "Pattern '%s' in --avail-cfgfile_constants output: %s" % tup)

        if os.path.exists(dummylogfn):
            os.remove(dummylogfn)
        sys.path[:] = orig_sys_path

    def test_list_easyblocks(self):
        """Test listing easyblock hierarchy."""

        fd, dummylogfn = tempfile.mkstemp(prefix='easybuild-dummy', suffix='.log')
        os.close(fd)

        # simple view
        for list_arg in ['--list-easyblocks', '--list-easyblocks=simple']:

            # clear log
            write_file(self.logfile, '')

            args = [
                    list_arg,
                    '--unittest-file=%s' % self.logfile,
                   ]
            self.eb_main(args, logfile=dummylogfn)
            logtxt = read_file(self.logfile)

            for pat in [
                        r"EasyBlock\n",
                        r"|--\s+EB_foo\n|\s+|--\s+EB_foofoo\n",
                        r"|--\s+bar\n",
                       ]:

                msg = "Pattern '%s' is found in output of --list-easyblocks: %s" % (pat, logtxt)
                self.assertTrue(re.search(pat, logtxt), msg)

        # clear log
        write_file(self.logfile, '')

        # detailed view
        args = [
                '--list-easyblocks=detailed',
                '--unittest-file=%s' % self.logfile,
               ]
        self.eb_main(args, logfile=dummylogfn)
        logtxt = read_file(self.logfile)

        for pat in [
                    r"EasyBlock\s+\(easybuild.framework.easyblock\)\n",
                    r"|--\s+EB_foo\s+\(easybuild.easyblocks.foo\)\n|\s+|--\s+EB_foofoo\s+\(easybuild.easyblocks.foofoo\)\n",
                    r"|--\s+bar\s+\(easybuild.easyblocks.generic.bar\)\n",
                   ]:

            msg = "Pattern '%s' is found in output of --list-easyblocks: %s" % (pat, logtxt)
            self.assertTrue(re.search(pat, logtxt), msg)

        if os.path.exists(dummylogfn):
            os.remove(dummylogfn)

    def test_search(self):
        """Test searching for easyconfigs."""

        fd, dummylogfn = tempfile.mkstemp(prefix='easybuild-dummy', suffix='.log')
        os.close(fd)

        args = [
            '--search=gzip',
            '--robot=%s' % os.path.join(os.path.dirname(__file__), 'easyconfigs'),
            '--unittest-file=%s' % self.logfile,
        ]
        self.eb_main(args, logfile=dummylogfn)
        logtxt = read_file(self.logfile)

        info_msg = r"Searching \(case-insensitive\) for 'gzip' in"
        self.assertTrue(re.search(info_msg, logtxt), "Info message when searching for easyconfigs in '%s'" % logtxt)
        for ec in ["gzip-1.4.eb", "gzip-1.4-GCC-4.6.3.eb"]:
            self.assertTrue(re.search(r" \* \S*%s$" % ec, logtxt, re.M), "Found easyconfig %s in '%s'" % (ec, logtxt))

        if os.path.exists(dummylogfn):
            os.remove(dummylogfn)

        write_file(self.logfile, '')

        args = [
            '--search=^gcc.*2.eb',
            '--robot=%s' % os.path.join(os.path.dirname(__file__), 'easyconfigs'),
            '--unittest-file=%s' % self.logfile,
        ]
        self.eb_main(args, logfile=dummylogfn)
        logtxt = read_file(self.logfile)

        info_msg = r"Searching \(case-insensitive\) for '\^gcc.\*2.eb' in"
        self.assertTrue(re.search(info_msg, logtxt), "Info message when searching for easyconfigs in '%s'" % logtxt)
        for ec in ['GCC-4.7.2.eb', 'GCC-4.8.2.eb', 'GCC-4.9.2.eb']:
            self.assertTrue(re.search(r" \* \S*%s$" % ec, logtxt, re.M), "Found easyconfig %s in '%s'" % (ec, logtxt))

        if os.path.exists(dummylogfn):
            os.remove(dummylogfn)

        write_file(self.logfile, '')

        for search_arg in ['-S', '--search-short']:
            open(self.logfile, 'w').write('')
            args = [
                search_arg,
                'toy-0.0',
                '-r',
                os.path.join(os.path.dirname(__file__), 'easyconfigs'),
                '--unittest-file=%s' % self.logfile,
            ]
            self.eb_main(args, logfile=dummylogfn, raise_error=True, verbose=True)
            logtxt = read_file(self.logfile)

            info_msg = r"Searching \(case-insensitive\) for 'toy-0.0' in"
            self.assertTrue(re.search(info_msg, logtxt), "Info message when searching for easyconfigs in '%s'" % logtxt)
            self.assertTrue(re.search('INFO CFGS\d+=', logtxt), "CFGS line message found in '%s'" % logtxt)
            for ec in ["toy-0.0.eb", "toy-0.0-multiple.eb"]:
                self.assertTrue(re.search(" \* \$CFGS\d+/*%s" % ec, logtxt), "Found easyconfig %s in '%s'" % (ec, logtxt))

            if os.path.exists(dummylogfn):
                os.remove(dummylogfn)

    def test_dry_run(self):
        """Test dry run (long format)."""
        fd, dummylogfn = tempfile.mkstemp(prefix='easybuild-dummy', suffix='.log')
        os.close(fd)

        args = [
            os.path.join(os.path.dirname(__file__), 'easyconfigs', 'gzip-1.4-GCC-4.6.3.eb'),
            '--dry-run',  # implies enabling dependency resolution
            '--unittest-file=%s' % self.logfile,
            '--robot-paths=%s' % os.path.join(os.path.dirname(__file__), 'easyconfigs'),
        ]
        self.eb_main(args, logfile=dummylogfn)
        logtxt = read_file(self.logfile)

        info_msg = r"Dry run: printing build status of easyconfigs and dependencies"
        self.assertTrue(re.search(info_msg, logtxt, re.M), "Info message dry running in '%s'" % logtxt)
        ecs_mods = [
            ("gzip-1.4-GCC-4.6.3.eb", "gzip/1.4-GCC-4.6.3", ' '),
            ("GCC-4.6.3.eb", "GCC/4.6.3", 'x'),
        ]
        for ec, mod, mark in ecs_mods:
            regex = re.compile(r" \* \[%s\] \S+%s \(module: %s\)" % (mark, ec, mod), re.M)
            self.assertTrue(regex.search(logtxt), "Found match for pattern %s in '%s'" % (regex.pattern, logtxt))

    def test_dry_run_short(self):
        """Test dry run (short format)."""
        # unset $EASYBUILD_ROBOT_PATHS that was defined in setUp
        del os.environ['EASYBUILD_ROBOT_PATHS']

        fd, dummylogfn = tempfile.mkstemp(prefix='easybuild-dummy', suffix='.log')
        os.close(fd)

        # copy test easyconfigs to easybuild/easyconfigs subdirectory of temp directory
        # to check whether easyconfigs install path is auto-included in robot path
        tmpdir = tempfile.mkdtemp(prefix='easybuild-easyconfigs-pkg-install-path')
        mkdir(os.path.join(tmpdir, 'easybuild'), parents=True)

        test_ecs_dir = os.path.join(os.path.dirname(os.path.abspath(__file__)), 'easyconfigs')
        shutil.copytree(test_ecs_dir, os.path.join(tmpdir, 'easybuild', 'easyconfigs'))

        orig_sys_path = sys.path[:]
        sys.path.insert(0, tmpdir)  # prepend to give it preference over possible other installed easyconfigs pkgs

        for dry_run_arg in ['-D', '--dry-run-short']:
            open(self.logfile, 'w').write('')
            args = [
                os.path.join(tmpdir, 'easybuild', 'easyconfigs', 'gzip-1.4-GCC-4.6.3.eb'),
                dry_run_arg,
                # purposely specifying senseless dir, to test auto-inclusion of easyconfigs pkg path in robot path
                '--robot=%s' % os.path.join(tmpdir, 'robot_decoy'),
                '--unittest-file=%s' % self.logfile,
            ]
            outtxt = self.eb_main(args, logfile=dummylogfn)

            info_msg = r"Dry run: printing build status of easyconfigs and dependencies"
            self.assertTrue(re.search(info_msg, outtxt, re.M), "Info message dry running in '%s'" % outtxt)
            self.assertTrue(re.search('CFGS=', outtxt), "CFGS line message found in '%s'" % outtxt)
            ecs_mods = [
                ("gzip-1.4-GCC-4.6.3.eb", "gzip/1.4-GCC-4.6.3", ' '),
                ("GCC-4.6.3.eb", "GCC/4.6.3", 'x'),
            ]
            for ec, mod, mark in ecs_mods:
                regex = re.compile(r" \* \[%s\] \$CFGS\S+%s \(module: %s\)" % (mark, ec, mod), re.M)
                self.assertTrue(regex.search(outtxt), "Found match for pattern %s in '%s'" % (regex.pattern, outtxt))

        if os.path.exists(dummylogfn):
            os.remove(dummylogfn)

        # cleanup
        shutil.rmtree(tmpdir)
        sys.path[:] = orig_sys_path

    def test_try_robot_force(self):
        """
        Test correct behavior for combination of --try-toolchain --robot --force.
        Only the listed easyconfigs should be forced, resolved dependencies should not (even if tweaked).
        """
        fd, dummylogfn = tempfile.mkstemp(prefix='easybuild-dummy', suffix='.log')
        os.close(fd)

        # use toy-0.0.eb easyconfig file that comes with the tests
        test_ecs_dir = os.path.join(os.path.dirname(os.path.abspath(__file__)), 'easyconfigs')
        eb_file1 = os.path.join(test_ecs_dir, 'FFTW-3.3.3-gompi-1.4.10.eb')
        eb_file2 = os.path.join(test_ecs_dir, 'ScaLAPACK-2.0.2-gompi-1.4.10-OpenBLAS-0.2.6-LAPACK-3.4.2.eb')

        # check log message with --skip for existing module
        args = [
            eb_file1,
            eb_file2,
            '--sourcepath=%s' % self.test_sourcepath,
            '--buildpath=%s' % self.test_buildpath,
            '--installpath=%s' % self.test_installpath,
            '--debug',
            '--force',
            '--robot=%s' % test_ecs_dir,
            '--try-toolchain=gompi,1.3.12',
            '--dry-run',
            '--unittest-file=%s' % self.logfile,
        ]
        outtxt = self.eb_main(args, logfile=dummylogfn)

        scalapack_ver = '2.0.2-gompi-1.3.12-OpenBLAS-0.2.6-LAPACK-3.4.2'
        ecs_mods = [
            # GCC/OpenMPI dependencies are there, but part of toolchain => 'x'
            ("GCC-4.6.4.eb", "GCC/4.6.4", 'x'),
            ("OpenMPI-1.6.4-GCC-4.6.4.eb", "OpenMPI/1.6.4-GCC-4.6.4", 'x'),
            # OpenBLAS dependency is there, but not listed => 'x'
            ("OpenBLAS-0.2.6-gompi-1.3.12-LAPACK-3.4.2.eb", "OpenBLAS/0.2.6-gompi-1.3.12-LAPACK-3.4.2", 'x'),
            # both FFTW and ScaLAPACK are listed => 'F'
            ("ScaLAPACK-%s.eb" % scalapack_ver, "ScaLAPACK/%s" % scalapack_ver, 'F'),
            ("FFTW-3.3.3-gompi-1.3.12.eb", "FFTW/3.3.3-gompi-1.3.12", 'F'),
        ]
        for ec, mod, mark in ecs_mods:
            regex = re.compile("^ \* \[%s\] \S+%s \(module: %s\)$" % (mark, ec, mod), re.M)
            self.assertTrue(regex.search(outtxt), "Found match for pattern %s in '%s'" % (regex.pattern, outtxt))

    def test_dry_run_hierarchical(self):
        """Test dry run using a hierarchical module naming scheme."""
        fd, dummylogfn = tempfile.mkstemp(prefix='easybuild-dummy', suffix='.log')
        os.close(fd)

        test_ecs = os.path.join(os.path.dirname(os.path.abspath(__file__)), 'easyconfigs')
        args = [
            os.path.join(test_ecs, 'gzip-1.5-goolf-1.4.10.eb'),
            os.path.join(test_ecs, 'OpenMPI-1.6.4-GCC-4.7.2.eb'),
            '--dry-run',
            '--unittest-file=%s' % self.logfile,
            '--module-naming-scheme=HierarchicalMNS',
            '--ignore-osdeps',
            '--force',
            '--debug',
            '--robot-paths=%s' % os.path.join(os.path.dirname(os.path.abspath(__file__)), 'easyconfigs'),
        ]
        outtxt = self.eb_main(args, logfile=dummylogfn, verbose=True, raise_error=True)

        ecs_mods = [
            # easyconfig, module subdir, (short) module name
            ("GCC-4.7.2.eb", "Core", "GCC/4.7.2", 'x'),  # already present but not listed, so 'x'
            ("hwloc-1.6.2-GCC-4.7.2.eb", "Compiler/GCC/4.7.2", "hwloc/1.6.2", 'x'),
            ("OpenMPI-1.6.4-GCC-4.7.2.eb", "Compiler/GCC/4.7.2", "OpenMPI/1.6.4", 'F'),  # already present and listed, so 'F'
            ("gompi-1.4.10.eb", "Core", "gompi/1.4.10", 'x'),
            ("OpenBLAS-0.2.6-gompi-1.4.10-LAPACK-3.4.2.eb", "MPI/GCC/4.7.2/OpenMPI/1.6.4",
             "OpenBLAS/0.2.6-LAPACK-3.4.2", 'x'),
            ("FFTW-3.3.3-gompi-1.4.10.eb", "MPI/GCC/4.7.2/OpenMPI/1.6.4", "FFTW/3.3.3", 'x'),
            ("ScaLAPACK-2.0.2-gompi-1.4.10-OpenBLAS-0.2.6-LAPACK-3.4.2.eb", "MPI/GCC/4.7.2/OpenMPI/1.6.4",
             "ScaLAPACK/2.0.2-OpenBLAS-0.2.6-LAPACK-3.4.2", 'x'),
            ("goolf-1.4.10.eb", "Core", "goolf/1.4.10", 'x'),
            ("gzip-1.5-goolf-1.4.10.eb", "MPI/GCC/4.7.2/OpenMPI/1.6.4", "gzip/1.5", ' '),  # listed but not there: ' '
        ]
        for ec, mod_subdir, mod_name, mark in ecs_mods:
            regex = re.compile("^ \* \[%s\] \S+%s \(module: %s \| %s\)$" % (mark, ec, mod_subdir, mod_name), re.M)
            self.assertTrue(regex.search(outtxt), "Found match for pattern %s in '%s'" % (regex.pattern, outtxt))

        if os.path.exists(dummylogfn):
            os.remove(dummylogfn)

    def test_dry_run_categorized(self):
        """Test dry run using a categorized hierarchical module naming scheme."""
        fd, dummylogfn = tempfile.mkstemp(prefix='easybuild-dummy', suffix='.log')
        os.close(fd)

        self.setup_categorized_hmns_modules()
        test_ecs = os.path.join(os.path.dirname(os.path.abspath(__file__)), 'easyconfigs')
        args = [
            os.path.join(test_ecs, 'gzip-1.5-goolf-1.4.10.eb'),
            os.path.join(test_ecs, 'OpenMPI-1.6.4-GCC-4.7.2.eb'),
            '--dry-run',
            '--unittest-file=%s' % self.logfile,
            '--module-naming-scheme=CategorizedHMNS',
            '--ignore-osdeps',
            '--force',
            '--debug',
            '--robot-paths=%s' % os.path.join(os.path.dirname(os.path.abspath(__file__)), 'easyconfigs'),
        ]
        outtxt = self.eb_main(args, logfile=dummylogfn, verbose=True, raise_error=True)

        ecs_mods = [
            # easyconfig, module subdir, (short) module name, mark
            ("GCC-4.7.2.eb", "Core/compiler", "GCC/4.7.2", 'x'),  # already present but not listed, so 'x'
            ("hwloc-1.6.2-GCC-4.7.2.eb", "Compiler/GCC/4.7.2/system", "hwloc/1.6.2", 'x'),
            ("OpenMPI-1.6.4-GCC-4.7.2.eb", "Compiler/GCC/4.7.2/mpi", "OpenMPI/1.6.4", 'F'),  # already present and listed, so 'F'
            ("gompi-1.4.10.eb", "Core/toolchain", "gompi/1.4.10", 'x'),
            ("OpenBLAS-0.2.6-gompi-1.4.10-LAPACK-3.4.2.eb", "MPI/GCC/4.7.2/OpenMPI/1.6.4/numlib",
             "OpenBLAS/0.2.6-LAPACK-3.4.2", 'x'),
            ("FFTW-3.3.3-gompi-1.4.10.eb", "MPI/GCC/4.7.2/OpenMPI/1.6.4/numlib", "FFTW/3.3.3", 'x'),
            ("ScaLAPACK-2.0.2-gompi-1.4.10-OpenBLAS-0.2.6-LAPACK-3.4.2.eb", "MPI/GCC/4.7.2/OpenMPI/1.6.4/numlib",
             "ScaLAPACK/2.0.2-OpenBLAS-0.2.6-LAPACK-3.4.2", 'x'),
            ("goolf-1.4.10.eb", "Core/toolchain", "goolf/1.4.10", 'x'),
            ("gzip-1.5-goolf-1.4.10.eb", "MPI/GCC/4.7.2/OpenMPI/1.6.4/tools", "gzip/1.5", ' '),  # listed but not there: ' '
        ]
        for ec, mod_subdir, mod_name, mark in ecs_mods:
            regex = re.compile("^ \* \[%s\] \S+%s \(module: %s \| %s\)$" % (mark, ec, mod_subdir, mod_name), re.M)
            self.assertTrue(regex.search(outtxt), "Found match for pattern %s in '%s'" % (regex.pattern, outtxt))

        if os.path.exists(dummylogfn):
            os.remove(dummylogfn)

    def test_from_pr(self):
        """Test fetching easyconfigs from a PR."""
        if self.github_token is None:
            print "Skipping test_from_pr, no GitHub token available?"
            return

        fd, dummylogfn = tempfile.mkstemp(prefix='easybuild-dummy', suffix='.log')
        os.close(fd)

        tmpdir = tempfile.mkdtemp()
        args = [
            # PR for foss/2015a, see https://github.com/hpcugent/easybuild-easyconfigs/pull/1239/files
            '--from-pr=1239',
            '--dry-run',
            # an argument must be specified to --robot, since easybuild-easyconfigs may not be installed
            '--robot=%s' % os.path.join(os.path.dirname(__file__), 'easyconfigs'),
            '--unittest-file=%s' % self.logfile,
            '--github-user=%s' % GITHUB_TEST_ACCOUNT,  # a GitHub token should be available for this user
            '--tmpdir=%s' % tmpdir,
        ]
        try:
            outtxt = self.eb_main(args, logfile=dummylogfn, raise_error=True)
            modules = [
                (tmpdir, 'FFTW/3.3.4-gompi-2015a'),
                (tmpdir, 'foss/2015a'),
                ('.*', 'GCC/4.9.2'),  # not included in PR
                (tmpdir, 'gompi/2015a'),
                (tmpdir, 'HPL/2.1-foss-2015a'),
                (tmpdir, 'hwloc/1.10.0-GCC-4.9.2'),
                (tmpdir, 'numactl/2.0.10-GCC-4.9.2'),
                (tmpdir, 'OpenBLAS/0.2.13-GCC-4.9.2-LAPACK-3.5.0'),
                (tmpdir, 'OpenMPI/1.8.3-GCC-4.9.2'),
                (tmpdir, 'OpenMPI/1.8.4-GCC-4.9.2'),
                (tmpdir, 'ScaLAPACK/2.0.2-gompi-2015a-OpenBLAS-0.2.13-LAPACK-3.5.0'),
            ]
            for path_prefix, module in modules:
                ec_fn = "%s.eb" % '-'.join(module.split('/'))
                regex = re.compile(r"^ \* \[.\] %s.*%s \(module: %s\)$" % (path_prefix, ec_fn, module), re.M)
                self.assertTrue(regex.search(outtxt), "Found pattern %s in %s" % (regex.pattern, outtxt))

            # make sure that *only* these modules are listed, no others
            regex = re.compile(r"^ \* \[.\] .*/(?P<filepath>.*) \(module: (?P<module>.*)\)$", re.M)
            self.assertTrue(sorted(regex.findall(outtxt)), sorted(modules))

            pr_tmpdir = os.path.join(tmpdir, 'eb-\S{6}', 'files_pr1239')
            regex = re.compile("Prepended list of robot search paths with %s:" % pr_tmpdir, re.M)
            self.assertTrue(regex.search(outtxt), "Found pattern %s in %s" % (regex.pattern, outtxt))
        except URLError, err:
            print "Ignoring URLError '%s' in test_from_pr" % err
            shutil.rmtree(tmpdir)

    def test_from_pr_listed_ecs(self):
        """Test --from-pr in combination with specifying easyconfigs on the command line."""
        if self.github_token is None:
            print "Skipping test_from_pr, no GitHub token available?"
            return

        fd, dummylogfn = tempfile.mkstemp(prefix='easybuild-dummy', suffix='.log')
        os.close(fd)

        # copy test easyconfigs to easybuild/easyconfigs subdirectory of temp directory
        test_ecs_path = os.path.join(os.path.dirname(os.path.abspath(__file__)), 'easyconfigs')
        ecstmpdir = tempfile.mkdtemp(prefix='easybuild-easyconfigs-pkg-install-path')
        mkdir(os.path.join(ecstmpdir, 'easybuild'), parents=True)
        shutil.copytree(test_ecs_path, os.path.join(ecstmpdir, 'easybuild', 'easyconfigs'))

        # inject path to test easyconfigs into head of Python search path
        sys.path.insert(0, ecstmpdir)

        tmpdir = tempfile.mkdtemp()
        args = [
            'toy-0.0.eb',
            'gompi-2015a.eb',  # also pulls in GCC, OpenMPI (which pulls in hwloc and numactl)
            'GCC-4.6.3.eb',
            # PR for foss/2015a, see https://github.com/hpcugent/easybuild-easyconfigs/pull/1239/files
            '--from-pr=1239',
            '--dry-run',
            # an argument must be specified to --robot, since easybuild-easyconfigs may not be installed
            '--robot=%s' % test_ecs_path,
            '--unittest-file=%s' % self.logfile,
            '--github-user=%s' % GITHUB_TEST_ACCOUNT,  # a GitHub token should be available for this user
            '--tmpdir=%s' % tmpdir,
        ]
        try:
            outtxt = self.eb_main(args, logfile=dummylogfn, raise_error=True)
            modules = [
                (test_ecs_path, 'toy/0.0'),  # not included in PR
                (test_ecs_path, 'GCC/4.9.2'),  # not included in PR
                (tmpdir, 'hwloc/1.10.0-GCC-4.9.2'),
                (tmpdir, 'numactl/2.0.10-GCC-4.9.2'),
                (tmpdir, 'OpenMPI/1.8.4-GCC-4.9.2'),
                (tmpdir, 'gompi/2015a'),
                (test_ecs_path, 'GCC/4.6.3'),  # not included in PR
            ]
            for path_prefix, module in modules:
                ec_fn = "%s.eb" % '-'.join(module.split('/'))
                regex = re.compile(r"^ \* \[.\] %s.*%s \(module: %s\)$" % (path_prefix, ec_fn, module), re.M)
                self.assertTrue(regex.search(outtxt), "Found pattern %s in %s" % (regex.pattern, outtxt))

            # make sure that *only* these modules are listed, no others
            regex = re.compile(r"^ \* \[.\] .*/(?P<filepath>.*) \(module: (?P<module>.*)\)$", re.M)
            self.assertTrue(sorted(regex.findall(outtxt)), sorted(modules))

        except URLError, err:
            print "Ignoring URLError '%s' in test_from_pr" % err
            shutil.rmtree(tmpdir)

    def test_no_such_software(self):
        """Test using no arguments."""

        args = [
                '--software-name=nosuchsoftware',
                '--robot=.',
                '--debug',
               ]
        outtxt = self.eb_main(args)

        # error message when template is not found
        error_msg1 = "ERROR No easyconfig files found for software nosuchsoftware, and no templates available. "
        error_msg1 += "I'm all out of ideas."
        # error message when template is found
        error_msg2 = "ERROR Unable to find an easyconfig for the given specifications"
        msg = "Error message when eb can't find software with specified name (outtxt: %s)" % outtxt
        self.assertTrue(re.search(error_msg1, outtxt) or re.search(error_msg2, outtxt), msg)

    def test_footer(self):
        """Test specifying a module footer."""

        # create file containing modules footer
        if get_module_syntax() == 'Tcl':
            module_footer_txt = '\n'.join([
                "# test footer",
                "setenv SITE_SPECIFIC_ENV_VAR foobar",
            ])
        elif get_module_syntax() == 'Lua':
            module_footer_txt = '\n'.join([
                "-- test footer",
                'setenv("SITE_SPECIFIC_ENV_VAR", "foobar")',
            ])
        else:
            self.assertTrue(False, "Unknown module syntax: %s" % get_module_syntax())

        fd, modules_footer = tempfile.mkstemp(prefix='modules-footer-')
        os.close(fd)
        write_file(modules_footer, module_footer_txt)

        # use toy-0.0.eb easyconfig file that comes with the tests
        eb_file = os.path.join(os.path.dirname(__file__), 'easyconfigs', 'toy-0.0.eb')

        # check log message with --skip for existing module
        args = [
            eb_file,
            '--sourcepath=%s' % self.test_sourcepath,
            '--buildpath=%s' % self.test_buildpath,
            '--installpath=%s' % self.test_installpath,
            '--debug',
            '--force',
            '--modules-footer=%s' % modules_footer,
        ]
        self.eb_main(args, do_build=True)

        toy_module = os.path.join(self.test_installpath, 'modules', 'all', 'toy', '0.0')
        if get_module_syntax() == 'Lua':
            toy_module += '.lua'
        toy_module_txt = read_file(toy_module)
        footer_regex = re.compile(r'%s$' % module_footer_txt.replace('(', '\\(').replace(')', '\\)'), re.M)
        msg = "modules footer '%s' is present in '%s'" % (module_footer_txt, toy_module_txt)
        self.assertTrue(footer_regex.search(toy_module_txt), msg)

        # cleanup
        os.remove(modules_footer)

    def test_recursive_module_unload(self):
        """Test generating recursively unloading modules."""

        # use toy-0.0.eb easyconfig file that comes with the tests
        eb_file = os.path.join(os.path.dirname(__file__), 'easyconfigs', 'toy-0.0-deps.eb')

        # check log message with --skip for existing module
        args = [
            eb_file,
            '--sourcepath=%s' % self.test_sourcepath,
            '--buildpath=%s' % self.test_buildpath,
            '--installpath=%s' % self.test_installpath,
            '--debug',
            '--force',
            '--recursive-module-unload',
        ]
        self.eb_main(args, do_build=True, verbose=True)

        toy_module = os.path.join(self.test_installpath, 'modules', 'all', 'toy', '0.0-deps')
        if get_module_syntax() == 'Lua':
            toy_module += '.lua'
        toy_module_txt = read_file(toy_module)
        is_loaded_regex = re.compile(r"if { !\[is-loaded gompi/1.3.12\] }", re.M)
        self.assertFalse(is_loaded_regex.search(toy_module_txt), "Recursive unloading is used: %s" % toy_module_txt)

    def test_tmpdir(self):
        """Test setting temporary directory to use by EasyBuild."""

        # use temporary paths for build/install paths, make sure sources can be found
        tmpdir = tempfile.mkdtemp()

        # use toy-0.0.eb easyconfig file that comes with the tests
        eb_file = os.path.join(os.path.dirname(__file__), 'easyconfigs', 'toy-0.0.eb')

        # check log message with --skip for existing module
        args = [
            eb_file,
            '--sourcepath=%s' % self.test_sourcepath,
            '--buildpath=%s' % self.test_buildpath,
            '--installpath=%s' % self.test_installpath,
            '--debug',
            '--tmpdir=%s' % tmpdir,
        ]
        outtxt = self.eb_main(args, do_build=True, reset_env=False)

        tmpdir_msg = r"Using %s\S+ as temporary directory" % os.path.join(tmpdir, 'eb-')
        found = re.search(tmpdir_msg, outtxt, re.M)
        self.assertTrue(found, "Log message for tmpdir found in outtxt: %s" % outtxt)

        for var in ['TMPDIR', 'TEMP', 'TMP']:
            self.assertTrue(os.environ[var].startswith(os.path.join(tmpdir, 'eb-')))
        self.assertTrue(tempfile.gettempdir().startswith(os.path.join(tmpdir, 'eb-')))
        tempfile_tmpdir = tempfile.mkdtemp()
        self.assertTrue(tempfile_tmpdir.startswith(os.path.join(tmpdir, 'eb-')))
        fd, tempfile_tmpfile = tempfile.mkstemp()
        self.assertTrue(tempfile_tmpfile.startswith(os.path.join(tmpdir, 'eb-')))

        # cleanup
        os.close(fd)
        shutil.rmtree(tmpdir)

    def test_ignore_osdeps(self):
        """Test ignoring of listed OS dependencies."""
        txt = '\n'.join([
            'easyblock = "ConfigureMake"',
            'name = "pi"',
            'version = "3.14"',
            'homepage = "http://example.com"',
            'description = "test easyconfig"',
            'toolchain = {"name":"dummy", "version": "dummy"}',
            'osdependencies = ["nosuchosdependency", ("nosuchdep_option1", "nosuchdep_option2")]',
        ])
        fd, eb_file = tempfile.mkstemp(prefix='easyconfig_test_file_', suffix='.eb')
        os.close(fd)
        write_file(eb_file, txt)

        # check whether non-existing OS dependencies result in failure, by default
        args = [
            eb_file,
        ]
        outtxt = self.eb_main(args, do_build=True)

        regex = re.compile("Checking OS dependencies")
        self.assertTrue(regex.search(outtxt), "OS dependencies are checked, outtxt: %s" % outtxt)
        msg = "One or more OS dependencies were not found: "
        msg += "\[\('nosuchosdependency',\), \('nosuchdep_option1', 'nosuchdep_option2'\)\]"
        regex = re.compile(r'%s' % msg, re.M)
        self.assertTrue(regex.search(outtxt), "OS dependencies are honored, outtxt: %s" % outtxt)

        # check whether OS dependencies are effectively ignored
        args = [
            eb_file,
            '--ignore-osdeps',
            '--dry-run',
        ]
        outtxt = self.eb_main(args, do_build=True)

        regex = re.compile("Not checking OS dependencies", re.M)
        self.assertTrue(regex.search(outtxt), "OS dependencies are ignored with --ignore-osdeps, outtxt: %s" % outtxt)

        txt += "\nstop = 'notavalidstop'"
        write_file(eb_file, txt)
        args = [
            eb_file,
            '--dry-run',  # no explicit --ignore-osdeps, but implied by --dry-run
        ]
        outtxt = self.eb_main(args, do_build=True)

        regex = re.compile("stop provided 'notavalidstop' is not valid", re.M)
        self.assertTrue(regex.search(outtxt), "Validations are performed with --ignore-osdeps, outtxt: %s" % outtxt)

    def test_experimental(self):
        """Test the experimental option"""
        orig_value = easybuild.tools.build_log.EXPERIMENTAL
        # make sure it's off by default
        self.assertFalse(orig_value)

        log = fancylogger.getLogger()

        # force it to False
        topt = EasyBuildOptions(
            go_args=['--disable-experimental'],
        )
        try:
            log.experimental('x')
            # sanity check, should never be reached if it works.
            self.assertTrue(False, "Experimental logging should be disabled by setting the --disable-experimental option")
        except easybuild.tools.build_log.EasyBuildError, err:
            # check error message
            self.assertTrue('Experimental functionality.' in str(err))

        # toggle experimental
        topt = EasyBuildOptions(
            go_args=['--experimental'],
        )
        try:
            log.experimental('x')
        except easybuild.tools.build_log.EasyBuildError, err:
            self.assertTrue(False, 'Experimental logging should be allowed by the --experimental option.')

        # set it back
        easybuild.tools.build_log.EXPERIMENTAL = orig_value

    def test_deprecated(self):
        """Test the deprecated option"""
        if 'EASYBUILD_DEPRECATED' in os.environ:
            os.environ['EASYBUILD_DEPRECATED'] = str(VERSION)
            init_config()

        orig_value = easybuild.tools.build_log.CURRENT_VERSION

        # make sure it's off by default
        self.assertEqual(orig_value, VERSION)

        log = fancylogger.getLogger()

        # force it to lower version using 0.x, which should no result in any raised error (only deprecation logging)
        topt = EasyBuildOptions(
            go_args=['--deprecated=0.%s' % orig_value],
        )
        try:
            log.deprecated('x', str(orig_value))
        except easybuild.tools.build_log.EasyBuildError, err:
            self.assertTrue(False, 'Deprecated logging should work')

        # force it to current version, which should result in deprecation
        topt = EasyBuildOptions(
            go_args=['--deprecated=%s' % orig_value],
        )
        try:
            log.deprecated('x', str(orig_value))
            # not supposed to get here
            self.assertTrue(False, 'Deprecated logging should throw EasyBuildError')
        except easybuild.tools.build_log.EasyBuildError, err2:
            self.assertTrue('DEPRECATED' in str(err2))

        # force higher version by prefixing it with 1, which should result in deprecation errors
        topt = EasyBuildOptions(
            go_args=['--deprecated=1%s' % orig_value],
        )
        try:
            log.deprecated('x', str(orig_value))
            # not supposed to get here
            self.assertTrue(False, 'Deprecated logging should throw EasyBuildError')
        except easybuild.tools.build_log.EasyBuildError, err3:
            self.assertTrue('DEPRECATED' in str(err3))

        # set it back
        easybuild.tools.build_log.CURRENT_VERSION = orig_value

    def test_allow_modules_tool_mismatch(self):
        """Test allowing mismatch of modules tool with 'module' function."""
        # make sure MockModulesTool is available
        from test.framework.modulestool import MockModulesTool

        ec_file = os.path.join(os.path.abspath(os.path.dirname(__file__)), 'easyconfigs', 'toy-0.0.eb')

        # keep track of original module definition so we can restore it
        orig_module = os.environ.get('module', None)

        # check whether mismatch between 'module' function and selected modules tool is detected
        os.environ['module'] = "() {  eval `/Users/kehoste/Modules/$MODULE_VERSION/bin/modulecmd bash $*`\n}"
        args = [
            ec_file,
            '--modules-tool=MockModulesTool',
            '--module-syntax=Tcl',  # Lua would require Lmod
        ]
        self.eb_main(args, do_build=True)
        outtxt = read_file(self.logfile)
        error_regex = re.compile("ERROR .*pattern .* not found in defined 'module' function")
        self.assertTrue(error_regex.search(outtxt), "Found error w.r.t. module function mismatch: %s" % outtxt[-600:])

        # check that --allow-modules-tool-mispatch transforms this error into a warning
        os.environ['module'] = "() {  eval `/Users/kehoste/Modules/$MODULE_VERSION/bin/modulecmd bash $*`\n}"
        args = [
            ec_file,
            '--modules-tool=MockModulesTool',
            '--module-syntax=Tcl',  # Lua would require Lmod
            '--allow-modules-tool-mismatch',
        ]
        self.eb_main(args, do_build=True)
        outtxt = read_file(self.logfile)
        warn_regex = re.compile("WARNING .*pattern .* not found in defined 'module' function")
        self.assertTrue(warn_regex.search(outtxt), "Found warning w.r.t. module function mismatch: %s" % outtxt[-600:])

        # check whether match between 'module' function and selected modules tool is detected
        os.environ['module'] = "() {  eval ` /bin/echo $*`\n}"
        args = [
            ec_file,
            '--modules-tool=MockModulesTool',
            '--module-syntax=Tcl',  # Lua would require Lmod
            '--debug',
        ]
        self.eb_main(args, do_build=True)
        outtxt = read_file(self.logfile)
        found_regex = re.compile("DEBUG Found pattern .* in defined 'module' function")
        self.assertTrue(found_regex.search(outtxt), "Found debug message w.r.t. module function: %s" % outtxt[-600:])

        # restore 'module' function
        if orig_module is not None:
            os.environ['module'] = orig_module
        else:
            del os.environ['module']

    def test_try(self):
        """Test whether --try options are taken into account."""
        ecs_path = os.path.join(os.path.dirname(os.path.abspath(__file__)), 'easyconfigs')
        tweaked_toy_ec = os.path.join(self.test_buildpath, 'toy-0.0-tweaked.eb')
        shutil.copy2(os.path.join(ecs_path, 'toy-0.0.eb'), tweaked_toy_ec)
        f = open(tweaked_toy_ec, 'a')
        f.write("easyblock = 'ConfigureMake'")
        f.close()

        args = [
            tweaked_toy_ec,
            '--sourcepath=%s' % self.test_sourcepath,
            '--buildpath=%s' % self.test_buildpath,
            '--installpath=%s' % self.test_installpath,
            '--dry-run',
            '--robot=%s' % ecs_path,
        ]

        test_cases = [
            ([], 'toy/0.0'),
            (['--try-software=foo,1.2.3', '--try-toolchain=gompi,1.4.10'], 'foo/1.2.3-gompi-1.4.10'),
            (['--try-toolchain-name=gompi', '--try-toolchain-version=1.4.10'], 'toy/0.0-gompi-1.4.10'),
            # --try-toolchain is overridden by --toolchain
            (['--try-toolchain=gompi,1.3.12', '--toolchain=dummy,dummy'], 'toy/0.0'),
            (['--try-software-name=foo', '--try-software-version=1.2.3'], 'foo/1.2.3'),
            (['--try-toolchain-name=gompi', '--try-toolchain-version=1.4.10'], 'toy/0.0-gompi-1.4.10'),
            (['--try-software-version=1.2.3', '--try-toolchain=gompi,1.4.10'], 'toy/1.2.3-gompi-1.4.10'),
            (['--try-amend=versionsuffix=-test'], 'toy/0.0-test'),
            # --try-amend is overridden by --amend
            (['--amend=versionsuffix=', '--try-amend=versionsuffix=-test'], 'toy/0.0'),
            (['--try-toolchain=gompi,1.3.12', '--toolchain=dummy,dummy'], 'toy/0.0'),
            # tweak existing list-typed value (patches)
            (['--try-amend=versionsuffix=-test2', '--try-amend=patches=1.patch,2.patch'], 'toy/0.0-test2'),
            # append to existing list-typed value (patches)
            (['--try-amend=versionsuffix=-test3', '--try-amend=patches=,extra.patch'], 'toy/0.0-test3'),
            # prepend to existing list-typed value (patches)
            (['--try-amend=versionsuffix=-test4', '--try-amend=patches=extra.patch,'], 'toy/0.0-test4'),
            # define extra list-typed parameter
            (['--try-amend=versionsuffix=-test5', '--try-amend=exts_list=1,2,3'], 'toy/0.0-test5'),
            # only --try causes other build specs to be included too
            (['--try-software=foo,1.2.3', '--toolchain=gompi,1.4.10'], 'foo/1.2.3-gompi-1.4.10'),
            (['--software=foo,1.2.3', '--try-toolchain=gompi,1.4.10'], 'foo/1.2.3-gompi-1.4.10'),
            (['--software=foo,1.2.3', '--try-amend=versionsuffix=-test'], 'foo/1.2.3-test'),
        ]

        for extra_args, mod in test_cases:
            outtxt = self.eb_main(args + extra_args, verbose=True, raise_error=True)
            mod_regex = re.compile("\(module: %s\)$" % mod, re.M)
            self.assertTrue(mod_regex.search(outtxt), "Pattern %s found in %s" % (mod_regex.pattern, outtxt))

        for extra_arg in ['--try-software=foo', '--try-toolchain=gompi', '--try-toolchain=gomp,1.4.10,-no-OFED']:
            allargs = args + [extra_arg]
            self.assertErrorRegex(EasyBuildError, "problems validating the options", self.eb_main, allargs, raise_error=True)

        # no --try used, so no tweaked easyconfig files are generated
        allargs = args + ['--software-version=1.2.3', '--toolchain=gompi,1.4.10']
        self.assertErrorRegex(EasyBuildError, "version .* not available", self.eb_main, allargs, raise_error=True)

    def test_recursive_try(self):
        """Test whether recursive --try-X works."""
        ecs_path = os.path.join(os.path.dirname(os.path.abspath(__file__)), 'easyconfigs')
        tweaked_toy_ec = os.path.join(self.test_buildpath, 'toy-0.0-tweaked.eb')
        shutil.copy2(os.path.join(ecs_path, 'toy-0.0.eb'), tweaked_toy_ec)
        f = open(tweaked_toy_ec, 'a')
        f.write("dependencies = [('gzip', '1.4')]\n")  # add fictious dependency
        f.close()

        sourcepath = os.path.join(os.path.dirname(os.path.abspath(__file__)), 'sandbox', 'sources')
        args = [
            tweaked_toy_ec,
            '--sourcepath=%s' % sourcepath,
            '--buildpath=%s' % self.test_buildpath,
            '--installpath=%s' % self.test_installpath,
            '--try-toolchain=gompi,1.4.10',
            '--robot=%s' % ecs_path,
            '--ignore-osdeps',
            '--dry-run',
        ]

        for extra_args in [[], ['--module-naming-scheme=HierarchicalMNS']]:

            outtxt = self.eb_main(args + extra_args, verbose=True, raise_error=True)

            # toolchain gompi/1.4.10 should be listed (but not present yet)
            if extra_args:
                mark = 'x'
            else:
                mark = ' '
            tc_regex = re.compile("^ \* \[%s\] %s/gompi-1.4.10.eb \(module: .*gompi/1.4.10\)$" % (mark, ecs_path), re.M)
            self.assertTrue(tc_regex.search(outtxt), "Pattern %s found in %s" % (tc_regex.pattern, outtxt))

            # both toy and gzip dependency should be listed with gompi/1.4.10 toolchain
            for ec_name in ['gzip-1.4', 'toy-0.0']:
                ec = '%s-gompi-1.4.10.eb' % ec_name
                if extra_args:
                    mod = ec_name.replace('-', '/')
                else:
                    mod = '%s-gompi-1.4.10' % ec_name.replace('-', '/')
                mod_regex = re.compile("^ \* \[ \] \S+/eb-\S+/%s \(module: .*%s\)$" % (ec, mod), re.M)
                #mod_regex = re.compile("%s \(module: .*%s\)$" % (ec, mod), re.M)
                self.assertTrue(mod_regex.search(outtxt), "Pattern %s found in %s" % (mod_regex.pattern, outtxt))

        # clear fictious dependency
        f = open(tweaked_toy_ec, 'a')
        f.write("dependencies = []\n")
        f.close()

        # no recursive try if --(try-)software(-X) is involved
        for extra_args in [['--try-software-version=1.2.3'], ['--software-version=1.2.3']]:
            outtxt = self.eb_main(args + extra_args, raise_error=True)
            for mod in ['toy/1.2.3-gompi-1.4.10', 'gompi/1.4.10', 'GCC/4.7.2']:
                mod_regex = re.compile("\(module: %s\)$" % mod, re.M)
                self.assertTrue(mod_regex.search(outtxt), "Pattern %s found in %s" % (mod_regex.pattern, outtxt))
            for mod in ['gompi/1.2.3', 'GCC/1.2.3']:
                mod_regex = re.compile("\(module: %s\)$" % mod, re.M)
                self.assertFalse(mod_regex.search(outtxt), "Pattern %s found in %s" % (mod_regex.pattern, outtxt))

    def test_cleanup_builddir(self):
        """Test cleaning up of build dir and --disable-cleanup-builddir."""
        toy_ec = os.path.join(os.path.dirname(__file__), 'easyconfigs', 'toy-0.0.eb')
        toy_buildpath = os.path.join(self.test_buildpath, 'toy', '0.0', 'dummy-dummy')

        args = [
            toy_ec,
            '--force',
        ]
        self.eb_main(args, do_build=True, verbose=True)

        # make sure build directory is properly cleaned up after a successful build (default behavior)
        self.assertFalse(os.path.exists(toy_buildpath), "Build dir %s removed after succesful build" % toy_buildpath)
        # make sure --disable-cleanup-builddir works
        args.append('--disable-cleanup-builddir')
        self.eb_main(args, do_build=True, verbose=True)
        self.assertTrue(os.path.exists(toy_buildpath), "Build dir %s is retained when requested" % toy_buildpath)
        shutil.rmtree(toy_buildpath)

        # make sure build dir stays in case of failed build
        args = [
            toy_ec,
            '--force',
            '--try-amend=prebuildopts=nosuchcommand &&',
        ]
        self.eb_main(args, do_build=True)
        self.assertTrue(os.path.exists(toy_buildpath), "Build dir %s is retained after failed build" % toy_buildpath)

    def test_filter_deps(self):
        """Test use of --filter-deps."""
        test_dir = os.path.dirname(os.path.abspath(__file__))
        ec_file = os.path.join(test_dir, 'easyconfigs', 'goolf-1.4.10.eb')
        os.environ['MODULEPATH'] = os.path.join(test_dir, 'modules')
        args = [
            ec_file,
            '--buildpath=%s' % self.test_buildpath,
            '--installpath=%s' % self.test_installpath,
            '--robot=%s' % os.path.join(test_dir, 'easyconfigs'),
            '--dry-run',
        ]
        outtxt = self.eb_main(args, do_build=True, verbose=True, raise_error=True)
        self.assertTrue(re.search('module: FFTW/3.3.3-gompi', outtxt))
        self.assertTrue(re.search('module: ScaLAPACK/2.0.2-gompi', outtxt))
        self.assertFalse(re.search('module: zlib', outtxt))

        # clear log file
        open(self.logfile, 'w').write('')

        # filter deps (including a non-existing dep, i.e. zlib)
        args.append('--filter-deps=FFTW,ScaLAPACK,zlib')
        outtxt = self.eb_main(args, do_build=True, verbose=True, raise_error=True)
        self.assertFalse(re.search('module: FFTW/3.3.3-gompi', outtxt))
        self.assertFalse(re.search('module: ScaLAPACK/2.0.2-gompi', outtxt))
        self.assertFalse(re.search('module: zlib', outtxt))

    def test_hide_deps(self):
        """Test use of --hide-deps."""
        test_dir = os.path.dirname(os.path.abspath(__file__))
        ec_file = os.path.join(test_dir, 'easyconfigs', 'goolf-1.4.10.eb')
        os.environ['MODULEPATH'] = os.path.join(test_dir, 'modules')
        args = [
            ec_file,
            '--buildpath=%s' % self.test_buildpath,
            '--installpath=%s' % self.test_installpath,
            '--robot=%s' % os.path.join(test_dir, 'easyconfigs'),
            '--dry-run',
        ]
        outtxt = self.eb_main(args, do_build=True, verbose=True, raise_error=True)
        self.assertTrue(re.search('module: GCC/4.7.2', outtxt))
        self.assertTrue(re.search('module: OpenMPI/1.6.4-GCC-4.7.2', outtxt))
        self.assertTrue(re.search('module: OpenBLAS/0.2.6-gompi-1.4.10-LAPACK-3.4.2', outtxt))
        self.assertTrue(re.search('module: FFTW/3.3.3-gompi', outtxt))
        self.assertTrue(re.search('module: ScaLAPACK/2.0.2-gompi', outtxt))
        # zlib is not a dep at all
        self.assertFalse(re.search('module: zlib', outtxt))

        # clear log file
        open(self.logfile, 'w').write('')

        # filter deps (including a non-existing dep, i.e. zlib)
        args.append('--hide-deps=FFTW,ScaLAPACK,zlib')
        outtxt = self.eb_main(args, do_build=True, verbose=True, raise_error=True)
        self.assertTrue(re.search('module: GCC/4.7.2', outtxt))
        self.assertTrue(re.search('module: OpenMPI/1.6.4-GCC-4.7.2', outtxt))
        self.assertTrue(re.search('module: OpenBLAS/0.2.6-gompi-1.4.10-LAPACK-3.4.2', outtxt))
        self.assertFalse(re.search(r'module: FFTW/3\.3\.3-gompi', outtxt))
        self.assertTrue(re.search(r'module: FFTW/\.3\.3\.3-gompi', outtxt))
        self.assertFalse(re.search(r'module: ScaLAPACK/2\.0\.2-gompi', outtxt))
        self.assertTrue(re.search(r'module: ScaLAPACK/\.2\.0\.2-gompi', outtxt))
        # zlib is not a dep at all
        self.assertFalse(re.search(r'module: zlib', outtxt))

    def test_test_report_env_filter(self):
        """Test use of --test-report-env-filter."""

        def toy(extra_args=None):
            """Build & install toy, return contents of test report."""
            eb_file = os.path.join(os.path.dirname(__file__), 'easyconfigs', 'toy-0.0.eb')
            args = [
                eb_file,
                '--sourcepath=%s' % self.test_sourcepath,
                '--buildpath=%s' % self.test_buildpath,
                '--installpath=%s' % self.test_installpath,
                '--force',
                '--debug',
            ]
            if extra_args is not None:
                args.extend(extra_args)
            self.eb_main(args, do_build=True, raise_error=True, verbose=True)

            software_path = os.path.join(self.test_installpath, 'software', 'toy', '0.0')
            test_report_path_pattern = os.path.join(software_path, 'easybuild', 'easybuild-toy-0.0*test_report.md')
            f = open(glob.glob(test_report_path_pattern)[0], 'r')
            test_report_txt = f.read()
            f.close()
            return test_report_txt

        # define environment variables that should (not) show up in the test report
        test_var_secret = 'THIS_IS_JUST_A_SECRET_ENV_VAR_FOR_EASYBUILD'
        os.environ[test_var_secret] = 'thisshouldremainsecretonrequest'
        test_var_secret_regex = re.compile(test_var_secret)
        test_var_public = 'THIS_IS_JUST_A_PUBLIC_ENV_VAR_FOR_EASYBUILD'
        os.environ[test_var_public] = 'thisshouldalwaysbeincluded'
        test_var_public_regex = re.compile(test_var_public)

        # default: no filtering
        test_report_txt = toy()
        self.assertTrue(test_var_secret_regex.search(test_report_txt))
        self.assertTrue(test_var_public_regex.search(test_report_txt))

        # filter out env vars that match specified regex pattern
        filter_arg = "--test-report-env-filter=.*_SECRET_ENV_VAR_FOR_EASYBUILD"
        test_report_txt = toy(extra_args=[filter_arg])
        res = test_var_secret_regex.search(test_report_txt)
        self.assertFalse(res, "No match for %s in %s" % (test_var_secret_regex.pattern, test_report_txt))
        self.assertTrue(test_var_public_regex.search(test_report_txt))
        # make sure that used filter is reported correctly in test report
        filter_arg_regex = re.compile(filter_arg.replace('*', '\*'))
        tup = (filter_arg_regex.pattern, test_report_txt)
        self.assertTrue(filter_arg_regex.search(test_report_txt), "%s in %s" % tup)

    def test_robot(self):
        """Test --robot and --robot-paths command line options."""
        # unset $EASYBUILD_ROBOT_PATHS that was defined in setUp
        os.environ['EASYBUILD_ROBOT_PATHS'] = self.test_prefix

        test_ecs_path = os.path.join(os.path.dirname(os.path.abspath(__file__)), 'easyconfigs')
        eb_file = os.path.join(test_ecs_path, 'gzip-1.4-GCC-4.6.3.eb')  # includes 'toy/.0.0-deps' as a dependency

        # hide test modules
        self.reset_modulepath([])

        # dependency resolution is disabled by default, even if required paths are available
        args = [
            eb_file,
            '--robot-paths=%s' % test_ecs_path,
        ]
        error_regex = "Missing modules for one or more dependencies: .*"
        self.assertErrorRegex(EasyBuildError, error_regex, self.eb_main, args, raise_error=True, do_build=True)

        # enable robot, but without passing path required to resolve toy dependency => FAIL
        args = [
            eb_file,
            '--robot',
            '--dry-run',
        ]
        self.assertErrorRegex(EasyBuildError, 'Irresolvable dependencies', self.eb_main, args, raise_error=True)

        # add path to test easyconfigs to robot paths, so dependencies can be resolved
        self.eb_main(args + ['--robot-paths=%s' % test_ecs_path], raise_error=True)

        # copy test easyconfigs to easybuild/easyconfigs subdirectory of temp directory
        # to check whether easyconfigs install path is auto-included in robot path
        tmpdir = tempfile.mkdtemp(prefix='easybuild-easyconfigs-pkg-install-path')
        mkdir(os.path.join(tmpdir, 'easybuild'), parents=True)
        shutil.copytree(test_ecs_path, os.path.join(tmpdir, 'easybuild', 'easyconfigs'))

        # prepend path to test easyconfigs into Python search path, so it gets picked up as --robot-paths default
        del os.environ['EASYBUILD_ROBOT_PATHS']
        orig_sys_path = sys.path[:]
        sys.path.insert(0, tmpdir)
        self.eb_main(args, raise_error=True)

        shutil.rmtree(tmpdir)
        sys.path[:] = orig_sys_path

        # make sure that paths specified to --robot get preference over --robot-paths
        args = [
            eb_file,
            '--robot=%s' % test_ecs_path,
            '--robot-paths=%s' % os.path.join(tmpdir, 'easybuild', 'easyconfigs'),
            '--dry-run',
        ]
        outtxt = self.eb_main(args, raise_error=True)

        for ecfile in ['GCC-4.6.3.eb', 'ictce-4.1.13.eb', 'toy-0.0-deps.eb', 'gzip-1.4-GCC-4.6.3.eb']:
            ec_regex = re.compile(r'^\s\*\s\[[xF ]\]\s%s' % os.path.join(test_ecs_path, ecfile), re.M)
            self.assertTrue(ec_regex.search(outtxt), "Pattern %s found in %s" % (ec_regex.pattern, outtxt))

    def test_missing_cfgfile(self):
        """Test behaviour when non-existing config file is specified."""
        args = ['--configfiles=/no/such/cfgfile.foo']
        error_regex = "parseconfigfiles: configfile .* not found"
        self.assertErrorRegex(EasyBuildError, error_regex, self.eb_main, args, raise_error=True)

    def test_show_default_moduleclasses(self):
        """Test --show-default-moduleclasses."""
        fd, dummylogfn = tempfile.mkstemp(prefix='easybuild-dummy', suffix='.log')
        os.close(fd)

        args = [
            '--unittest-file=%s' % self.logfile,
            '--show-default-moduleclasses',
        ]
        write_file(self.logfile, '')
        self.eb_main(args, logfile=dummylogfn, verbose=True)
        logtxt = read_file(self.logfile)

        lst = ["\t%s:[ ]*%s" % (c, d.replace('(', '\\(').replace(')', '\\)')) for (c, d) in DEFAULT_MODULECLASSES]
        regex = re.compile("Default available module classes:\n\n" + '\n'.join(lst), re.M)

        self.assertTrue(regex.search(logtxt), "Pattern '%s' found in %s" % (regex.pattern, logtxt))

    def test_show_default_configfiles(self):
        """Test --show-default-configfiles."""
        fd, dummylogfn = tempfile.mkstemp(prefix='easybuild-dummy', suffix='.log')
        os.close(fd)

        home = os.environ['HOME']
        for envvar in ['XDG_CONFIG_DIRS', 'XDG_CONFIG_HOME']:
            if envvar in os.environ:
                del os.environ[envvar]
        reload(easybuild.tools.options)

        args = [
            '--unittest-file=%s' % self.logfile,
            '--show-default-configfiles',
        ]

        cfgtxt = '\n'.join([
            '[config]',
            'prefix = %s' % self.test_prefix,
        ])

        expected_tmpl = '\n'.join([
            "Default list of configuration files:",
            '',
            "[with $XDG_CONFIG_HOME: %s, $XDG_CONFIG_DIRS: %s]",
            '',
            "* user-level: ${XDG_CONFIG_HOME:-$HOME/.config}/easybuild/config.cfg",
            "  -> %s",
            "* system-level: ${XDG_CONFIG_DIRS:-/etc}/easybuild.d/*.cfg",
            "  -> %s/easybuild.d/*.cfg => ",
        ])

        write_file(self.logfile, '')
        self.eb_main(args, logfile=dummylogfn, verbose=True)
        logtxt = read_file(self.logfile)

        homecfgfile = os.path.join(os.environ['HOME'], '.config', 'easybuild', 'config.cfg')
        homecfgfile_str = homecfgfile
        if os.path.exists(homecfgfile):
            homecfgfile_str += " => found"
        else:
            homecfgfile_str += " => not found"
        expected = expected_tmpl % ('(not set)', '(not set)', homecfgfile_str, '{/etc}')
        self.assertTrue(expected in logtxt)

        # to predict the full output, we need to take control over $HOME and $XDG_CONFIG_DIRS
        os.environ['HOME'] = self.test_prefix
        xdg_config_dirs = os.path.join(self.test_prefix, 'etc')
        os.environ['XDG_CONFIG_DIRS'] = xdg_config_dirs

        expected_tmpl += '\n'.join([
            "%s",
            '',
            "Default list of existing configuration files (%d): %s",
        ])

        # put dummy cfgfile in place in $HOME (to predict last line of output which only lists *existing* files)
        mkdir(os.path.join(self.test_prefix, '.config', 'easybuild'), parents=True)
        homecfgfile = os.path.join(self.test_prefix, '.config', 'easybuild', 'config.cfg')
        write_file(homecfgfile, cfgtxt)

        reload(easybuild.tools.options)
        write_file(self.logfile, '')
        self.eb_main(args, logfile=dummylogfn, verbose=True)
        logtxt = read_file(self.logfile)
        expected = expected_tmpl % ('(not set)', xdg_config_dirs, "%s => found" % homecfgfile, '{%s}' % xdg_config_dirs,
                                    '(no matches)', 1, homecfgfile)
        self.assertTrue(expected in logtxt)

        xdg_config_home = os.path.join(self.test_prefix, 'home')
        os.environ['XDG_CONFIG_HOME'] = xdg_config_home
        xdg_config_dirs = [os.path.join(self.test_prefix, 'etc'), os.path.join(self.test_prefix, 'moaretc')]
        os.environ['XDG_CONFIG_DIRS'] = os.pathsep.join(xdg_config_dirs)

        # put various dummy cfgfiles in place
        cfgfiles = [
            os.path.join(self.test_prefix, 'etc', 'easybuild.d', 'config.cfg'),
            os.path.join(self.test_prefix, 'moaretc', 'easybuild.d', 'bar.cfg'),
            os.path.join(self.test_prefix, 'moaretc', 'easybuild.d', 'foo.cfg'),
            os.path.join(xdg_config_home, 'easybuild', 'config.cfg'),
        ]
        for cfgfile in cfgfiles:
            mkdir(os.path.dirname(cfgfile), parents=True)
            write_file(cfgfile, cfgtxt)
        reload(easybuild.tools.options)

        write_file(self.logfile, '')
        self.eb_main(args, logfile=dummylogfn, verbose=True)
        logtxt = read_file(self.logfile)
        expected = expected_tmpl % (xdg_config_home, os.pathsep.join(xdg_config_dirs),
                                    "%s => found" % os.path.join(xdg_config_home, 'easybuild', 'config.cfg'),
                                    '{' + ', '.join(xdg_config_dirs) + '}',
                                    ', '.join(cfgfiles[:-1]), 4, ', '.join(cfgfiles))
        self.assertTrue(expected in logtxt)

        del os.environ['XDG_CONFIG_DIRS']
        del os.environ['XDG_CONFIG_HOME']
        os.environ['HOME'] = home
        reload(easybuild.tools.options)

    def test_generate_cmd_line(self):
        """Test for generate_cmd_line."""
        self.purge_environment()

        def generate_cmd_line(ebopts):
            """Helper function to filter generated command line (to ignore $EASYBUILD_IGNORECONFIGFILES)."""
            return [x for x in ebopts.generate_cmd_line() if not x.startswith('--ignoreconfigfiles=')]

        ebopts = EasyBuildOptions(envvar_prefix='EASYBUILD')
        self.assertEqual(generate_cmd_line(ebopts), [])

        ebopts = EasyBuildOptions(go_args=['--force'], envvar_prefix='EASYBUILD')
        self.assertEqual(generate_cmd_line(ebopts), ['--force'])

        ebopts = EasyBuildOptions(go_args=['--search=bar', '--search', 'foobar'], envvar_prefix='EASYBUILD')
        self.assertEqual(generate_cmd_line(ebopts), ['--search=foobar'])

        os.environ['EASYBUILD_DEBUG'] = '1'
        ebopts = EasyBuildOptions(go_args=['--force'], envvar_prefix='EASYBUILD')
        self.assertEqual(generate_cmd_line(ebopts), ['--debug', '--force'])

    def test_include_easyblocks(self):
        """Test --include-easyblocks."""
        fd, dummylogfn = tempfile.mkstemp(prefix='easybuild-dummy', suffix='.log')
        os.close(fd)

        # clear log
        write_file(self.logfile, '')

        # existing test EB_foo easyblock found without include a custom one
        args = [
            '--list-easyblocks=detailed',
            '--unittest-file=%s' % self.logfile,
        ]
        self.eb_main(args, logfile=dummylogfn, raise_error=True)
        logtxt = read_file(self.logfile)

        test_easyblocks = os.path.dirname(os.path.abspath(__file__))
        path_pattern = os.path.join(test_easyblocks, 'sandbox', 'easybuild', 'easyblocks', 'f', 'foo.py')
        foo_regex = re.compile(r"^\|-- EB_foo \(easybuild.easyblocks.foo @ %s\)"  % path_pattern, re.M)
        self.assertTrue(foo_regex.search(logtxt), "Pattern '%s' found in: %s" % (foo_regex.pattern, logtxt))

        # 'undo' import of foo easyblock
        del sys.modules['easybuild.easyblocks.foo']

        # include extra test easyblocks
        foo_txt = '\n'.join([
            'from easybuild.framework.easyblock import EasyBlock',
            'class EB_foo(EasyBlock):',
            '   pass',
            ''
        ])
        write_file(os.path.join(self.test_prefix, 'foo.py'), foo_txt)

        # clear log
        write_file(self.logfile, '')

        args = [
            '--include-easyblocks=%s/*.py' % self.test_prefix,
            '--list-easyblocks=detailed',
            '--unittest-file=%s' % self.logfile,
        ]
        self.eb_main(args, logfile=dummylogfn, raise_error=True)
        logtxt = read_file(self.logfile)

        path_pattern = os.path.join(self.test_prefix, '.*', 'included-easyblocks', 'easybuild', 'easyblocks', 'foo.py')
        foo_regex = re.compile(r"^\|-- EB_foo \(easybuild.easyblocks.foo @ %s\)"  % path_pattern, re.M)
        self.assertTrue(foo_regex.search(logtxt), "Pattern '%s' found in: %s" % (foo_regex.pattern, logtxt))

        # 'undo' import of foo easyblock
        del sys.modules['easybuild.easyblocks.foo']

    def test_include_module_naming_schemes(self):
        """Test --include-module-naming-schemes."""
        fd, dummylogfn = tempfile.mkstemp(prefix='easybuild-dummy', suffix='.log')
        os.close(fd)

        # clear log
        write_file(self.logfile, '')

        mns_regex = re.compile(r'^\s*TestIncludedMNS', re.M)

        # TestIncludedMNS module naming scheme is not available by default
        args = [
            '--avail-module-naming-schemes',
            '--unittest-file=%s' % self.logfile,
        ]
        self.eb_main(args, logfile=dummylogfn, raise_error=True)
        logtxt = read_file(self.logfile)
        self.assertFalse(mns_regex.search(logtxt), "Unexpected pattern '%s' found in: %s" % (mns_regex.pattern, logtxt))

        # include extra test MNS
        mns_txt = '\n'.join([
            'from easybuild.tools.module_naming_scheme import ModuleNamingScheme',
            'class TestIncludedMNS(ModuleNamingScheme):',
            '   pass',
        ])
        write_file(os.path.join(self.test_prefix, 'test_mns.py'), mns_txt)

        # clear log
        write_file(self.logfile, '')

        args = [
            '--avail-module-naming-schemes',
            '--include-module-naming-schemes=%s/*.py' % self.test_prefix,
            '--unittest-file=%s' % self.logfile,
        ]
        self.eb_main(args, logfile=dummylogfn, raise_error=True)
        logtxt = read_file(self.logfile)
        self.assertTrue(mns_regex.search(logtxt), "Pattern '%s' *not* found in: %s" % (mns_regex.pattern, logtxt))

        # undo successful import
        del sys.modules['easybuild.tools.module_naming_scheme.test_mns']

    def test_use_included_module_naming_scheme(self):
        """Test using an included module naming scheme."""
        # try selecting the added module naming scheme
        fd, dummylogfn = tempfile.mkstemp(prefix='easybuild-dummy', suffix='.log')
        os.close(fd)

        # include extra test MNS
        mns_txt = '\n'.join([
            'import os',
            'from easybuild.tools.module_naming_scheme import ModuleNamingScheme',
            'class AnotherTestIncludedMNS(ModuleNamingScheme):',
            '   def det_full_module_name(self, ec):',
            "       return os.path.join(ec['name'], ec['version'])",
        ])
        write_file(os.path.join(self.test_prefix, 'test_mns.py'), mns_txt)

        eb_file = os.path.join(os.path.abspath(os.path.dirname(__file__)), 'easyconfigs', 'toy-0.0.eb')
        args = [
            '--unittest-file=%s' % self.logfile,
            '--module-naming-scheme=AnotherTestIncludedMNS',
            '--force',
            eb_file,
        ]

        # selecting a module naming scheme that doesn't exist leads to 'invalid choice'
        error_regex = "Selected module naming scheme \'AnotherTestIncludedMNS\' is unknown"
        self.assertErrorRegex(EasyBuildError, error_regex, self.eb_main, args, logfile=dummylogfn,
                              raise_error=True, raise_systemexit=True)

        args.append('--include-module-naming-schemes=%s/*.py' % self.test_prefix)
        self.eb_main(args, logfile=dummylogfn, do_build=True, raise_error=True, raise_systemexit=True, verbose=True)
        toy_mod = os.path.join(self.test_installpath, 'modules', 'all', 'toy', '0.0')
        if get_module_syntax() == 'Lua':
            toy_mod += '.lua'
        self.assertTrue(os.path.exists(toy_mod), "Found %s" % toy_mod)

    def test_include_toolchains(self):
        """Test --include-toolchains."""
        fd, dummylogfn = tempfile.mkstemp(prefix='easybuild-dummy', suffix='.log')
        os.close(fd)

        # clear log
        write_file(self.logfile, '')

        # set processed attribute to false, to trigger rescan in search_toolchain
        setattr(easybuild.tools.toolchain, '%s_PROCESSED' % TC_CONST_PREFIX, False)

        tc_regex = re.compile(r'^\s*test_included_toolchain: TestIncludedCompiler', re.M)

        # TestIncludedCompiler is not available by default
        args = [
            '--list-toolchains',
            '--unittest-file=%s' % self.logfile,
        ]
        self.eb_main(args, logfile=dummylogfn, raise_error=True)
        logtxt = read_file(self.logfile)
        self.assertFalse(tc_regex.search(logtxt), "Pattern '%s' *not* found in: %s" % (tc_regex.pattern, logtxt))

        # include extra test toolchain
        comp_txt = '\n'.join([
            'from easybuild.tools.toolchain.compiler import Compiler',
            'class TestIncludedCompiler(Compiler):',
            "   COMPILER_MODULE_NAME = ['TestIncludedCompiler']",
        ])
        mkdir(os.path.join(self.test_prefix, 'compiler'))
        write_file(os.path.join(self.test_prefix, 'compiler', 'test_comp.py'), comp_txt)

        tc_txt = '\n'.join([
            'from easybuild.toolchains.compiler.test_comp import TestIncludedCompiler',
            'class TestIncludedToolchain(TestIncludedCompiler):',
            "   NAME = 'test_included_toolchain'",
        ])
        write_file(os.path.join(self.test_prefix, 'test_tc.py'), tc_txt)

        args = [
            '--include-toolchains=%s/*.py,%s/*/*.py' % (self.test_prefix, self.test_prefix),
            '--list-toolchains',
            '--unittest-file=%s' % self.logfile,
        ]
        self.eb_main(args, logfile=dummylogfn, raise_error=True)
        logtxt = read_file(self.logfile)
        self.assertTrue(tc_regex.search(logtxt), "Pattern '%s' *not* found in: %s" % (tc_regex.pattern, logtxt))

        # undo successful import
        del sys.modules['easybuild.toolchains.compiler.test_comp']
        del sys.modules['easybuild.toolchains.test_tc']

    def test_cleanup_tmpdir(self):
        """Test --cleanup-tmpdir."""
        args = [
            os.path.join(os.path.dirname(os.path.abspath(__file__)), 'easyconfigs', 'toy-0.0.eb'),
            '--dry-run',
            '--try-software-version=1.0',  # so we get a tweaked easyconfig
        ]

        tmpdir = tempfile.gettempdir()
        # just making sure this is empty before we get started
        self.assertEqual(os.listdir(tmpdir), [])

        # force silence (since we're not using testing mode)
        self.mock_stdout(True)

        # default: cleanup tmpdir & logfile
        self.eb_main(args, raise_error=True, testing=False)
        self.assertEqual(os.listdir(tmpdir), [])
        self.assertFalse(os.path.exists(self.logfile))

        # disable cleaning up tmpdir
        args.append('--disable-cleanup-tmpdir')
        self.eb_main(args, raise_error=True, testing=False)
        tmpdir_files = os.listdir(tmpdir)
        # tmpdir and logfile are still there \o/
        self.assertTrue(len(tmpdir_files) == 1)
        self.assertTrue(os.path.exists(self.logfile))
        # tweaked easyconfigs is still there \o/
        tweaked_dir = os.path.join(tmpdir, tmpdir_files[0], 'tweaked_easyconfigs')
        self.assertTrue(os.path.exists(os.path.join(tweaked_dir, 'toy-1.0.eb')))

    def test_review_pr(self):
        """Test --review-pr."""
        self.mock_stdout(True)
        # PR for zlib 1.2.8 easyconfig, see https://github.com/hpcugent/easybuild-easyconfigs/pull/1484
        self.eb_main(['--review-pr=1484', '--disable-color'], raise_error=True)
        txt = self.get_stdout()
        self.mock_stdout(False)
        self.assertTrue(re.search(r"^Comparing zlib-1.2.8\S* with zlib-1.2.8", txt))

    def test_set_tmpdir(self):
        """Test set_tmpdir config function."""
        self.purge_environment()

        for tmpdir in [None, os.path.join(tempfile.gettempdir(), 'foo')]:
            parent = tmpdir
            if parent is None:
                parent = tempfile.gettempdir()

            mytmpdir = set_tmpdir(tmpdir=tmpdir)

            for var in ['TMPDIR', 'TEMP', 'TMP']:
                self.assertTrue(os.environ[var].startswith(os.path.join(parent, 'eb-')))
                self.assertEqual(os.environ[var], mytmpdir)
            self.assertTrue(tempfile.gettempdir().startswith(os.path.join(parent, 'eb-')))
            tempfile_tmpdir = tempfile.mkdtemp()
            self.assertTrue(tempfile_tmpdir.startswith(os.path.join(parent, 'eb-')))
            fd, tempfile_tmpfile = tempfile.mkstemp()
            self.assertTrue(tempfile_tmpfile.startswith(os.path.join(parent, 'eb-')))

            # tmp_logdir follows tmpdir
            self.assertEqual(get_build_log_path(), mytmpdir)

            # cleanup
            os.close(fd)
            shutil.rmtree(mytmpdir)
            modify_env(os.environ, self.orig_environ)
            tempfile.tempdir = None

    def test_extended_dry_run(self):
        """Test use of --extended-dry-run/-x."""
        ec_file = os.path.join(os.path.dirname(__file__), 'easyconfigs', 'toy-0.0.eb')
        args = [
            ec_file,
            '--sourcepath=%s' % self.test_sourcepath,
            '--buildpath=%s' % self.test_buildpath,
            '--installpath=%s' % self.test_installpath,
            '--debug',
        ]
        # *no* output in testing mode (honor 'silent')
        self.mock_stdout(True)
        self.eb_main(args + ['--extended-dry-run'], do_build=True, raise_error=True, testing=True)
        stdout = self.get_stdout()
        self.mock_stdout(False)
        self.assertEqual(len(stdout), 0)

        msg_regexs = [
            re.compile(r"the actual build \& install procedure that will be performed may diverge", re.M),
            re.compile(r"^\*\*\* DRY RUN using 'EB_toy' easyblock", re.M),
            re.compile(r"^== COMPLETED: Installation ended successfully", re.M),
            re.compile(r"^\(no ignored errors during dry run\)", re.M),
        ]
        ignoring_error_regex = re.compile(r"WARNING: ignoring error", re.M)
        ignored_error_regex = re.compile(r"WARNING: One or more errors were ignored, see warnings above", re.M)

        for opt in ['--extended-dry-run', '-x']:
            # check for expected patterns in output of --extended-dry-run/-x
            self.mock_stdout(True)
            self.eb_main(args + [opt], do_build=True, raise_error=True, testing=False)
            stdout = self.get_stdout()
            self.mock_stdout(False)

            for msg_regex in msg_regexs:
                self.assertTrue(msg_regex.search(stdout), "Pattern '%s' found in: %s" % (msg_regex.pattern, stdout))

            # no ignored errors should occur
            for notthere_regex in [ignoring_error_regex, ignored_error_regex]:
                msg = "Pattern '%s' NOT found in: %s" % (notthere_regex.pattern, stdout)
                self.assertFalse(notthere_regex.search(stdout), msg)

<<<<<<< HEAD
    def test_last_log(self):
        """Test --last-log."""
        last_log_path = os.path.join(tempfile.gettempdir(), 'eb-tmpdir0', 'easybuild-last.log')
        mkdir(os.path.dirname(last_log_path))

        # run something that fails first, we need a log file to find
        self.eb_main(['thisisaneasyconfigthatdoesnotexist.eb'], logfile=last_log_path, raise_error=False)

        self.mock_stdout(True)
        tmplogfile = os.path.join(tempfile.gettempdir(), 'eb-tmpdir1', 'easybuild-current.log')
        mkdir(os.path.dirname(tmplogfile))
        self.eb_main(['--last-log'], logfile=tmplogfile, raise_error=True)
        txt = self.get_stdout().strip()
        self.mock_stdout(False)

        self.assertTrue(os.path.samefile(last_log_path, txt), "%s != %s" % (last_log_path, txt))
=======
    def test_fixed_installdir_naming_scheme(self):
        """Test use of --fixed-installdir-naming-scheme."""
        # by default, name of install dir match module naming scheme used
        eb_file = os.path.join(os.path.abspath(os.path.dirname(__file__)), 'easyconfigs', 'toy-0.0.eb')
        app = EasyBlock(EasyConfig(eb_file))
        app.gen_installdir()
        self.assertTrue(app.installdir.endswith('software/toy/0.0'))

        init_config(args=['--module-naming-scheme=HierarchicalMNS'])
        app = EasyBlock(EasyConfig(eb_file))
        app.gen_installdir()
        self.assertTrue(app.installdir.endswith('software/Core/toy/0.0'))

        # with --fixed-installdir-naming-scheme, the EasyBuild naming scheme is used
        build_options = {
            'fixed_installdir_naming_scheme': True,
            'valid_module_classes': module_classes(),
        }
        init_config(args=['--module-naming-scheme=HierarchicalMNS'], build_options=build_options)
        app = EasyBlock(EasyConfig(eb_file))
        app.gen_installdir()
        self.assertTrue(app.installdir.endswith('software/toy/0.0'))
>>>>>>> f8436ba2


def suite():
    """ returns all the testcases in this module """
    return TestLoader().loadTestsFromTestCase(CommandLineOptionsTest)

if __name__ == '__main__':
    unittestmain()<|MERGE_RESOLUTION|>--- conflicted
+++ resolved
@@ -1982,7 +1982,6 @@
                 msg = "Pattern '%s' NOT found in: %s" % (notthere_regex.pattern, stdout)
                 self.assertFalse(notthere_regex.search(stdout), msg)
 
-<<<<<<< HEAD
     def test_last_log(self):
         """Test --last-log."""
         last_log_path = os.path.join(tempfile.gettempdir(), 'eb-tmpdir0', 'easybuild-last.log')
@@ -1999,7 +1998,7 @@
         self.mock_stdout(False)
 
         self.assertTrue(os.path.samefile(last_log_path, txt), "%s != %s" % (last_log_path, txt))
-=======
+
     def test_fixed_installdir_naming_scheme(self):
         """Test use of --fixed-installdir-naming-scheme."""
         # by default, name of install dir match module naming scheme used
@@ -2022,7 +2021,6 @@
         app = EasyBlock(EasyConfig(eb_file))
         app.gen_installdir()
         self.assertTrue(app.installdir.endswith('software/toy/0.0'))
->>>>>>> f8436ba2
 
 
 def suite():
