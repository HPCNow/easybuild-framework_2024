# #
# Copyright 2013-2016 Ghent University
#
# This file is part of EasyBuild,
# originally created by the HPC team of Ghent University (http://ugent.be/hpc/en),
# with support of Ghent University (http://ugent.be/hpc),
# the Flemish Supercomputer Centre (VSC) (https://www.vscentrum.be),
# Flemish Research Foundation (FWO) (http://www.fwo.be/en)
# and the Department of Economy, Science and Innovation (EWI) (http://www.ewi-vlaanderen.be/en).
#
# http://github.com/hpcugent/easybuild
#
# EasyBuild is free software: you can redistribute it and/or modify
# it under the terms of the GNU General Public License as published by
# the Free Software Foundation v2.
#
# EasyBuild is distributed in the hope that it will be useful,
# but WITHOUT ANY WARRANTY; without even the implied warranty of
# MERCHANTABILITY or FITNESS FOR A PARTICULAR PURPOSE.  See the
# GNU General Public License for more details.
#
# You should have received a copy of the GNU General Public License
# along with EasyBuild.  If not, see <http://www.gnu.org/licenses/>.
# #
"""
Unit tests for eb command line options.

@author: Kenneth Hoste (Ghent University)
"""
import glob
import os
import re
import shutil
import sys
import tempfile
from unittest import TextTestRunner
from urllib2 import URLError

import easybuild.tools.build_log
import easybuild.tools.options
import easybuild.tools.toolchain
from easybuild.framework.easyblock import EasyBlock
from easybuild.framework.easyconfig import BUILD, CUSTOM, DEPENDENCIES, EXTENSIONS, FILEMANAGEMENT, LICENSE
from easybuild.framework.easyconfig import MANDATORY, MODULES, OTHER, TOOLCHAIN
from easybuild.framework.easyconfig.easyconfig import EasyConfig, get_easyblock_class, robot_find_easyconfig
from easybuild.tools.build_log import EasyBuildError
from easybuild.tools.config import DEFAULT_MODULECLASSES
from easybuild.tools.config import find_last_log, get_build_log_path, get_module_syntax, module_classes
from easybuild.tools.environment import modify_env
from easybuild.tools.filetools import download_file, mkdir, read_file, write_file
from easybuild.tools.github import GITHUB_RAW, GITHUB_EB_MAIN, GITHUB_EASYCONFIGS_REPO, URL_SEPARATOR
from easybuild.tools.github import fetch_github_token
from easybuild.tools.options import EasyBuildOptions, parse_external_modules_metadata, set_tmpdir
from easybuild.tools.toolchain.utilities import TC_CONST_PREFIX
from easybuild.tools.run import run_cmd
from easybuild.tools.version import VERSION
from test.framework.utilities import EnhancedTestCase, TestLoaderFiltered, init_config
from vsc.utils import fancylogger


EXTERNAL_MODULES_METADATA = """[foobar/1.2.3]
name = foo, bar
version = 1.2.3, 3.2.1
prefix = FOOBAR_DIR

[foobar/2.0]
name = foobar
version = 2.0
prefix = FOOBAR_PREFIX

[foo]
name = Foo
prefix = /foo

[bar/1.2.3]
name = bar
version = 1.2.3
"""

# test account, for which a token may be available
GITHUB_TEST_ACCOUNT = 'easybuild_test'


class CommandLineOptionsTest(EnhancedTestCase):
    """Testcases for command line options."""

    logfile = None

    def setUp(self):
        """Set up test."""
        super(CommandLineOptionsTest, self).setUp()
        self.github_token = fetch_github_token(GITHUB_TEST_ACCOUNT)

    def purge_environment(self):
        """Remove any leftover easybuild variables"""
        for var in os.environ.keys():
            # retain $EASYBUILD_IGNORECONFIGFILES, to make sure the test is isolated from system-wide config files!
            if var.startswith('EASYBUILD_') and var != 'EASYBUILD_IGNORECONFIGFILES':
                del os.environ[var]

    def test_help_short(self, txt=None):
        """Test short help message."""

        if txt is None:
            topt = EasyBuildOptions(
                                    go_args=['-h'],
                                    go_nosystemexit=True,  # when printing help, optparse ends with sys.exit
                                    go_columns=100,  # fix col size for reproducible unittest output
                                    help_to_string=True,  # don't print to stdout, but to StingIO fh,
                                    prog='easybuildoptions_test',  # generate as if called from generaloption.py
                                   )

            outtxt = topt.parser.help_to_file.getvalue()
        else:
            outtxt = txt

        self.assertTrue(re.search(' -h ', outtxt), "Only short options included in short help")
        self.assertTrue(re.search("show short help message and exit", outtxt), "Documentation included in short help")
        self.assertEqual(re.search("--short-help ", outtxt), None, "Long options not included in short help")
        self.assertEqual(re.search("Software search and build options", outtxt), None, "Not all option groups included in short help (1)")
        self.assertEqual(re.search("Regression test options", outtxt), None, "Not all option groups included in short help (2)")

    def test_help_long(self):
        """Test long help message."""

        topt = EasyBuildOptions(
                                go_args=['-H'],
                                go_nosystemexit=True,  # when printing help, optparse ends with sys.exit
                                go_columns=100,  # fix col size for reproducible unittest output
                                help_to_string=True,  # don't print to stdout, but to StingIO fh,
                                prog='easybuildoptions_test',  # generate as if called from generaloption.py
                               )
        outtxt = topt.parser.help_to_file.getvalue()

        self.assertTrue(re.search("-H OUTPUT_FORMAT, --help=OUTPUT_FORMAT", outtxt), "Long documentation expanded in long help")
        self.assertTrue(re.search("show short help message and exit", outtxt), "Documentation included in long help")
        self.assertTrue(re.search("Software search and build options", outtxt), "Not all option groups included in short help (1)")
        self.assertTrue(re.search("Regression test options", outtxt), "Not all option groups included in short help (2)")

    def test_no_args(self):
        """Test using no arguments."""

        outtxt = self.eb_main([])

        error_msg = "ERROR Please provide one or multiple easyconfig files,"
        error_msg += " or use software build options to make EasyBuild search for easyconfigs"
        self.assertTrue(re.search(error_msg, outtxt), "Error message when eb is run without arguments")

    def test_debug(self):
        """Test enabling debug logging."""
        for debug_arg in ['-d', '--debug']:
            args = [
                'nosuchfile.eb',
                debug_arg,
            ]
            outtxt = self.eb_main(args)

            for log_msg_type in ['DEBUG', 'INFO', 'ERROR']:
                res = re.search(' %s ' % log_msg_type, outtxt)
                self.assertTrue(res, "%s log messages are included when using %s: %s" % (log_msg_type, debug_arg, outtxt))

    def test_info(self):
        """Test enabling info logging."""

        for info_arg in ['--info']:
            args = [
                    'nosuchfile.eb',
                    info_arg,
                   ]
            outtxt = self.eb_main(args)

            for log_msg_type in ['INFO', 'ERROR']:
                res = re.search(' %s ' % log_msg_type, outtxt)
                self.assertTrue(res, "%s log messages are included when using %s ( out: %s)" % (log_msg_type, info_arg, outtxt))

            for log_msg_type in ['DEBUG']:
                res = re.search(' %s ' % log_msg_type, outtxt)
                self.assertTrue(not res, "%s log messages are *not* included when using %s" % (log_msg_type, info_arg))

    def test_quiet(self):
        """Test enabling quiet logging (errors only)."""
        for quiet_arg in ['--quiet']:
            args = [
                    'nosuchfile.eb',
                    quiet_arg,
                   ]
            outtxt = self.eb_main(args)

            for log_msg_type in ['ERROR']:
                res = re.search(' %s ' % log_msg_type, outtxt)
                msg = "%s log messages are included when using %s (outtxt: %s)" % (log_msg_type, quiet_arg, outtxt)
                self.assertTrue(res, msg)

            for log_msg_type in ['DEBUG', 'INFO']:
                res = re.search(' %s ' % log_msg_type, outtxt)
                msg = "%s log messages are *not* included when using %s (outtxt: %s)" % (log_msg_type, quiet_arg, outtxt)
                self.assertTrue(not res, msg)

    def test_force(self):
        """Test forcing installation even if the module is already available."""

        # use GCC-4.6.3.eb easyconfig file that comes with the tests
        eb_file = os.path.join(os.path.dirname(__file__), 'easyconfigs', 'GCC-4.6.3.eb')

        # check log message without --force
        args = [
                eb_file,
                '--debug',
               ]
        outtxt, error_thrown = self.eb_main(args, return_error=True)

        self.assertTrue(not error_thrown, "No error is thrown if software is already installed (error_thrown: %s)" % error_thrown)

        already_msg = "GCC/4.6.3 is already installed"
        self.assertTrue(re.search(already_msg, outtxt), "Already installed message without --force, outtxt: %s" % outtxt)

        # clear log file
        write_file(self.logfile, '')

        # check that --force and --rebuild work
        for arg in ['--force', '--rebuild']:
            outtxt = self.eb_main([eb_file, '--debug', arg])
            self.assertTrue(not re.search(already_msg, outtxt), "Already installed message not there with %s" % arg)

    def test_skip(self):
        """Test skipping installation of module (--skip, -k)."""

        # use toy-0.0.eb easyconfig file that comes with the tests
        eb_file = os.path.join(os.path.abspath(os.path.dirname(__file__)), 'easyconfigs', 'toy-0.0.eb')

        # check log message with --skip for existing module
        args = [
            eb_file,
            '--sourcepath=%s' % self.test_sourcepath,
            '--buildpath=%s' % self.test_buildpath,
            '--installpath=%s' % self.test_installpath,
            '--force',
            '--debug',
        ]
        self.eb_main(args, do_build=True)

        args.append('--skip')
        outtxt = self.eb_main(args, do_build=True, verbose=True)

        found_msg = "Module toy/0.0 found.\n[^\n]+Going to skip actual main build"
        found = re.search(found_msg, outtxt, re.M)
        self.assertTrue(found, "Module found message present with --skip, outtxt: %s" % outtxt)

        # cleanup for next test
        write_file(self.logfile, '')
        os.chdir(self.cwd)

        # check log message with --skip for non-existing module
        args = [
            eb_file,
            '--sourcepath=%s' % self.test_sourcepath,
            '--buildpath=%s' % self.test_buildpath,
            '--installpath=%s' % self.test_installpath,
            '--try-software-version=1.2.3.4.5.6.7.8.9',
            '--try-amend=sources=toy-0.0.tar.gz,toy-0.0.tar.gz',  # hackish, but fine
            '--force',
            '--debug',
            '--skip',
        ]
        outtxt = self.eb_main(args, do_build=True, verbose=True)

        found_msg = "Module toy/1.2.3.4.5.6.7.8.9 found."
        found = re.search(found_msg, outtxt)
        self.assertTrue(not found, "Module found message not there with --skip for non-existing modules: %s" % outtxt)

        not_found_msg = "No module toy/1.2.3.4.5.6.7.8.9 found. Not skipping anything."
        not_found = re.search(not_found_msg, outtxt)
        self.assertTrue(not_found, "Module not found message there with --skip for non-existing modules: %s" % outtxt)


    def test_job(self):
        """Test submitting build as a job."""

        # use gzip-1.4.eb easyconfig file that comes with the tests
        eb_file = os.path.join(os.path.dirname(__file__), 'easyconfigs', 'gzip-1.4.eb')

        def check_args(job_args, passed_args=None):
            """Check whether specified args yield expected result."""
            if passed_args is None:
                passed_args = job_args[:]

            # clear log file
            write_file(self.logfile, '')

            args = [
                    eb_file,
                    '--job',
                   ] + job_args
            outtxt = self.eb_main(args)

            job_msg = "INFO.* Command template for jobs: .* && eb %%\(spec\)s.* %s.*\n" % ' .*'.join(passed_args)
            assertmsg = "Info log msg with job command template for --job (job_msg: %s, outtxt: %s)" % (job_msg, outtxt)
            self.assertTrue(re.search(job_msg, outtxt), assertmsg)

        # options passed are reordered, so order here matters to make tests pass
        check_args(['--debug'])
        check_args(['--debug', '--stop=configure', '--try-software-name=foo'])
        check_args(['--debug', '--robot-paths=/tmp/foo:/tmp/bar'])
        # --robot has preference over --robot-paths, --robot is not passed down
        check_args(['--debug', '--robot-paths=/tmp/foo', '--robot=/tmp/bar'],
                   passed_args=['--debug', '--robot-paths=/tmp/bar:/tmp/foo'])

    # 'zzz' prefix in the test name is intentional to make this test run last,
    # since it fiddles with the logging infrastructure which may break things
    def test_zzz_logtostdout(self):
        """Testing redirecting log to stdout."""

        fd, dummylogfn = tempfile.mkstemp(prefix='easybuild-dummy', suffix='.log')
        os.close(fd)

        for stdout_arg in ['--logtostdout', '-l']:

            _stdout = sys.stdout

            fd, fn = tempfile.mkstemp()
            fh = os.fdopen(fd, 'w')
            sys.stdout = fh

            args = [
                    '--software-name=somethingrandom',
                    '--robot', '.',
                    '--debug',
                    stdout_arg,
                   ]
            self.eb_main(args, logfile=dummylogfn)

            # make sure we restore
            sys.stdout.flush()
            sys.stdout = _stdout
            fancylogger.logToScreen(enable=False, stdout=True)

            outtxt = read_file(fn)

            self.assertTrue(len(outtxt) > 100, "Log messages are printed to stdout when %s is used (outtxt: %s)" % (stdout_arg, outtxt))

            # cleanup
            os.remove(fn)

        stdoutorig = sys.stdout
        sys.stdout = open("/dev/null", 'w')

        toy_ecfile = os.path.join(os.path.dirname(os.path.abspath(__file__)), 'easyconfigs', 'toy-0.0.eb')
        self.logfile = None
        out = self.eb_main([toy_ecfile, '--debug', '-l', '--force'], raise_error=True)

        if os.path.exists(dummylogfn):
            os.remove(dummylogfn)

        sys.stdout.close()
        sys.stdout = stdoutorig

    def test_avail_easyconfig_params(self):
        """Test listing available easyconfig parameters."""

        def run_test(custom=None, extra_params=[], fmt=None):
            """Inner function to run actual test in current setting."""

            fd, dummylogfn = tempfile.mkstemp(prefix='easybuild-dummy', suffix='.log')
            os.close(fd)

            avail_args = [
                '-a',
                '--avail-easyconfig-params',
            ]
            for avail_arg in avail_args:

                # clear log
                write_file(self.logfile, '')

                args = [
                    '--unittest-file=%s' % self.logfile,
                    avail_arg,
                ]
                if fmt is not None:
                    args.append(fmt)
                if custom is not None:
                    args.extend(['-e', custom])

                outtxt = self.eb_main(args, logfile=dummylogfn, verbose=True)
                logtxt = read_file(self.logfile)

                # check whether all parameter types are listed
                par_types = [BUILD, DEPENDENCIES, EXTENSIONS, FILEMANAGEMENT,
                             LICENSE, MANDATORY, MODULES, OTHER, TOOLCHAIN]
                if custom is not None:
                    par_types.append(CUSTOM)

                for param_type in [x[1] for x in par_types]:
                    # regex for parameter group title, matches both txt and rst formats
                    regex = re.compile("%s.*\n%s" % (param_type, '-' * len(param_type)), re.I)
                    tup = (param_type, avail_arg, args, logtxt)
                    msg = "Parameter type %s is featured in output of eb %s (args: %s): %s" % tup
                    self.assertTrue(regex.search(logtxt), msg)

                # check a couple of easyconfig parameters
                for param in ["name", "version", "toolchain", "versionsuffix", "buildopts", "sources", "start_dir",
                              "dependencies", "group", "exts_list", "moduleclass", "buildstats"] + extra_params:
                    # regex for parameter name (with optional '*') & description, matches both txt and rst formats
                    regex = re.compile("^[`]*%s(?:\*)?[`]*\s+\w+" % param, re.M)
                    tup = (param, avail_arg, args, regex.pattern, logtxt)
                    msg = "Parameter %s is listed with help in output of eb %s (args: %s, regex: %s): %s" % tup
                    self.assertTrue(regex.search(logtxt), msg)

            if os.path.exists(dummylogfn):
                os.remove(dummylogfn)

        for fmt in [None, 'txt', 'rst']:
            run_test(fmt=fmt)
            run_test(custom='EB_foo', extra_params=['foo_extra1', 'foo_extra2'], fmt=fmt)
            run_test(custom='bar', extra_params=['bar_extra1', 'bar_extra2'], fmt=fmt)
            run_test(custom='EB_foofoo', extra_params=['foofoo_extra1', 'foofoo_extra2'], fmt=fmt)

    # double underscore to make sure it runs first, which is required to detect certain types of bugs,
    # e.g. running with non-initialized EasyBuild config (truly mimicing 'eb --list-toolchains')
    def test__list_toolchains(self):
        """Test listing known compiler toolchains."""

        fd, dummylogfn = tempfile.mkstemp(prefix='easybuild-dummy', suffix='.log')
        os.close(fd)

        args = [
                '--list-toolchains',
                '--unittest-file=%s' % self.logfile,
               ]
        outtxt = self.eb_main(args, logfile=dummylogfn)

        info_msg = r"INFO List of known toolchains \(toolchainname: module\[,module\.\.\.\]\):"
        logtxt = read_file(self.logfile)
        self.assertTrue(re.search(info_msg, logtxt), "Info message with list of known toolchains found in: %s" % logtxt)
        # toolchain elements should be in alphabetical order
        tcs = {
            'dummy': [],
            'goalf': ['ATLAS', 'BLACS', 'FFTW', 'GCC', 'OpenMPI', 'ScaLAPACK'],
            'ictce': ['icc', 'ifort', 'imkl', 'impi'],
        }
        for tc, tcelems in tcs.items():
            res = re.findall("^\s*%s: .*" % tc, logtxt, re.M)
            self.assertTrue(res, "Toolchain %s is included in list of known compiler toolchains" % tc)
            # every toolchain should only be mentioned once
            n = len(res)
            self.assertEqual(n, 1, "Toolchain %s is only mentioned once (count: %d)" % (tc, n))
            # make sure definition is correct (each element only named once, in alphabetical order)
            self.assertEqual("\t%s: %s" % (tc, ', '.join(tcelems)), res[0])

        if os.path.exists(dummylogfn):
            os.remove(dummylogfn)

    def test_avail_lists(self):
        """Test listing available values of certain types."""

        fd, dummylogfn = tempfile.mkstemp(prefix='easybuild-dummy', suffix='.log')
        os.close(fd)

        name_items = {
            'modules-tools': ['EnvironmentModulesC', 'Lmod'],
            'module-naming-schemes': ['EasyBuildMNS', 'HierarchicalMNS', 'CategorizedHMNS'],
        }
        for (name, items) in name_items.items():
            args = [
                    '--avail-%s' % name,
                    '--unittest-file=%s' % self.logfile,
                   ]
            outtxt = self.eb_main(args, logfile=dummylogfn)
            logtxt = read_file(self.logfile)

            words = name.replace('-', ' ')
            info_msg = r"INFO List of supported %s:" % words
            self.assertTrue(re.search(info_msg, logtxt), "Info message with list of available %s" % words)
            for item in items:
                res = re.findall("^\s*%s" % item, logtxt, re.M)
                self.assertTrue(res, "%s is included in list of available %s" % (item, words))
                # every item should only be mentioned once
                n = len(res)
                self.assertEqual(n, 1, "%s is only mentioned once (count: %d)" % (item, n))

        if os.path.exists(dummylogfn):
            os.remove(dummylogfn)

    def test_avail_cfgfile_constants(self):
        """Test --avail-cfgfile-constants."""
        fd, dummylogfn = tempfile.mkstemp(prefix='easybuild-dummy', suffix='.log')
        os.close(fd)

        # copy test easyconfigs to easybuild/easyconfigs subdirectory of temp directory
        # to check whether easyconfigs install path is auto-included in robot path
        tmpdir = tempfile.mkdtemp(prefix='easybuild-easyconfigs-pkg-install-path')
        mkdir(os.path.join(tmpdir, 'easybuild'), parents=True)

        test_ecs_dir = os.path.join(os.path.dirname(os.path.abspath(__file__)), 'easyconfigs')
        shutil.copytree(test_ecs_dir, os.path.join(tmpdir, 'easybuild', 'easyconfigs'))

        orig_sys_path = sys.path[:]
        sys.path.insert(0, tmpdir)  # prepend to give it preference over possible other installed easyconfigs pkgs

        args = [
            '--avail-cfgfile-constants',
            '--unittest-file=%s' % self.logfile,
        ]
        outtxt = self.eb_main(args, logfile=dummylogfn)
        logtxt = read_file(self.logfile)
        cfgfile_constants = {
            'DEFAULT_ROBOT_PATHS': os.path.join(tmpdir, 'easybuild', 'easyconfigs'),
        }
        for cst_name, cst_value in cfgfile_constants.items():
            cst_regex = re.compile(r"^\*\s%s:\s.*\s\[value: .*%s.*\]" % (cst_name, cst_value), re.M)
            tup = (cst_regex.pattern, logtxt)
            self.assertTrue(cst_regex.search(logtxt), "Pattern '%s' in --avail-cfgfile_constants output: %s" % tup)

        if os.path.exists(dummylogfn):
            os.remove(dummylogfn)
        sys.path[:] = orig_sys_path

    def test_list_easyblocks(self):
        """Test listing easyblock hierarchy."""

        fd, dummylogfn = tempfile.mkstemp(prefix='easybuild-dummy', suffix='.log')
        os.close(fd)

        # simple view
        for list_arg in ['--list-easyblocks', '--list-easyblocks=simple']:

            # clear log
            write_file(self.logfile, '')

            args = [
                    list_arg,
                    '--unittest-file=%s' % self.logfile,
                   ]
            self.eb_main(args, logfile=dummylogfn)
            logtxt = read_file(self.logfile)

            for pat in [
                        r"EasyBlock\n",
                        r"|--\s+EB_foo\n|\s+|--\s+EB_foofoo\n",
                        r"|--\s+bar\n",
                       ]:

                msg = "Pattern '%s' is found in output of --list-easyblocks: %s" % (pat, logtxt)
                self.assertTrue(re.search(pat, logtxt), msg)

        # clear log
        write_file(self.logfile, '')

        # detailed view
        args = [
                '--list-easyblocks=detailed',
                '--unittest-file=%s' % self.logfile,
               ]
        self.eb_main(args, logfile=dummylogfn)
        logtxt = read_file(self.logfile)

        for pat in [
                    r"EasyBlock\s+\(easybuild.framework.easyblock\)\n",
                    r"|--\s+EB_foo\s+\(easybuild.easyblocks.foo\)\n|\s+|--\s+EB_foofoo\s+\(easybuild.easyblocks.foofoo\)\n",
                    r"|--\s+bar\s+\(easybuild.easyblocks.generic.bar\)\n",
                   ]:

            msg = "Pattern '%s' is found in output of --list-easyblocks: %s" % (pat, logtxt)
            self.assertTrue(re.search(pat, logtxt), msg)

        if os.path.exists(dummylogfn):
            os.remove(dummylogfn)

    def test_search(self):
        """Test searching for easyconfigs."""

        test_easyconfigs_dir = os.path.join(os.path.dirname(os.path.abspath(__file__)), 'easyconfigs')

        # simple search
        args = [
            '--search=gzip',
            '--robot=%s' % test_easyconfigs_dir,
        ]
        self.mock_stdout(True)
        self.eb_main(args, testing=False)
        txt = self.get_stdout()
        self.mock_stdout(False)

        info_msg = r"Searching \(case-insensitive\) for 'gzip' in"
        self.assertTrue(re.search(info_msg, txt), "Info message when searching for easyconfigs in '%s'" % txt)
        for ec in ["gzip-1.4.eb", "gzip-1.4-GCC-4.6.3.eb"]:
            regex = re.compile(r" \* \S*%s$" % ec, re.M)
            self.assertTrue(regex.search(txt), "Found pattern '%s' in: %s" % (regex.pattern, txt))

        # search w/ regex
        args = [
            '--search=^gcc.*2.eb',
            '--robot=%s' % test_easyconfigs_dir,
        ]
        self.mock_stdout(True)
        self.eb_main(args, testing=False)
        txt = self.get_stdout()
        self.mock_stdout(False)

        info_msg = r"Searching \(case-insensitive\) for '\^gcc.\*2.eb' in"
        self.assertTrue(re.search(info_msg, txt), "Info message when searching for easyconfigs in '%s'" % txt)
        for ec in ['GCC-4.7.2.eb', 'GCC-4.8.2.eb', 'GCC-4.9.2.eb']:
            regex = re.compile(r" \* \S*%s$" % ec, re.M)
            self.assertTrue(regex.search(txt), "Found pattern '%s' in: %s" % (regex.pattern, txt))

        gcc_ecs = [
            'GCC-4.6.3.eb',
            'GCC-4.6.4.eb',
            'GCC-4.7.2.eb',
            'GCC-4.8.2.eb',
            'GCC-4.8.3.eb',
            'GCC-4.9.2.eb',
        ]

        # test --search-filename
        args = [
            '--search-filename=^gcc',
            '--robot=%s' % test_easyconfigs_dir,
        ]
        self.mock_stdout(True)
        self.eb_main(args, testing=False)
        txt = self.get_stdout()
        self.mock_stdout(False)

        for ec in gcc_ecs:
            regex = re.compile(r"^ \* %s$" % ec, re.M)
            self.assertTrue(regex.search(txt), "Found pattern '%s' in: %s" % (regex.pattern, txt))

        # test --search-filename --terse
        args = [
            '--search-filename=^gcc',
            '--terse',
            '--robot=%s' % test_easyconfigs_dir,
        ]
        self.mock_stdout(True)
        self.eb_main(args, testing=False)
        txt = self.get_stdout()
        self.mock_stdout(False)

        for ec in gcc_ecs:
            regex = re.compile(r"^%s$" % ec, re.M)
            self.assertTrue(regex.search(txt), "Found pattern '%s' in: %s" % (regex.pattern, txt))

        # also test --search-short/-S
        for search_arg in ['-S', '--search-short']:
            args = [
                search_arg,
                'toy-0.0',
                '-r',
                test_easyconfigs_dir,
            ]
            self.mock_stdout(True)
            self.eb_main(args, raise_error=True, verbose=True, testing=False)
            txt = self.get_stdout()
            self.mock_stdout(False)

            info_msg = r"Searching \(case-insensitive\) for 'toy-0.0' in"
            self.assertTrue(re.search(info_msg, txt), "Info message when searching for easyconfigs in '%s'" % txt)
            self.assertTrue(re.search('^CFGS\d+=', txt, re.M), "CFGS line message found in '%s'" % txt)
            for ec in ["toy-0.0.eb", "toy-0.0-multiple.eb"]:
                regex = re.compile(r" \* \$CFGS\d+/*%s" % ec, re.M)
                self.assertTrue(regex.search(txt), "Found pattern '%s' in: %s" % (regex.pattern, txt))

    def test_dry_run(self):
        """Test dry run (long format)."""
        fd, dummylogfn = tempfile.mkstemp(prefix='easybuild-dummy', suffix='.log')
        os.close(fd)

        args = [
            os.path.join(os.path.dirname(__file__), 'easyconfigs', 'gzip-1.4-GCC-4.6.3.eb'),
            '--dry-run',  # implies enabling dependency resolution
            '--unittest-file=%s' % self.logfile,
            '--robot-paths=%s' % os.path.join(os.path.dirname(__file__), 'easyconfigs'),
        ]
        self.eb_main(args, logfile=dummylogfn)
        logtxt = read_file(self.logfile)

        info_msg = r"Dry run: printing build status of easyconfigs and dependencies"
        self.assertTrue(re.search(info_msg, logtxt, re.M), "Info message dry running in '%s'" % logtxt)
        ecs_mods = [
            ("gzip-1.4-GCC-4.6.3.eb", "gzip/1.4-GCC-4.6.3", ' '),
            ("GCC-4.6.3.eb", "GCC/4.6.3", 'x'),
        ]
        for ec, mod, mark in ecs_mods:
            regex = re.compile(r" \* \[%s\] \S+%s \(module: %s\)" % (mark, ec, mod), re.M)
            self.assertTrue(regex.search(logtxt), "Found match for pattern %s in '%s'" % (regex.pattern, logtxt))

    def test_dry_run_short(self):
        """Test dry run (short format)."""
        # unset $EASYBUILD_ROBOT_PATHS that was defined in setUp
        del os.environ['EASYBUILD_ROBOT_PATHS']

        fd, dummylogfn = tempfile.mkstemp(prefix='easybuild-dummy', suffix='.log')
        os.close(fd)

        # copy test easyconfigs to easybuild/easyconfigs subdirectory of temp directory
        # to check whether easyconfigs install path is auto-included in robot path
        tmpdir = tempfile.mkdtemp(prefix='easybuild-easyconfigs-pkg-install-path')
        mkdir(os.path.join(tmpdir, 'easybuild'), parents=True)

        test_ecs_dir = os.path.join(os.path.dirname(os.path.abspath(__file__)), 'easyconfigs')
        shutil.copytree(test_ecs_dir, os.path.join(tmpdir, 'easybuild', 'easyconfigs'))

        orig_sys_path = sys.path[:]
        sys.path.insert(0, tmpdir)  # prepend to give it preference over possible other installed easyconfigs pkgs

        for dry_run_arg in ['-D', '--dry-run-short']:
            open(self.logfile, 'w').write('')
            args = [
                os.path.join(tmpdir, 'easybuild', 'easyconfigs', 'gzip-1.4-GCC-4.6.3.eb'),
                dry_run_arg,
                # purposely specifying senseless dir, to test auto-inclusion of easyconfigs pkg path in robot path
                '--robot=%s' % os.path.join(tmpdir, 'robot_decoy'),
                '--unittest-file=%s' % self.logfile,
            ]
            outtxt = self.eb_main(args, logfile=dummylogfn)

            info_msg = r"Dry run: printing build status of easyconfigs and dependencies"
            self.assertTrue(re.search(info_msg, outtxt, re.M), "Info message dry running in '%s'" % outtxt)
            self.assertTrue(re.search('CFGS=', outtxt), "CFGS line message found in '%s'" % outtxt)
            ecs_mods = [
                ("gzip-1.4-GCC-4.6.3.eb", "gzip/1.4-GCC-4.6.3", ' '),
                ("GCC-4.6.3.eb", "GCC/4.6.3", 'x'),
            ]
            for ec, mod, mark in ecs_mods:
                regex = re.compile(r" \* \[%s\] \$CFGS\S+%s \(module: %s\)" % (mark, ec, mod), re.M)
                self.assertTrue(regex.search(outtxt), "Found match for pattern %s in '%s'" % (regex.pattern, outtxt))

        if os.path.exists(dummylogfn):
            os.remove(dummylogfn)

        # cleanup
        shutil.rmtree(tmpdir)
        sys.path[:] = orig_sys_path

    def test_try_robot_force(self):
        """
        Test correct behavior for combination of --try-toolchain --robot --force.
        Only the listed easyconfigs should be forced, resolved dependencies should not (even if tweaked).
        """
        fd, dummylogfn = tempfile.mkstemp(prefix='easybuild-dummy', suffix='.log')
        os.close(fd)

        # use toy-0.0.eb easyconfig file that comes with the tests
        test_ecs_dir = os.path.join(os.path.dirname(os.path.abspath(__file__)), 'easyconfigs')
        eb_file1 = os.path.join(test_ecs_dir, 'FFTW-3.3.3-gompi-1.4.10.eb')
        eb_file2 = os.path.join(test_ecs_dir, 'ScaLAPACK-2.0.2-gompi-1.4.10-OpenBLAS-0.2.6-LAPACK-3.4.2.eb')

        # check log message with --skip for existing module
        args = [
            eb_file1,
            eb_file2,
            '--sourcepath=%s' % self.test_sourcepath,
            '--buildpath=%s' % self.test_buildpath,
            '--installpath=%s' % self.test_installpath,
            '--debug',
            '--force',
            '--robot=%s' % test_ecs_dir,
            '--try-toolchain=gompi,1.3.12',
            '--dry-run',
            '--unittest-file=%s' % self.logfile,
        ]
        outtxt = self.eb_main(args, logfile=dummylogfn)

        scalapack_ver = '2.0.2-gompi-1.3.12-OpenBLAS-0.2.6-LAPACK-3.4.2'
        ecs_mods = [
            # GCC/OpenMPI dependencies are there, but part of toolchain => 'x'
            ("GCC-4.6.4.eb", "GCC/4.6.4", 'x'),
            ("OpenMPI-1.6.4-GCC-4.6.4.eb", "OpenMPI/1.6.4-GCC-4.6.4", 'x'),
            # OpenBLAS dependency is there, but not listed => 'x'
            ("OpenBLAS-0.2.6-gompi-1.3.12-LAPACK-3.4.2.eb", "OpenBLAS/0.2.6-gompi-1.3.12-LAPACK-3.4.2", 'x'),
            # both FFTW and ScaLAPACK are listed => 'F'
            ("ScaLAPACK-%s.eb" % scalapack_ver, "ScaLAPACK/%s" % scalapack_ver, 'F'),
            ("FFTW-3.3.3-gompi-1.3.12.eb", "FFTW/3.3.3-gompi-1.3.12", 'F'),
        ]
        for ec, mod, mark in ecs_mods:
            regex = re.compile("^ \* \[%s\] \S+%s \(module: %s\)$" % (mark, ec, mod), re.M)
            self.assertTrue(regex.search(outtxt), "Found match for pattern %s in '%s'" % (regex.pattern, outtxt))

    def test_dry_run_hierarchical(self):
        """Test dry run using a hierarchical module naming scheme."""
        fd, dummylogfn = tempfile.mkstemp(prefix='easybuild-dummy', suffix='.log')
        os.close(fd)

        test_ecs = os.path.join(os.path.dirname(os.path.abspath(__file__)), 'easyconfigs')
        args = [
            os.path.join(test_ecs, 'gzip-1.5-goolf-1.4.10.eb'),
            os.path.join(test_ecs, 'OpenMPI-1.6.4-GCC-4.7.2.eb'),
            '--dry-run',
            '--unittest-file=%s' % self.logfile,
            '--module-naming-scheme=HierarchicalMNS',
            '--ignore-osdeps',
            '--force',
            '--debug',
            '--robot-paths=%s' % os.path.join(os.path.dirname(os.path.abspath(__file__)), 'easyconfigs'),
        ]
        outtxt = self.eb_main(args, logfile=dummylogfn, verbose=True, raise_error=True)

        ecs_mods = [
            # easyconfig, module subdir, (short) module name
            ("GCC-4.7.2.eb", "Core", "GCC/4.7.2", 'x'),  # already present but not listed, so 'x'
            ("hwloc-1.6.2-GCC-4.7.2.eb", "Compiler/GCC/4.7.2", "hwloc/1.6.2", 'x'),
            ("OpenMPI-1.6.4-GCC-4.7.2.eb", "Compiler/GCC/4.7.2", "OpenMPI/1.6.4", 'F'),  # already present and listed, so 'F'
            ("gompi-1.4.10.eb", "Core", "gompi/1.4.10", 'x'),
            ("OpenBLAS-0.2.6-gompi-1.4.10-LAPACK-3.4.2.eb", "MPI/GCC/4.7.2/OpenMPI/1.6.4",
             "OpenBLAS/0.2.6-LAPACK-3.4.2", 'x'),
            ("FFTW-3.3.3-gompi-1.4.10.eb", "MPI/GCC/4.7.2/OpenMPI/1.6.4", "FFTW/3.3.3", 'x'),
            ("ScaLAPACK-2.0.2-gompi-1.4.10-OpenBLAS-0.2.6-LAPACK-3.4.2.eb", "MPI/GCC/4.7.2/OpenMPI/1.6.4",
             "ScaLAPACK/2.0.2-OpenBLAS-0.2.6-LAPACK-3.4.2", 'x'),
            ("goolf-1.4.10.eb", "Core", "goolf/1.4.10", 'x'),
            ("gzip-1.5-goolf-1.4.10.eb", "MPI/GCC/4.7.2/OpenMPI/1.6.4", "gzip/1.5", ' '),  # listed but not there: ' '
        ]
        for ec, mod_subdir, mod_name, mark in ecs_mods:
            regex = re.compile("^ \* \[%s\] \S+%s \(module: %s \| %s\)$" % (mark, ec, mod_subdir, mod_name), re.M)
            self.assertTrue(regex.search(outtxt), "Found match for pattern %s in '%s'" % (regex.pattern, outtxt))

        if os.path.exists(dummylogfn):
            os.remove(dummylogfn)

    def test_dry_run_categorized(self):
        """Test dry run using a categorized hierarchical module naming scheme."""
        fd, dummylogfn = tempfile.mkstemp(prefix='easybuild-dummy', suffix='.log')
        os.close(fd)

        self.setup_categorized_hmns_modules()
        test_ecs = os.path.join(os.path.dirname(os.path.abspath(__file__)), 'easyconfigs')
        args = [
            os.path.join(test_ecs, 'gzip-1.5-goolf-1.4.10.eb'),
            os.path.join(test_ecs, 'OpenMPI-1.6.4-GCC-4.7.2.eb'),
            '--dry-run',
            '--unittest-file=%s' % self.logfile,
            '--module-naming-scheme=CategorizedHMNS',
            '--ignore-osdeps',
            '--force',
            '--debug',
            '--robot-paths=%s' % os.path.join(os.path.dirname(os.path.abspath(__file__)), 'easyconfigs'),
        ]
        outtxt = self.eb_main(args, logfile=dummylogfn, verbose=True, raise_error=True)

        ecs_mods = [
            # easyconfig, module subdir, (short) module name, mark
            ("GCC-4.7.2.eb", "Core/compiler", "GCC/4.7.2", 'x'),  # already present but not listed, so 'x'
            ("hwloc-1.6.2-GCC-4.7.2.eb", "Compiler/GCC/4.7.2/system", "hwloc/1.6.2", 'x'),
            ("OpenMPI-1.6.4-GCC-4.7.2.eb", "Compiler/GCC/4.7.2/mpi", "OpenMPI/1.6.4", 'F'),  # already present and listed, so 'F'
            ("gompi-1.4.10.eb", "Core/toolchain", "gompi/1.4.10", 'x'),
            ("OpenBLAS-0.2.6-gompi-1.4.10-LAPACK-3.4.2.eb", "MPI/GCC/4.7.2/OpenMPI/1.6.4/numlib",
             "OpenBLAS/0.2.6-LAPACK-3.4.2", 'x'),
            ("FFTW-3.3.3-gompi-1.4.10.eb", "MPI/GCC/4.7.2/OpenMPI/1.6.4/numlib", "FFTW/3.3.3", 'x'),
            ("ScaLAPACK-2.0.2-gompi-1.4.10-OpenBLAS-0.2.6-LAPACK-3.4.2.eb", "MPI/GCC/4.7.2/OpenMPI/1.6.4/numlib",
             "ScaLAPACK/2.0.2-OpenBLAS-0.2.6-LAPACK-3.4.2", 'x'),
            ("goolf-1.4.10.eb", "Core/toolchain", "goolf/1.4.10", 'x'),
            ("gzip-1.5-goolf-1.4.10.eb", "MPI/GCC/4.7.2/OpenMPI/1.6.4/tools", "gzip/1.5", ' '),  # listed but not there: ' '
        ]
        for ec, mod_subdir, mod_name, mark in ecs_mods:
            regex = re.compile("^ \* \[%s\] \S+%s \(module: %s \| %s\)$" % (mark, ec, mod_subdir, mod_name), re.M)
            self.assertTrue(regex.search(outtxt), "Found match for pattern %s in '%s'" % (regex.pattern, outtxt))

        if os.path.exists(dummylogfn):
            os.remove(dummylogfn)

    def test_from_pr(self):
        """Test fetching easyconfigs from a PR."""
        if self.github_token is None:
            print "Skipping test_from_pr, no GitHub token available?"
            return

        fd, dummylogfn = tempfile.mkstemp(prefix='easybuild-dummy', suffix='.log')
        os.close(fd)

        tmpdir = tempfile.mkdtemp()
        args = [
            # PR for foss/2015a, see https://github.com/hpcugent/easybuild-easyconfigs/pull/1239/files
            '--from-pr=1239',
            '--dry-run',
            # an argument must be specified to --robot, since easybuild-easyconfigs may not be installed
            '--robot=%s' % os.path.join(os.path.dirname(__file__), 'easyconfigs'),
            '--unittest-file=%s' % self.logfile,
            '--github-user=%s' % GITHUB_TEST_ACCOUNT,  # a GitHub token should be available for this user
            '--tmpdir=%s' % tmpdir,
        ]
        try:
            outtxt = self.eb_main(args, logfile=dummylogfn, raise_error=True)
            modules = [
                (tmpdir, 'FFTW/3.3.4-gompi-2015a'),
                (tmpdir, 'foss/2015a'),
                ('.*', 'GCC/4.9.2'),  # not included in PR
                (tmpdir, 'gompi/2015a'),
                (tmpdir, 'HPL/2.1-foss-2015a'),
                (tmpdir, 'hwloc/1.10.0-GCC-4.9.2'),
                (tmpdir, 'numactl/2.0.10-GCC-4.9.2'),
                (tmpdir, 'OpenBLAS/0.2.13-GCC-4.9.2-LAPACK-3.5.0'),
                (tmpdir, 'OpenMPI/1.8.3-GCC-4.9.2'),
                (tmpdir, 'OpenMPI/1.8.4-GCC-4.9.2'),
                (tmpdir, 'ScaLAPACK/2.0.2-gompi-2015a-OpenBLAS-0.2.13-LAPACK-3.5.0'),
            ]
            for path_prefix, module in modules:
                ec_fn = "%s.eb" % '-'.join(module.split('/'))
                path = '.*%s' % os.path.dirname(path_prefix)
                regex = re.compile(r"^ \* \[.\] %s.*%s \(module: %s\)$" % (path, ec_fn, module), re.M)
                self.assertTrue(regex.search(outtxt), "Found pattern %s in %s" % (regex.pattern, outtxt))

            # make sure that *only* these modules are listed, no others
            regex = re.compile(r"^ \* \[.\] .*/(?P<filepath>.*) \(module: (?P<module>.*)\)$", re.M)
            self.assertTrue(sorted(regex.findall(outtxt)), sorted(modules))

            pr_tmpdir = os.path.join(tmpdir, 'eb-\S{6}', 'files_pr1239')
            regex = re.compile("Appended list of robot search paths with %s:" % pr_tmpdir, re.M)
            self.assertTrue(regex.search(outtxt), "Found pattern %s in %s" % (regex.pattern, outtxt))
        except URLError, err:
            print "Ignoring URLError '%s' in test_from_pr" % err
            shutil.rmtree(tmpdir)

    def test_from_pr_listed_ecs(self):
        """Test --from-pr in combination with specifying easyconfigs on the command line."""
        if self.github_token is None:
            print "Skipping test_from_pr, no GitHub token available?"
            return

        fd, dummylogfn = tempfile.mkstemp(prefix='easybuild-dummy', suffix='.log')
        os.close(fd)

        # copy test easyconfigs to easybuild/easyconfigs subdirectory of temp directory
        test_ecs_path = os.path.join(os.path.dirname(os.path.abspath(__file__)), 'easyconfigs')
        ecstmpdir = tempfile.mkdtemp(prefix='easybuild-easyconfigs-pkg-install-path')
        mkdir(os.path.join(ecstmpdir, 'easybuild'), parents=True)
        shutil.copytree(test_ecs_path, os.path.join(ecstmpdir, 'easybuild', 'easyconfigs'))

        # inject path to test easyconfigs into head of Python search path
        sys.path.insert(0, ecstmpdir)

        tmpdir = tempfile.mkdtemp()
        args = [
            'toy-0.0.eb',
            'gompi-2015a.eb',  # also pulls in GCC, OpenMPI (which pulls in hwloc and numactl)
            'GCC-4.6.3.eb',
            # PR for foss/2015a, see https://github.com/hpcugent/easybuild-easyconfigs/pull/1239/files
            '--from-pr=1239',
            '--dry-run',
            # an argument must be specified to --robot, since easybuild-easyconfigs may not be installed
            '--robot=%s' % test_ecs_path,
            '--unittest-file=%s' % self.logfile,
            '--github-user=%s' % GITHUB_TEST_ACCOUNT,  # a GitHub token should be available for this user
            '--tmpdir=%s' % tmpdir,
        ]
        try:
            outtxt = self.eb_main(args, logfile=dummylogfn, raise_error=True)
            modules = [
                (test_ecs_path, 'toy/0.0'),  # not included in PR
                (test_ecs_path, 'GCC/4.9.2'),  # not included in PR, available locally
                ('.*%s' % os.path.dirname(tmpdir), 'hwloc/1.10.0-GCC-4.9.2'),
                ('.*%s' % os.path.dirname(tmpdir), 'numactl/2.0.10-GCC-4.9.2'),
                ('.*%s' % os.path.dirname(tmpdir), 'OpenMPI/1.8.4-GCC-4.9.2'),
                ('.*%s' % os.path.dirname(tmpdir), 'gompi/2015a'),
                (test_ecs_path, 'GCC/4.6.3'),  # not included in PR, available locally
            ]
            for path_prefix, module in modules:
                ec_fn = "%s.eb" % '-'.join(module.split('/'))
                regex = re.compile(r"^ \* \[.\] %s.*%s \(module: %s\)$" % (path_prefix, ec_fn, module), re.M)
                self.assertTrue(regex.search(outtxt), "Found pattern %s in %s" % (regex.pattern, outtxt))

            # make sure that *only* these modules are listed, no others
            regex = re.compile(r"^ \* \[.\] .*/(?P<filepath>.*) \(module: (?P<module>.*)\)$", re.M)
            self.assertTrue(sorted(regex.findall(outtxt)), sorted(modules))

        except URLError, err:
            print "Ignoring URLError '%s' in test_from_pr" % err
            shutil.rmtree(tmpdir)

    def test_no_such_software(self):
        """Test using no arguments."""

        args = [
                '--software-name=nosuchsoftware',
                '--robot=.',
                '--debug',
               ]
        outtxt = self.eb_main(args)

        # error message when template is not found
        error_msg1 = "ERROR No easyconfig files found for software nosuchsoftware, and no templates available. "
        error_msg1 += "I'm all out of ideas."
        # error message when template is found
        error_msg2 = "ERROR Unable to find an easyconfig for the given specifications"
        msg = "Error message when eb can't find software with specified name (outtxt: %s)" % outtxt
        self.assertTrue(re.search(error_msg1, outtxt) or re.search(error_msg2, outtxt), msg)

    def test_header_footer(self):
        """Test specifying a module header/footer."""

        # create file containing modules footer
        if get_module_syntax() == 'Tcl':
            modules_header_txt = '\n'.join([
                "# test header",
                "setenv SITE_SPECIFIC_HEADER_ENV_VAR foo",
            ])
            modules_footer_txt = '\n'.join([
                "# test footer",
                "setenv SITE_SPECIFIC_FOOTER_ENV_VAR bar",
            ])
        elif get_module_syntax() == 'Lua':
            modules_header_txt = '\n'.join([
                "-- test header",
                'setenv("SITE_SPECIFIC_HEADER_ENV_VAR", "foo")',
            ])
            modules_footer_txt = '\n'.join([
                "-- test footer",
                'setenv("SITE_SPECIFIC_FOOTER_ENV_VAR", "bar")',
            ])
        else:
            self.assertTrue(False, "Unknown module syntax: %s" % get_module_syntax())

        # dump header/footer text to file
        handle, modules_footer = tempfile.mkstemp(prefix='modules-footer-')
        os.close(handle)
        write_file(modules_footer, modules_footer_txt)
        handle, modules_header = tempfile.mkstemp(prefix='modules-header-')
        os.close(handle)
        write_file(modules_header, modules_header_txt)

        # use toy-0.0.eb easyconfig file that comes with the tests
        eb_file = os.path.join(os.path.dirname(__file__), 'easyconfigs', 'toy-0.0.eb')

        # check log message with --skip for existing module
        args = [
            eb_file,
            '--sourcepath=%s' % self.test_sourcepath,
            '--buildpath=%s' % self.test_buildpath,
            '--installpath=%s' % self.test_installpath,
            '--debug',
            '--force',
            '--modules-header=%s' % modules_header,
            '--modules-footer=%s' % modules_footer,
        ]
        self.eb_main(args, do_build=True, raise_error=True)

        toy_module = os.path.join(self.test_installpath, 'modules', 'all', 'toy', '0.0')
        if get_module_syntax() == 'Lua':
            toy_module += '.lua'
        toy_module_txt = read_file(toy_module)

        regex = re.compile(r'%s$' % modules_header_txt.replace('(', '\\(').replace(')', '\\)'), re.M)
        msg = "modules header '%s' is present in '%s'" % (modules_header_txt, toy_module_txt)
        self.assertTrue(regex.search(toy_module_txt), msg)

        regex = re.compile(r'%s$' % modules_footer_txt.replace('(', '\\(').replace(')', '\\)'), re.M)
        msg = "modules footer '%s' is present in '%s'" % (modules_footer_txt, toy_module_txt)
        self.assertTrue(regex.search(toy_module_txt), msg)

        # cleanup
        os.remove(modules_footer)
        os.remove(modules_header)

    def test_recursive_module_unload(self):
        """Test generating recursively unloading modules."""

        # use toy-0.0.eb easyconfig file that comes with the tests
        eb_file = os.path.join(os.path.dirname(__file__), 'easyconfigs', 'toy-0.0-deps.eb')

        # check log message with --skip for existing module
        args = [
            eb_file,
            '--sourcepath=%s' % self.test_sourcepath,
            '--buildpath=%s' % self.test_buildpath,
            '--installpath=%s' % self.test_installpath,
            '--debug',
            '--force',
            '--recursive-module-unload',
        ]
        self.eb_main(args, do_build=True, verbose=True)

        toy_module = os.path.join(self.test_installpath, 'modules', 'all', 'toy', '0.0-deps')
        if get_module_syntax() == 'Lua':
            toy_module += '.lua'
        toy_module_txt = read_file(toy_module)
        is_loaded_regex = re.compile(r"if { !\[is-loaded gompi/1.3.12\] }", re.M)
        self.assertFalse(is_loaded_regex.search(toy_module_txt), "Recursive unloading is used: %s" % toy_module_txt)

    def test_tmpdir(self):
        """Test setting temporary directory to use by EasyBuild."""

        # use temporary paths for build/install paths, make sure sources can be found
        tmpdir = tempfile.mkdtemp()

        # use toy-0.0.eb easyconfig file that comes with the tests
        eb_file = os.path.join(os.path.dirname(__file__), 'easyconfigs', 'toy-0.0.eb')

        # check log message with --skip for existing module
        args = [
            eb_file,
            '--sourcepath=%s' % self.test_sourcepath,
            '--buildpath=%s' % self.test_buildpath,
            '--installpath=%s' % self.test_installpath,
            '--debug',
            '--tmpdir=%s' % tmpdir,
        ]
        outtxt = self.eb_main(args, do_build=True, reset_env=False)

        tmpdir_msg = r"Using %s\S+ as temporary directory" % os.path.join(tmpdir, 'eb-')
        found = re.search(tmpdir_msg, outtxt, re.M)
        self.assertTrue(found, "Log message for tmpdir found in outtxt: %s" % outtxt)

        for var in ['TMPDIR', 'TEMP', 'TMP']:
            self.assertTrue(os.environ[var].startswith(os.path.join(tmpdir, 'eb-')))
        self.assertTrue(tempfile.gettempdir().startswith(os.path.join(tmpdir, 'eb-')))
        tempfile_tmpdir = tempfile.mkdtemp()
        self.assertTrue(tempfile_tmpdir.startswith(os.path.join(tmpdir, 'eb-')))
        fd, tempfile_tmpfile = tempfile.mkstemp()
        self.assertTrue(tempfile_tmpfile.startswith(os.path.join(tmpdir, 'eb-')))

        # cleanup
        os.close(fd)
        shutil.rmtree(tmpdir)

    def test_ignore_osdeps(self):
        """Test ignoring of listed OS dependencies."""
        txt = '\n'.join([
            'easyblock = "ConfigureMake"',
            'name = "pi"',
            'version = "3.14"',
            'homepage = "http://example.com"',
            'description = "test easyconfig"',
            'toolchain = {"name":"dummy", "version": "dummy"}',
            'osdependencies = ["nosuchosdependency", ("nosuchdep_option1", "nosuchdep_option2")]',
        ])
        fd, eb_file = tempfile.mkstemp(prefix='easyconfig_test_file_', suffix='.eb')
        os.close(fd)
        write_file(eb_file, txt)

        # check whether non-existing OS dependencies result in failure, by default
        args = [
            eb_file,
        ]
        outtxt = self.eb_main(args, do_build=True)

        regex = re.compile("Checking OS dependencies")
        self.assertTrue(regex.search(outtxt), "OS dependencies are checked, outtxt: %s" % outtxt)
        msg = "One or more OS dependencies were not found: "
        msg += "\[\('nosuchosdependency',\), \('nosuchdep_option1', 'nosuchdep_option2'\)\]"
        regex = re.compile(r'%s' % msg, re.M)
        self.assertTrue(regex.search(outtxt), "OS dependencies are honored, outtxt: %s" % outtxt)

        # check whether OS dependencies are effectively ignored
        args = [
            eb_file,
            '--ignore-osdeps',
            '--dry-run',
        ]
        outtxt = self.eb_main(args, do_build=True)

        regex = re.compile("Not checking OS dependencies", re.M)
        self.assertTrue(regex.search(outtxt), "OS dependencies are ignored with --ignore-osdeps, outtxt: %s" % outtxt)

        txt += "\nstop = 'notavalidstop'"
        write_file(eb_file, txt)
        args = [
            eb_file,
            '--dry-run',  # no explicit --ignore-osdeps, but implied by --dry-run
        ]
        outtxt = self.eb_main(args, do_build=True)

        regex = re.compile("stop provided 'notavalidstop' is not valid", re.M)
        self.assertTrue(regex.search(outtxt), "Validations are performed with --ignore-osdeps, outtxt: %s" % outtxt)

    def test_experimental(self):
        """Test the experimental option"""
        orig_value = easybuild.tools.build_log.EXPERIMENTAL
        # make sure it's off by default
        self.assertFalse(orig_value)

        log = fancylogger.getLogger()

        # force it to False
        topt = EasyBuildOptions(
            go_args=['--disable-experimental'],
        )
        try:
            log.experimental('x')
            # sanity check, should never be reached if it works.
            self.assertTrue(False, "Experimental logging should be disabled by setting the --disable-experimental option")
        except easybuild.tools.build_log.EasyBuildError, err:
            # check error message
            self.assertTrue('Experimental functionality.' in str(err))

        # toggle experimental
        topt = EasyBuildOptions(
            go_args=['--experimental'],
        )
        try:
            log.experimental('x')
        except easybuild.tools.build_log.EasyBuildError, err:
            self.assertTrue(False, 'Experimental logging should be allowed by the --experimental option.')

        # set it back
        easybuild.tools.build_log.EXPERIMENTAL = orig_value

    def test_deprecated(self):
        """Test the deprecated option"""
        if 'EASYBUILD_DEPRECATED' in os.environ:
            os.environ['EASYBUILD_DEPRECATED'] = str(VERSION)
            init_config()

        orig_value = easybuild.tools.build_log.CURRENT_VERSION

        # make sure it's off by default
        self.assertEqual(orig_value, VERSION)

        log = fancylogger.getLogger()

        # force it to lower version using 0.x, which should no result in any raised error (only deprecation logging)
        topt = EasyBuildOptions(
            go_args=['--deprecated=0.%s' % orig_value],
        )
        try:
            log.deprecated('x', str(orig_value))
        except easybuild.tools.build_log.EasyBuildError, err:
            self.assertTrue(False, 'Deprecated logging should work')

        # force it to current version, which should result in deprecation
        topt = EasyBuildOptions(
            go_args=['--deprecated=%s' % orig_value],
        )
        try:
            log.deprecated('x', str(orig_value))
            # not supposed to get here
            self.assertTrue(False, 'Deprecated logging should throw EasyBuildError')
        except easybuild.tools.build_log.EasyBuildError, err2:
            self.assertTrue('DEPRECATED' in str(err2))

        # force higher version by prefixing it with 1, which should result in deprecation errors
        topt = EasyBuildOptions(
            go_args=['--deprecated=1%s' % orig_value],
        )
        try:
            log.deprecated('x', str(orig_value))
            # not supposed to get here
            self.assertTrue(False, 'Deprecated logging should throw EasyBuildError')
        except easybuild.tools.build_log.EasyBuildError, err3:
            self.assertTrue('DEPRECATED' in str(err3))

        # set it back
        easybuild.tools.build_log.CURRENT_VERSION = orig_value

    def test_allow_modules_tool_mismatch(self):
        """Test allowing mismatch of modules tool with 'module' function."""
        # make sure MockModulesTool is available
        from test.framework.modulestool import MockModulesTool

        # trigger that main() creates new instance of ModulesTool
        self.modtool = None

        ec_file = os.path.join(os.path.abspath(os.path.dirname(__file__)), 'easyconfigs', 'toy-0.0.eb')

        # keep track of original module definition so we can restore it
        orig_module = os.environ.get('module', None)

        # check whether mismatch between 'module' function and selected modules tool is detected
        os.environ['module'] = "() {  eval `/Users/kehoste/Modules/$MODULE_VERSION/bin/modulecmd bash $*`\n}"
        args = [
            ec_file,
            '--modules-tool=MockModulesTool',
            '--module-syntax=Tcl',  # Lua would require Lmod
        ]
        self.eb_main(args, do_build=True)
        outtxt = read_file(self.logfile)
        error_regex = re.compile("ERROR .*pattern .* not found in defined 'module' function")
        self.assertTrue(error_regex.search(outtxt), "Found error w.r.t. module function mismatch: %s" % outtxt[-600:])

        # check that --allow-modules-tool-mispatch transforms this error into a warning
        os.environ['module'] = "() {  eval `/Users/kehoste/Modules/$MODULE_VERSION/bin/modulecmd bash $*`\n}"
        args = [
            ec_file,
            '--modules-tool=MockModulesTool',
            '--module-syntax=Tcl',  # Lua would require Lmod
            '--allow-modules-tool-mismatch',
        ]
        self.eb_main(args, do_build=True)
        outtxt = read_file(self.logfile)
        warn_regex = re.compile("WARNING .*pattern .* not found in defined 'module' function")
        self.assertTrue(warn_regex.search(outtxt), "Found warning w.r.t. module function mismatch: %s" % outtxt[-600:])

        # check whether match between 'module' function and selected modules tool is detected
        os.environ['module'] = "() {  eval ` /bin/echo $*`\n}"
        args = [
            ec_file,
            '--modules-tool=MockModulesTool',
            '--module-syntax=Tcl',  # Lua would require Lmod
            '--debug',
        ]
        self.eb_main(args, do_build=True)
        outtxt = read_file(self.logfile)
        found_regex = re.compile("DEBUG Found pattern .* in defined 'module' function")
        self.assertTrue(found_regex.search(outtxt), "Found debug message w.r.t. module function: %s" % outtxt[-600:])

        # restore 'module' function
        if orig_module is not None:
            os.environ['module'] = orig_module
        else:
            del os.environ['module']

    def test_try(self):
        """Test whether --try options are taken into account."""
        ecs_path = os.path.join(os.path.dirname(os.path.abspath(__file__)), 'easyconfigs')
        tweaked_toy_ec = os.path.join(self.test_buildpath, 'toy-0.0-tweaked.eb')
        shutil.copy2(os.path.join(ecs_path, 'toy-0.0.eb'), tweaked_toy_ec)
        f = open(tweaked_toy_ec, 'a')
        f.write("easyblock = 'ConfigureMake'")
        f.close()

        args = [
            tweaked_toy_ec,
            '--sourcepath=%s' % self.test_sourcepath,
            '--buildpath=%s' % self.test_buildpath,
            '--installpath=%s' % self.test_installpath,
            '--dry-run',
            '--robot=%s' % ecs_path,
        ]

        test_cases = [
            ([], 'toy/0.0'),
            (['--try-software=foo,1.2.3', '--try-toolchain=gompi,1.4.10'], 'foo/1.2.3-gompi-1.4.10'),
            (['--try-toolchain-name=gompi', '--try-toolchain-version=1.4.10'], 'toy/0.0-gompi-1.4.10'),
            # --try-toolchain is overridden by --toolchain
            (['--try-toolchain=gompi,1.3.12', '--toolchain=dummy,dummy'], 'toy/0.0'),
            (['--try-software-name=foo', '--try-software-version=1.2.3'], 'foo/1.2.3'),
            (['--try-toolchain-name=gompi', '--try-toolchain-version=1.4.10'], 'toy/0.0-gompi-1.4.10'),
            (['--try-software-version=1.2.3', '--try-toolchain=gompi,1.4.10'], 'toy/1.2.3-gompi-1.4.10'),
            (['--try-amend=versionsuffix=-test'], 'toy/0.0-test'),
            # --try-amend is overridden by --amend
            (['--amend=versionsuffix=', '--try-amend=versionsuffix=-test'], 'toy/0.0'),
            (['--try-toolchain=gompi,1.3.12', '--toolchain=dummy,dummy'], 'toy/0.0'),
            # tweak existing list-typed value (patches)
            (['--try-amend=versionsuffix=-test2', '--try-amend=patches=1.patch,2.patch'], 'toy/0.0-test2'),
            # append to existing list-typed value (patches)
            (['--try-amend=versionsuffix=-test3', '--try-amend=patches=,extra.patch'], 'toy/0.0-test3'),
            # prepend to existing list-typed value (patches)
            (['--try-amend=versionsuffix=-test4', '--try-amend=patches=extra.patch,'], 'toy/0.0-test4'),
            # define extra list-typed parameter
            (['--try-amend=versionsuffix=-test5', '--try-amend=exts_list=1,2,3'], 'toy/0.0-test5'),
            # only --try causes other build specs to be included too
            (['--try-software=foo,1.2.3', '--toolchain=gompi,1.4.10'], 'foo/1.2.3-gompi-1.4.10'),
            (['--software=foo,1.2.3', '--try-toolchain=gompi,1.4.10'], 'foo/1.2.3-gompi-1.4.10'),
            (['--software=foo,1.2.3', '--try-amend=versionsuffix=-test'], 'foo/1.2.3-test'),
        ]

        for extra_args, mod in test_cases:
            outtxt = self.eb_main(args + extra_args, verbose=True, raise_error=True)
            mod_regex = re.compile("\(module: %s\)$" % mod, re.M)
            self.assertTrue(mod_regex.search(outtxt), "Pattern %s found in %s" % (mod_regex.pattern, outtxt))

        for extra_arg in ['--try-software=foo', '--try-toolchain=gompi', '--try-toolchain=gomp,1.4.10,-no-OFED']:
            allargs = args + [extra_arg]
            self.assertErrorRegex(EasyBuildError, "problems validating the options", self.eb_main, allargs, raise_error=True)

        # no --try used, so no tweaked easyconfig files are generated
        allargs = args + ['--software-version=1.2.3', '--toolchain=gompi,1.4.10']
        self.assertErrorRegex(EasyBuildError, "version .* not available", self.eb_main, allargs, raise_error=True)

    def test_recursive_try(self):
        """Test whether recursive --try-X works."""
        ecs_path = os.path.join(os.path.dirname(os.path.abspath(__file__)), 'easyconfigs')
        tweaked_toy_ec = os.path.join(self.test_buildpath, 'toy-0.0-tweaked.eb')
        shutil.copy2(os.path.join(ecs_path, 'toy-0.0.eb'), tweaked_toy_ec)
        f = open(tweaked_toy_ec, 'a')
        f.write("dependencies = [('gzip', '1.4')]\n")  # add fictious dependency
        f.close()

        sourcepath = os.path.join(os.path.dirname(os.path.abspath(__file__)), 'sandbox', 'sources')
        args = [
            tweaked_toy_ec,
            '--sourcepath=%s' % sourcepath,
            '--buildpath=%s' % self.test_buildpath,
            '--installpath=%s' % self.test_installpath,
            '--try-toolchain=gompi,1.4.10',
            '--robot=%s' % ecs_path,
            '--ignore-osdeps',
            '--dry-run',
        ]

        for extra_args in [[], ['--module-naming-scheme=HierarchicalMNS']]:

            outtxt = self.eb_main(args + extra_args, verbose=True, raise_error=True)

            # toolchain gompi/1.4.10 should be listed (but not present yet)
            if extra_args:
                mark = 'x'
            else:
                mark = ' '
            tc_regex = re.compile("^ \* \[%s\] %s/gompi-1.4.10.eb \(module: .*gompi/1.4.10\)$" % (mark, ecs_path), re.M)
            self.assertTrue(tc_regex.search(outtxt), "Pattern %s found in %s" % (tc_regex.pattern, outtxt))

            # both toy and gzip dependency should be listed with gompi/1.4.10 toolchain
            for ec_name in ['gzip-1.4', 'toy-0.0']:
                ec = '%s-gompi-1.4.10.eb' % ec_name
                if extra_args:
                    mod = ec_name.replace('-', '/')
                else:
                    mod = '%s-gompi-1.4.10' % ec_name.replace('-', '/')
                mod_regex = re.compile("^ \* \[ \] \S+/eb-\S+/%s \(module: .*%s\)$" % (ec, mod), re.M)
                #mod_regex = re.compile("%s \(module: .*%s\)$" % (ec, mod), re.M)
                self.assertTrue(mod_regex.search(outtxt), "Pattern %s found in %s" % (mod_regex.pattern, outtxt))

        # clear fictious dependency
        f = open(tweaked_toy_ec, 'a')
        f.write("dependencies = []\n")
        f.close()

        # no recursive try if --(try-)software(-X) is involved
        for extra_args in [['--try-software-version=1.2.3'], ['--software-version=1.2.3']]:
            outtxt = self.eb_main(args + extra_args, raise_error=True)
            for mod in ['toy/1.2.3-gompi-1.4.10', 'gompi/1.4.10', 'GCC/4.7.2']:
                mod_regex = re.compile("\(module: %s\)$" % mod, re.M)
                self.assertTrue(mod_regex.search(outtxt), "Pattern %s found in %s" % (mod_regex.pattern, outtxt))
            for mod in ['gompi/1.2.3', 'GCC/1.2.3']:
                mod_regex = re.compile("\(module: %s\)$" % mod, re.M)
                self.assertFalse(mod_regex.search(outtxt), "Pattern %s found in %s" % (mod_regex.pattern, outtxt))

    def test_cleanup_builddir(self):
        """Test cleaning up of build dir and --disable-cleanup-builddir."""
        toy_ec = os.path.join(os.path.dirname(__file__), 'easyconfigs', 'toy-0.0.eb')
        toy_buildpath = os.path.join(self.test_buildpath, 'toy', '0.0', 'dummy-dummy')

        args = [
            toy_ec,
            '--force',
        ]
        self.eb_main(args, do_build=True, verbose=True)

        # make sure build directory is properly cleaned up after a successful build (default behavior)
        self.assertFalse(os.path.exists(toy_buildpath), "Build dir %s removed after succesful build" % toy_buildpath)
        # make sure --disable-cleanup-builddir works
        args.append('--disable-cleanup-builddir')
        self.eb_main(args, do_build=True, verbose=True)
        self.assertTrue(os.path.exists(toy_buildpath), "Build dir %s is retained when requested" % toy_buildpath)
        shutil.rmtree(toy_buildpath)

        # make sure build dir stays in case of failed build
        args = [
            toy_ec,
            '--force',
            '--try-amend=prebuildopts=nosuchcommand &&',
        ]
        self.eb_main(args, do_build=True)
        self.assertTrue(os.path.exists(toy_buildpath), "Build dir %s is retained after failed build" % toy_buildpath)

    def test_filter_deps(self):
        """Test use of --filter-deps."""
        test_dir = os.path.dirname(os.path.abspath(__file__))
        ec_file = os.path.join(test_dir, 'easyconfigs', 'goolf-1.4.10.eb')
        os.environ['MODULEPATH'] = os.path.join(test_dir, 'modules')
        args = [
            ec_file,
            '--buildpath=%s' % self.test_buildpath,
            '--installpath=%s' % self.test_installpath,
            '--robot=%s' % os.path.join(test_dir, 'easyconfigs'),
            '--dry-run',
        ]
        outtxt = self.eb_main(args, do_build=True, verbose=True, raise_error=True)
        self.assertTrue(re.search('module: FFTW/3.3.3-gompi', outtxt))
        self.assertTrue(re.search('module: ScaLAPACK/2.0.2-gompi', outtxt))
        self.assertFalse(re.search('module: zlib', outtxt))

        # clear log file
        open(self.logfile, 'w').write('')

        # filter deps (including a non-existing dep, i.e. zlib)
        args.append('--filter-deps=FFTW,ScaLAPACK,zlib')
        outtxt = self.eb_main(args, do_build=True, verbose=True, raise_error=True)
        self.assertFalse(re.search('module: FFTW/3.3.3-gompi', outtxt))
        self.assertFalse(re.search('module: ScaLAPACK/2.0.2-gompi', outtxt))
        self.assertFalse(re.search('module: zlib', outtxt))

    def test_hide_deps(self):
        """Test use of --hide-deps."""
        test_dir = os.path.dirname(os.path.abspath(__file__))
        ec_file = os.path.join(test_dir, 'easyconfigs', 'goolf-1.4.10.eb')
        os.environ['MODULEPATH'] = os.path.join(test_dir, 'modules')
        args = [
            ec_file,
            '--buildpath=%s' % self.test_buildpath,
            '--installpath=%s' % self.test_installpath,
            '--robot=%s' % os.path.join(test_dir, 'easyconfigs'),
            '--dry-run',
        ]
        outtxt = self.eb_main(args, do_build=True, verbose=True, raise_error=True)
        self.assertTrue(re.search('module: GCC/4.7.2', outtxt))
        self.assertTrue(re.search('module: OpenMPI/1.6.4-GCC-4.7.2', outtxt))
        self.assertTrue(re.search('module: OpenBLAS/0.2.6-gompi-1.4.10-LAPACK-3.4.2', outtxt))
        self.assertTrue(re.search('module: FFTW/3.3.3-gompi', outtxt))
        self.assertTrue(re.search('module: ScaLAPACK/2.0.2-gompi', outtxt))
        # zlib is not a dep at all
        self.assertFalse(re.search('module: zlib', outtxt))

        # clear log file
        open(self.logfile, 'w').write('')

        # hide deps (including a non-existing dep, i.e. zlib)
        args.append('--hide-deps=FFTW,ScaLAPACK,zlib')
        outtxt = self.eb_main(args, do_build=True, verbose=True, raise_error=True)
        self.assertTrue(re.search('module: GCC/4.7.2', outtxt))
        self.assertTrue(re.search('module: OpenMPI/1.6.4-GCC-4.7.2', outtxt))
        self.assertTrue(re.search('module: OpenBLAS/0.2.6-gompi-1.4.10-LAPACK-3.4.2', outtxt))
        self.assertFalse(re.search(r'module: FFTW/3\.3\.3-gompi', outtxt))
        self.assertTrue(re.search(r'module: FFTW/\.3\.3\.3-gompi', outtxt))
        self.assertFalse(re.search(r'module: ScaLAPACK/2\.0\.2-gompi', outtxt))
        self.assertTrue(re.search(r'module: ScaLAPACK/\.2\.0\.2-gompi', outtxt))
        # zlib is not a dep at all
        self.assertFalse(re.search(r'module: zlib', outtxt))

    def test_hide_toolchains(self):
        """Test use of --hide-toolchains."""
        test_ecs_dir = os.path.join(os.path.dirname(os.path.abspath(__file__)), 'easyconfigs')
        ec_file = os.path.join(test_ecs_dir, 'gzip-1.6-GCC-4.9.2.eb')
        args = [
            ec_file,
            '--dry-run',
            '--hide-toolchains=GCC',
        ]
        outtxt = self.eb_main(args)
        self.assertTrue(re.search('module: GCC/\.4\.9\.2', outtxt))
        self.assertTrue(re.search('module: gzip/1\.6-GCC-4\.9\.2', outtxt))

    def test_test_report_env_filter(self):
        """Test use of --test-report-env-filter."""

        def toy(extra_args=None):
            """Build & install toy, return contents of test report."""
            eb_file = os.path.join(os.path.dirname(__file__), 'easyconfigs', 'toy-0.0.eb')
            args = [
                eb_file,
                '--sourcepath=%s' % self.test_sourcepath,
                '--buildpath=%s' % self.test_buildpath,
                '--installpath=%s' % self.test_installpath,
                '--force',
                '--debug',
            ]
            if extra_args is not None:
                args.extend(extra_args)
            self.eb_main(args, do_build=True, raise_error=True, verbose=True)

            software_path = os.path.join(self.test_installpath, 'software', 'toy', '0.0')
            test_report_path_pattern = os.path.join(software_path, 'easybuild', 'easybuild-toy-0.0*test_report.md')
            f = open(glob.glob(test_report_path_pattern)[0], 'r')
            test_report_txt = f.read()
            f.close()
            return test_report_txt

        # define environment variables that should (not) show up in the test report
        test_var_secret = 'THIS_IS_JUST_A_SECRET_ENV_VAR_FOR_EASYBUILD'
        os.environ[test_var_secret] = 'thisshouldremainsecretonrequest'
        test_var_secret_regex = re.compile(test_var_secret)
        test_var_public = 'THIS_IS_JUST_A_PUBLIC_ENV_VAR_FOR_EASYBUILD'
        os.environ[test_var_public] = 'thisshouldalwaysbeincluded'
        test_var_public_regex = re.compile(test_var_public)

        # default: no filtering
        test_report_txt = toy()
        self.assertTrue(test_var_secret_regex.search(test_report_txt))
        self.assertTrue(test_var_public_regex.search(test_report_txt))

        # filter out env vars that match specified regex pattern
        filter_arg = "--test-report-env-filter=.*_SECRET_ENV_VAR_FOR_EASYBUILD"
        test_report_txt = toy(extra_args=[filter_arg])
        res = test_var_secret_regex.search(test_report_txt)
        self.assertFalse(res, "No match for %s in %s" % (test_var_secret_regex.pattern, test_report_txt))
        self.assertTrue(test_var_public_regex.search(test_report_txt))
        # make sure that used filter is reported correctly in test report
        filter_arg_regex = re.compile(filter_arg.replace('*', '\*'))
        tup = (filter_arg_regex.pattern, test_report_txt)
        self.assertTrue(filter_arg_regex.search(test_report_txt), "%s in %s" % tup)

    def test_robot(self):
        """Test --robot and --robot-paths command line options."""
        # unset $EASYBUILD_ROBOT_PATHS that was defined in setUp
        os.environ['EASYBUILD_ROBOT_PATHS'] = self.test_prefix

        test_ecs_path = os.path.join(os.path.dirname(os.path.abspath(__file__)), 'easyconfigs')
        eb_file = os.path.join(test_ecs_path, 'gzip-1.4-GCC-4.6.3.eb')  # includes 'toy/.0.0-deps' as a dependency

        # hide test modules
        self.reset_modulepath([])

        # dependency resolution is disabled by default, even if required paths are available
        args = [
            eb_file,
            '--robot-paths=%s' % test_ecs_path,
        ]
        error_regex = "Missing modules for one or more dependencies: .*"
        self.assertErrorRegex(EasyBuildError, error_regex, self.eb_main, args, raise_error=True, do_build=True)

        # enable robot, but without passing path required to resolve toy dependency => FAIL
        args = [
            eb_file,
            '--robot',
            '--dry-run',
        ]
        self.assertErrorRegex(EasyBuildError, 'Irresolvable dependencies', self.eb_main, args, raise_error=True)

        # add path to test easyconfigs to robot paths, so dependencies can be resolved
        self.eb_main(args + ['--robot-paths=%s' % test_ecs_path], raise_error=True)

        # copy test easyconfigs to easybuild/easyconfigs subdirectory of temp directory
        # to check whether easyconfigs install path is auto-included in robot path
        tmpdir = tempfile.mkdtemp(prefix='easybuild-easyconfigs-pkg-install-path')
        mkdir(os.path.join(tmpdir, 'easybuild'), parents=True)
        shutil.copytree(test_ecs_path, os.path.join(tmpdir, 'easybuild', 'easyconfigs'))

        # prepend path to test easyconfigs into Python search path, so it gets picked up as --robot-paths default
        del os.environ['EASYBUILD_ROBOT_PATHS']
        orig_sys_path = sys.path[:]
        sys.path.insert(0, tmpdir)
        self.eb_main(args, raise_error=True)

        shutil.rmtree(tmpdir)
        sys.path[:] = orig_sys_path

        # make sure that paths specified to --robot get preference over --robot-paths
        args = [
            eb_file,
            '--robot=%s' % test_ecs_path,
            '--robot-paths=%s' % os.path.join(tmpdir, 'easybuild', 'easyconfigs'),
            '--dry-run',
        ]
        outtxt = self.eb_main(args, raise_error=True)

        for ecfile in ['GCC-4.6.3.eb', 'ictce-4.1.13.eb', 'toy-0.0-deps.eb', 'gzip-1.4-GCC-4.6.3.eb']:
            ec_regex = re.compile(r'^\s\*\s\[[xF ]\]\s%s' % os.path.join(test_ecs_path, ecfile), re.M)
            self.assertTrue(ec_regex.search(outtxt), "Pattern %s found in %s" % (ec_regex.pattern, outtxt))

    def test_missing_cfgfile(self):
        """Test behaviour when non-existing config file is specified."""
        args = ['--configfiles=/no/such/cfgfile.foo']
        error_regex = "parseconfigfiles: configfile .* not found"
        self.assertErrorRegex(EasyBuildError, error_regex, self.eb_main, args, raise_error=True)

    def test_show_default_moduleclasses(self):
        """Test --show-default-moduleclasses."""
        fd, dummylogfn = tempfile.mkstemp(prefix='easybuild-dummy', suffix='.log')
        os.close(fd)

        args = [
            '--unittest-file=%s' % self.logfile,
            '--show-default-moduleclasses',
        ]
        write_file(self.logfile, '')
        self.eb_main(args, logfile=dummylogfn, verbose=True)
        logtxt = read_file(self.logfile)

        lst = ["\t%s:[ ]*%s" % (c, d.replace('(', '\\(').replace(')', '\\)')) for (c, d) in DEFAULT_MODULECLASSES]
        regex = re.compile("Default available module classes:\n\n" + '\n'.join(lst), re.M)

        self.assertTrue(regex.search(logtxt), "Pattern '%s' found in %s" % (regex.pattern, logtxt))

    def test_show_default_configfiles(self):
        """Test --show-default-configfiles."""
        fd, dummylogfn = tempfile.mkstemp(prefix='easybuild-dummy', suffix='.log')
        os.close(fd)

        home = os.environ['HOME']
        for envvar in ['XDG_CONFIG_DIRS', 'XDG_CONFIG_HOME']:
            if envvar in os.environ:
                del os.environ[envvar]
        reload(easybuild.tools.options)

        args = [
            '--unittest-file=%s' % self.logfile,
            '--show-default-configfiles',
        ]

        cfgtxt = '\n'.join([
            '[config]',
            'prefix = %s' % self.test_prefix,
        ])

        expected_tmpl = '\n'.join([
            "Default list of configuration files:",
            '',
            "[with $XDG_CONFIG_HOME: %s, $XDG_CONFIG_DIRS: %s]",
            '',
            "* user-level: ${XDG_CONFIG_HOME:-$HOME/.config}/easybuild/config.cfg",
            "  -> %s",
            "* system-level: ${XDG_CONFIG_DIRS:-/etc}/easybuild.d/*.cfg",
            "  -> %s/easybuild.d/*.cfg => ",
        ])

        write_file(self.logfile, '')
        self.eb_main(args, logfile=dummylogfn, verbose=True)
        logtxt = read_file(self.logfile)

        homecfgfile = os.path.join(os.environ['HOME'], '.config', 'easybuild', 'config.cfg')
        homecfgfile_str = homecfgfile
        if os.path.exists(homecfgfile):
            homecfgfile_str += " => found"
        else:
            homecfgfile_str += " => not found"
        expected = expected_tmpl % ('(not set)', '(not set)', homecfgfile_str, '{/etc}')
        self.assertTrue(expected in logtxt)

        # to predict the full output, we need to take control over $HOME and $XDG_CONFIG_DIRS
        os.environ['HOME'] = self.test_prefix
        xdg_config_dirs = os.path.join(self.test_prefix, 'etc')
        os.environ['XDG_CONFIG_DIRS'] = xdg_config_dirs

        expected_tmpl += '\n'.join([
            "%s",
            '',
            "Default list of existing configuration files (%d): %s",
        ])

        # put dummy cfgfile in place in $HOME (to predict last line of output which only lists *existing* files)
        mkdir(os.path.join(self.test_prefix, '.config', 'easybuild'), parents=True)
        homecfgfile = os.path.join(self.test_prefix, '.config', 'easybuild', 'config.cfg')
        write_file(homecfgfile, cfgtxt)

        reload(easybuild.tools.options)
        write_file(self.logfile, '')
        self.eb_main(args, logfile=dummylogfn, verbose=True)
        logtxt = read_file(self.logfile)
        expected = expected_tmpl % ('(not set)', xdg_config_dirs, "%s => found" % homecfgfile, '{%s}' % xdg_config_dirs,
                                    '(no matches)', 1, homecfgfile)
        self.assertTrue(expected in logtxt)

        xdg_config_home = os.path.join(self.test_prefix, 'home')
        os.environ['XDG_CONFIG_HOME'] = xdg_config_home
        xdg_config_dirs = [os.path.join(self.test_prefix, 'etc'), os.path.join(self.test_prefix, 'moaretc')]
        os.environ['XDG_CONFIG_DIRS'] = os.pathsep.join(xdg_config_dirs)

        # put various dummy cfgfiles in place
        cfgfiles = [
            os.path.join(self.test_prefix, 'etc', 'easybuild.d', 'config.cfg'),
            os.path.join(self.test_prefix, 'moaretc', 'easybuild.d', 'bar.cfg'),
            os.path.join(self.test_prefix, 'moaretc', 'easybuild.d', 'foo.cfg'),
            os.path.join(xdg_config_home, 'easybuild', 'config.cfg'),
        ]
        for cfgfile in cfgfiles:
            mkdir(os.path.dirname(cfgfile), parents=True)
            write_file(cfgfile, cfgtxt)
        reload(easybuild.tools.options)

        write_file(self.logfile, '')
        self.eb_main(args, logfile=dummylogfn, verbose=True)
        logtxt = read_file(self.logfile)
        expected = expected_tmpl % (xdg_config_home, os.pathsep.join(xdg_config_dirs),
                                    "%s => found" % os.path.join(xdg_config_home, 'easybuild', 'config.cfg'),
                                    '{' + ', '.join(xdg_config_dirs) + '}',
                                    ', '.join(cfgfiles[:-1]), 4, ', '.join(cfgfiles))
        self.assertTrue(expected in logtxt)

        del os.environ['XDG_CONFIG_DIRS']
        del os.environ['XDG_CONFIG_HOME']
        os.environ['HOME'] = home
        reload(easybuild.tools.options)

    def test_generate_cmd_line(self):
        """Test for generate_cmd_line."""
        self.purge_environment()

        def generate_cmd_line(ebopts):
            """Helper function to filter generated command line (to ignore $EASYBUILD_IGNORECONFIGFILES)."""
            return [x for x in ebopts.generate_cmd_line() if not x.startswith('--ignoreconfigfiles=')]

        ebopts = EasyBuildOptions(envvar_prefix='EASYBUILD')
        self.assertEqual(generate_cmd_line(ebopts), [])

        ebopts = EasyBuildOptions(go_args=['--force'], envvar_prefix='EASYBUILD')
        self.assertEqual(generate_cmd_line(ebopts), ['--force'])

        ebopts = EasyBuildOptions(go_args=['--search=bar', '--search', 'foobar'], envvar_prefix='EASYBUILD')
        self.assertEqual(generate_cmd_line(ebopts), ['--search=foobar'])

        os.environ['EASYBUILD_DEBUG'] = '1'
        ebopts = EasyBuildOptions(go_args=['--force'], envvar_prefix='EASYBUILD')
        self.assertEqual(generate_cmd_line(ebopts), ['--debug', '--force'])

    def test_include_easyblocks(self):
        """Test --include-easyblocks."""
        orig_local_sys_path = sys.path[:]

        fd, dummylogfn = tempfile.mkstemp(prefix='easybuild-dummy', suffix='.log')
        os.close(fd)

        # clear log
        write_file(self.logfile, '')

        # existing test EB_foo easyblock found without include a custom one
        args = [
            '--list-easyblocks=detailed',
            '--unittest-file=%s' % self.logfile,
        ]
        self.eb_main(args, logfile=dummylogfn, raise_error=True)
        logtxt = read_file(self.logfile)

        test_easyblocks = os.path.dirname(os.path.abspath(__file__))
        path_pattern = os.path.join(test_easyblocks, 'sandbox', 'easybuild', 'easyblocks', 'f', 'foo.py')
        foo_regex = re.compile(r"^\|-- EB_foo \(easybuild.easyblocks.foo @ %s\)"  % path_pattern, re.M)
        self.assertTrue(foo_regex.search(logtxt), "Pattern '%s' found in: %s" % (foo_regex.pattern, logtxt))

        # 'undo' import of foo easyblock
        del sys.modules['easybuild.easyblocks.foo']
        sys.path = orig_local_sys_path
        import easybuild.easyblocks
        reload(easybuild.easyblocks)
        import easybuild.easyblocks.generic
        reload(easybuild.easyblocks.generic)

        # include extra test easyblocks
        foo_txt = '\n'.join([
            'from easybuild.framework.easyblock import EasyBlock',
            'class EB_foo(EasyBlock):',
            '   pass',
            ''
        ])
        write_file(os.path.join(self.test_prefix, 'foo.py'), foo_txt)

        # clear log
        write_file(self.logfile, '')

        args = [
            '--include-easyblocks=%s/*.py' % self.test_prefix,
            '--list-easyblocks=detailed',
            '--unittest-file=%s' % self.logfile,
        ]
        self.eb_main(args, logfile=dummylogfn, raise_error=True)
        logtxt = read_file(self.logfile)

        path_pattern = os.path.join(self.test_prefix, '.*', 'included-easyblocks', 'easybuild', 'easyblocks', 'foo.py')
        foo_regex = re.compile(r"^\|-- EB_foo \(easybuild.easyblocks.foo @ %s\)"  % path_pattern, re.M)
        self.assertTrue(foo_regex.search(logtxt), "Pattern '%s' found in: %s" % (foo_regex.pattern, logtxt))

        # easyblock is found via get_easyblock_class
        klass = get_easyblock_class('EB_foo')
        self.assertTrue(issubclass(klass, EasyBlock), "%s is an EasyBlock derivative class" % klass)

        # 'undo' import of foo easyblock
        del sys.modules['easybuild.easyblocks.foo']

    def test_include_generic_easyblocks(self):
        """Test --include-easyblocks with a generic easyblock."""
        orig_local_sys_path = sys.path[:]
        fd, dummylogfn = tempfile.mkstemp(prefix='easybuild-dummy', suffix='.log')
        os.close(fd)

        # clear log
        write_file(self.logfile, '')

        # generic easyblock FooBar is not there initially
        error_msg = "Failed to obtain class for FooBar easyblock"
        self.assertErrorRegex(EasyBuildError, error_msg, get_easyblock_class, 'FooBar')

        # include extra test easyblocks
        txt = '\n'.join([
            'from easybuild.framework.easyblock import EasyBlock',
            'class FooBar(EasyBlock):',
            '   pass',
            ''
        ])
        write_file(os.path.join(self.test_prefix, 'generic', 'foobar.py'), txt)

        args = [
            '--include-easyblocks=%s/generic/*.py' % self.test_prefix,
            '--list-easyblocks=detailed',
            '--unittest-file=%s' % self.logfile,
        ]
        self.eb_main(args, logfile=dummylogfn, raise_error=True)
        logtxt = read_file(self.logfile)

        path_pattern = os.path.join(self.test_prefix, '.*', 'included-easyblocks', 'easybuild', 'easyblocks',
                                    'generic', 'foobar.py')
        foo_regex = re.compile(r"^\|-- FooBar \(easybuild.easyblocks.generic.foobar @ %s\)"  % path_pattern, re.M)
        self.assertTrue(foo_regex.search(logtxt), "Pattern '%s' found in: %s" % (foo_regex.pattern, logtxt))

        klass = get_easyblock_class('FooBar')
        self.assertTrue(issubclass(klass, EasyBlock), "%s is an EasyBlock derivative class" % klass)

        # 'undo' import of foobar easyblock
        del sys.modules['easybuild.easyblocks.generic.foobar']
        os.remove(os.path.join(self.test_prefix, 'generic', 'foobar.py'))
        sys.path = orig_local_sys_path
        import easybuild.easyblocks
        reload(easybuild.easyblocks)
        import easybuild.easyblocks.generic
        reload(easybuild.easyblocks.generic)

        error_msg = "Failed to obtain class for FooBar easyblock"
        self.assertErrorRegex(EasyBuildError, error_msg, get_easyblock_class, 'FooBar')

        # clear log
        write_file(self.logfile, '')

        # importing without specifying 'generic' also works, and generic easyblock can be imported as well
        # this works thanks to a fallback mechanism in get_easyblock_class
        txt = '\n'.join([
            'from easybuild.framework.easyblock import EasyBlock',
            'class GenericTest(EasyBlock):',
            '   pass',
            ''
        ])
        write_file(os.path.join(self.test_prefix, 'generictest.py'), txt)

        args[0] = '--include-easyblocks=%s/*.py' % self.test_prefix
        self.eb_main(args, logfile=dummylogfn, raise_error=True)
        logtxt = read_file(self.logfile)

        path_pattern = os.path.join(self.test_prefix, '.*', 'included-easyblocks', 'easybuild', 'easyblocks',
                                    'generictest.py')
        foo_regex = re.compile(r"^\|-- GenericTest \(easybuild.easyblocks.generictest @ %s\)"  % path_pattern, re.M)
        self.assertTrue(foo_regex.search(logtxt), "Pattern '%s' found in: %s" % (foo_regex.pattern, logtxt))

        klass = get_easyblock_class('GenericTest')
        self.assertTrue(issubclass(klass, EasyBlock), "%s is an EasyBlock derivative class" % klass)

        # 'undo' import of foo easyblock
        del sys.modules['easybuild.easyblocks.generictest']

    def test_include_module_naming_schemes(self):
        """Test --include-module-naming-schemes."""
        # make sure that calling out to 'eb' will work by restoring $PATH & $PYTHONPATH
        self.restore_env_path_pythonpath()

        fd, dummylogfn = tempfile.mkstemp(prefix='easybuild-dummy', suffix='.log')
        os.close(fd)

        # clear log
        write_file(self.logfile, '')

        mns_regex = re.compile(r'^\s*TestIncludedMNS', re.M)

        # TestIncludedMNS module naming scheme is not available by default
        args = [
            '--avail-module-naming-schemes',
        ]
        logtxt, _= run_cmd("cd %s; eb %s" % (self.test_prefix, ' '.join(args)), simple=False)
        self.assertFalse(mns_regex.search(logtxt), "Unexpected pattern '%s' found in: %s" % (mns_regex.pattern, logtxt))

        # include extra test MNS
        mns_txt = '\n'.join([
            'from easybuild.tools.module_naming_scheme import ModuleNamingScheme',
            'class TestIncludedMNS(ModuleNamingScheme):',
            '   pass',
        ])
        write_file(os.path.join(self.test_prefix, 'test_mns.py'), mns_txt)

        # clear log
        write_file(self.logfile, '')

        args = [
            '--avail-module-naming-schemes',
            '--include-module-naming-schemes=%s/*.py' % self.test_prefix,
        ]
        logtxt, _= run_cmd("cd %s; eb %s" % (self.test_prefix, ' '.join(args)), simple=False)
        self.assertTrue(mns_regex.search(logtxt), "Pattern '%s' *not* found in: %s" % (mns_regex.pattern, logtxt))

    def test_use_included_module_naming_scheme(self):
        """Test using an included module naming scheme."""
        # try selecting the added module naming scheme
        fd, dummylogfn = tempfile.mkstemp(prefix='easybuild-dummy', suffix='.log')
        os.close(fd)

        # include extra test MNS
        mns_txt = '\n'.join([
            'import os',
            'from easybuild.tools.module_naming_scheme import ModuleNamingScheme',
            'class AnotherTestIncludedMNS(ModuleNamingScheme):',
            '   def det_full_module_name(self, ec):',
            "       return os.path.join(ec['name'], ec['version'])",
        ])
        write_file(os.path.join(self.test_prefix, 'test_mns.py'), mns_txt)

        eb_file = os.path.join(os.path.abspath(os.path.dirname(__file__)), 'easyconfigs', 'toy-0.0.eb')
        args = [
            '--unittest-file=%s' % self.logfile,
            '--module-naming-scheme=AnotherTestIncludedMNS',
            '--force',
            eb_file,
        ]

        # selecting a module naming scheme that doesn't exist leads to 'invalid choice'
        error_regex = "Selected module naming scheme \'AnotherTestIncludedMNS\' is unknown"
        self.assertErrorRegex(EasyBuildError, error_regex, self.eb_main, args, logfile=dummylogfn,
                              raise_error=True, raise_systemexit=True)

        args.append('--include-module-naming-schemes=%s/*.py' % self.test_prefix)
        self.eb_main(args, logfile=dummylogfn, do_build=True, raise_error=True, raise_systemexit=True, verbose=True)
        toy_mod = os.path.join(self.test_installpath, 'modules', 'all', 'toy', '0.0')
        if get_module_syntax() == 'Lua':
            toy_mod += '.lua'
        self.assertTrue(os.path.exists(toy_mod), "Found %s" % toy_mod)

    def test_include_toolchains(self):
        """Test --include-toolchains."""
        # make sure that calling out to 'eb' will work by restoring $PATH & $PYTHONPATH
        self.restore_env_path_pythonpath()

        fd, dummylogfn = tempfile.mkstemp(prefix='easybuild-dummy', suffix='.log')
        os.close(fd)

        # clear log
        write_file(self.logfile, '')

        # set processed attribute to false, to trigger rescan in search_toolchain
        setattr(easybuild.tools.toolchain, '%s_PROCESSED' % TC_CONST_PREFIX, False)

        tc_regex = re.compile(r'^\s*test_included_toolchain: TestIncludedCompiler', re.M)

        # TestIncludedCompiler is not available by default
        args = [
            '--list-toolchains',
        ]
        logtxt, _= run_cmd("cd %s; eb %s" % (self.test_prefix, ' '.join(args)), simple=False)
        self.assertFalse(tc_regex.search(logtxt), "Pattern '%s' *not* found in: %s" % (tc_regex.pattern, logtxt))

        # include extra test toolchain
        comp_txt = '\n'.join([
            'from easybuild.tools.toolchain.compiler import Compiler',
            'class TestIncludedCompiler(Compiler):',
            "   COMPILER_MODULE_NAME = ['TestIncludedCompiler']",
        ])
        mkdir(os.path.join(self.test_prefix, 'compiler'))
        write_file(os.path.join(self.test_prefix, 'compiler', 'test_comp.py'), comp_txt)

        tc_txt = '\n'.join([
            'from easybuild.toolchains.compiler.test_comp import TestIncludedCompiler',
            'class TestIncludedToolchain(TestIncludedCompiler):',
            "   NAME = 'test_included_toolchain'",
        ])
        write_file(os.path.join(self.test_prefix, 'test_tc.py'), tc_txt)

        args = [
            '--include-toolchains=%s/*.py,%s/*/*.py' % (self.test_prefix, self.test_prefix),
            '--list-toolchains',
        ]
        logtxt, _= run_cmd("cd %s; eb %s" % (self.test_prefix, ' '.join(args)), simple=False)
        self.assertTrue(tc_regex.search(logtxt), "Pattern '%s' found in: %s" % (tc_regex.pattern, logtxt))

    def test_cleanup_tmpdir(self):
        """Test --cleanup-tmpdir."""
        args = [
            os.path.join(os.path.dirname(os.path.abspath(__file__)), 'easyconfigs', 'toy-0.0.eb'),
            '--dry-run',
            '--try-software-version=1.0',  # so we get a tweaked easyconfig
        ]

        tmpdir = tempfile.gettempdir()
        # just making sure this is empty before we get started
        self.assertEqual(os.listdir(tmpdir), [])

        # force silence (since we're not using testing mode)
        self.mock_stdout(True)

        # default: cleanup tmpdir & logfile
        self.eb_main(args, raise_error=True, testing=False)
        self.assertEqual(os.listdir(tmpdir), [])
        self.assertFalse(os.path.exists(self.logfile))

        # disable cleaning up tmpdir
        args.append('--disable-cleanup-tmpdir')
        self.eb_main(args, raise_error=True, testing=False)
        tmpdir_files = os.listdir(tmpdir)
        # tmpdir and logfile are still there \o/
        self.assertTrue(len(tmpdir_files) == 1)
        self.assertTrue(os.path.exists(self.logfile))
        # tweaked easyconfigs is still there \o/
        tweaked_dir = os.path.join(tmpdir, tmpdir_files[0], 'tweaked_easyconfigs')
        self.assertTrue(os.path.exists(os.path.join(tweaked_dir, 'toy-1.0.eb')))

    def test_review_pr(self):
        """Test --review-pr."""
        if self.github_token is None:
            print "Skipping test_review_pr, no GitHub token available?"
            return

        self.mock_stdout(True)
        # PR for zlib 1.2.8 easyconfig, see https://github.com/hpcugent/easybuild-easyconfigs/pull/1484
        self.eb_main(['--review-pr=1484', '--disable-color'], raise_error=True)
        txt = self.get_stdout()
        self.mock_stdout(False)
        self.assertTrue(re.search(r"^Comparing zlib-1.2.8\S* with zlib-1.2.8", txt))

    def test_set_tmpdir(self):
        """Test set_tmpdir config function."""
        self.purge_environment()

        def check_tmpdir(tmpdir):
            """Test use of specified path for temporary directory"""
            parent = tmpdir
            if parent is None:
                parent = tempfile.gettempdir()

            mytmpdir = set_tmpdir(tmpdir=tmpdir)

            parent = re.sub('[^\w/.-]', 'X', parent)

            for var in ['TMPDIR', 'TEMP', 'TMP']:
                self.assertTrue(os.environ[var].startswith(os.path.join(parent, 'eb-')))
                self.assertEqual(os.environ[var], mytmpdir)
            self.assertTrue(tempfile.gettempdir().startswith(os.path.join(parent, 'eb-')))
            tempfile_tmpdir = tempfile.mkdtemp()
            self.assertTrue(tempfile_tmpdir.startswith(os.path.join(parent, 'eb-')))
            fd, tempfile_tmpfile = tempfile.mkstemp()
            self.assertTrue(tempfile_tmpfile.startswith(os.path.join(parent, 'eb-')))

            # tmp_logdir follows tmpdir
            self.assertEqual(get_build_log_path(), mytmpdir)

            # cleanup
            os.close(fd)
            shutil.rmtree(mytmpdir)
            modify_env(os.environ, self.orig_environ)
            tempfile.tempdir = None


        orig_tmpdir = tempfile.gettempdir()
        cand_tmpdirs = [
            None,
            os.path.join(orig_tmpdir, 'foo'),
            os.path.join(orig_tmpdir, '[1234]. bleh'),
            os.path.join(orig_tmpdir, '[ab @cd]%/#*'),
        ]
        for tmpdir in cand_tmpdirs:
            check_tmpdir(tmpdir)

    def test_minimal_toolchains(self):
        """End-to-end test for --minimal-toolchains."""
        # create test easyconfig specifically tailored for this test
        # include a dependency for which no easyconfig is available with parent toolchains, only with subtoolchain
        ec_file = os.path.join(self.test_prefix, 'test_minimal_toolchains.eb')
        ectxt = '\n'.join([
            "easyblock = 'ConfigureMake'",
            "name = 'test'",
            "version = '1.2.3'",
            "homepage = 'http://example.com'",
            "description = 'this is just a test'",
            "toolchain = {'name': 'gompi', 'version': '1.4.10'}",
            # hwloc-1.6.2-gompi-1.4.10.eb is *not* available, but hwloc-1.6.2-GCC-4.7.2.eb is,
            # and GCC/4.7.2 is a subtoolchain of gompi/1.4.10
            "dependencies = [('hwloc', '1.6.2'), ('SQLite', '3.8.10.2')]",
        ])
        write_file(ec_file, ectxt)

        # check requirements for test
        init_config([], build_options={'robot_path': os.environ['EASYBUILD_ROBOT_PATHS']})
        self.assertFalse(os.path.exists(robot_find_easyconfig('hwloc', '1.6.2-gompi-1.4.10') or 'nosuchfile'))
        self.assertTrue(os.path.exists(robot_find_easyconfig('hwloc', '1.6.2-GCC-4.7.2')))
        self.assertTrue(os.path.exists(robot_find_easyconfig('SQLite', '3.8.10.2-gompi-1.4.10')))
        self.assertTrue(os.path.exists(robot_find_easyconfig('SQLite', '3.8.10.2-GCC-4.7.2')))

        args = [
            ec_file,
            '--minimal-toolchains',
            '--experimental',
            '--module-naming-scheme=HierarchicalMNS',
            '--dry-run',
        ]
        self.mock_stdout(True)
        self.eb_main(args, do_build=True, raise_error=True, testing=False)
        txt = self.get_stdout()
        self.mock_stdout(False)
        sqlite_regex = re.compile("hwloc-1.6.2-GCC-4.7.2.eb \(module: Compiler/GCC/4.7.2 \| hwloc/", re.M)
        sqlite_regex = re.compile("SQLite-3.8.10.2-GCC-4.7.2.eb \(module: Compiler/GCC/4.7.2 \| SQLite/", re.M)
        self.assertTrue(sqlite_regex.search(txt), "Pattern '%s' found in: %s" % (sqlite_regex.pattern, txt))

    def test_extended_dry_run(self):
        """Test use of --extended-dry-run/-x."""
        ec_file = os.path.join(os.path.dirname(__file__), 'easyconfigs', 'toy-0.0.eb')
        args = [
            ec_file,
            '--sourcepath=%s' % self.test_sourcepath,
            '--buildpath=%s' % self.test_buildpath,
            '--installpath=%s' % self.test_installpath,
            '--debug',
        ]
        # *no* output in testing mode (honor 'silent')
        self.mock_stdout(True)
        self.eb_main(args + ['--extended-dry-run'], do_build=True, raise_error=True, testing=True)
        stdout = self.get_stdout()
        self.mock_stdout(False)
        self.assertEqual(len(stdout), 0)

        msg_regexs = [
            re.compile(r"the actual build \& install procedure that will be performed may diverge", re.M),
            re.compile(r"^\*\*\* DRY RUN using 'EB_toy' easyblock", re.M),
            re.compile(r"^== COMPLETED: Installation ended successfully", re.M),
            re.compile(r"^\(no ignored errors during dry run\)", re.M),
        ]
        ignoring_error_regex = re.compile(r"WARNING: ignoring error", re.M)
        ignored_error_regex = re.compile(r"WARNING: One or more errors were ignored, see warnings above", re.M)

        for opt in ['--extended-dry-run', '-x']:
            # check for expected patterns in output of --extended-dry-run/-x
            self.mock_stdout(True)
            self.eb_main(args + [opt], do_build=True, raise_error=True, testing=False)
            stdout = self.get_stdout()
            self.mock_stdout(False)

            for msg_regex in msg_regexs:
                self.assertTrue(msg_regex.search(stdout), "Pattern '%s' found in: %s" % (msg_regex.pattern, stdout))

            # no ignored errors should occur
            for notthere_regex in [ignoring_error_regex, ignored_error_regex]:
                msg = "Pattern '%s' NOT found in: %s" % (notthere_regex.pattern, stdout)
                self.assertFalse(notthere_regex.search(stdout), msg)

    def test_last_log(self):
        """Test --last-log."""
        orig_tmpdir = os.environ['TMPDIR']
        tmpdir = os.path.join(tempfile.gettempdir(), 'eb-tmpdir1')
        current_log_path = os.path.join(tmpdir, 'easybuild-current.log')

        # $TMPDIR determines path to build log, we need to get it right to make the test check what we want it to
        os.environ['TMPDIR'] = tmpdir
        write_file(current_log_path, "this is a log message")
        self.assertEqual(find_last_log(current_log_path), None)
        os.environ['TMPDIR'] = orig_tmpdir

        self.mock_stdout(True)
        mkdir(os.path.dirname(current_log_path))
        self.eb_main(['--last-log'], logfile=current_log_path, raise_error=True)
        txt = self.get_stdout().strip()
        self.mock_stdout(False)

        self.assertEqual(txt, '(none)')

        # run something that fails first, we need a log file to find
        last_log_path = os.path.join(tempfile.gettempdir(), 'eb-tmpdir0', 'easybuild-last.log')
        mkdir(os.path.dirname(last_log_path))
        self.eb_main(['thisisaneasyconfigthatdoesnotexist.eb'], logfile=last_log_path, raise_error=False)

        # $TMPDIR determines path to build log, we need to get it right to make the test check what we want it to
        os.environ['TMPDIR'] = tmpdir
        write_file(current_log_path, "this is a log message")
        last_log = find_last_log(current_log_path)
        self.assertTrue(os.path.samefile(last_log, last_log_path), "%s != %s" % (last_log, last_log_path))
        os.environ['TMPDIR'] = orig_tmpdir

        self.mock_stdout(True)
        mkdir(os.path.dirname(current_log_path))
        self.eb_main(['--last-log'], logfile=current_log_path, raise_error=True)
        txt = self.get_stdout().strip()
        self.mock_stdout(False)

        self.assertTrue(os.path.samefile(txt, last_log_path), "%s != %s" % (txt, last_log_path))

    def test_fixed_installdir_naming_scheme(self):
        """Test use of --fixed-installdir-naming-scheme."""
        # by default, name of install dir match module naming scheme used
        eb_file = os.path.join(os.path.abspath(os.path.dirname(__file__)), 'easyconfigs', 'toy-0.0.eb')
        app = EasyBlock(EasyConfig(eb_file))
        app.gen_installdir()
        self.assertTrue(app.installdir.endswith('software/toy/0.0'))

        init_config(args=['--module-naming-scheme=HierarchicalMNS'])
        app = EasyBlock(EasyConfig(eb_file))
        app.gen_installdir()
        self.assertTrue(app.installdir.endswith('software/Core/toy/0.0'))

        # with --fixed-installdir-naming-scheme, the EasyBuild naming scheme is used
        build_options = {
            'fixed_installdir_naming_scheme': True,
            'valid_module_classes': module_classes(),
        }
        init_config(args=['--module-naming-scheme=HierarchicalMNS'], build_options=build_options)
        app = EasyBlock(EasyConfig(eb_file))
        app.gen_installdir()
        self.assertTrue(app.installdir.endswith('software/toy/0.0'))

    def test_new_update_pr(self):
        """Test use of --new-pr (dry run only)."""
        if self.github_token is None:
            print "Skipping test_new_update_pr, no GitHub token available?"
            return

        # copy toy test easyconfig
        testdir = os.path.dirname(os.path.abspath(__file__))
        toy_ec = os.path.join(self.test_prefix, 'toy.eb')
        toy_patch = os.path.join(testdir, 'sandbox', 'sources', 'toy', 'toy-0.0_typo.patch')
        # purposely picked one with non-default toolchain/versionsuffix
        shutil.copy2(os.path.join(testdir, 'easyconfigs', 'toy-0.0-gompi-1.3.12-test.eb'), toy_ec)

        args = [
            '--new-pr',
            '--experimental',
            '--github-user=%s' % GITHUB_TEST_ACCOUNT,
            toy_ec,
            toy_patch,
            '-D',
            '--disable-cleanup-tmpdir',
        ]
        self.mock_stdout(True)
        self.eb_main(args, do_build=True, raise_error=True, testing=False)
        txt = self.get_stdout()
        self.mock_stdout(False)

        regexs = [
            r"^== fetching branch 'develop' from https://github.com/hpcugent/easybuild-easyconfigs.git...",
            r"^Opening pull request \[DRY RUN\]",
            r"^\* target: hpcugent/easybuild-easyconfigs:develop",
            r"^\* from: %s/easybuild-easyconfigs:.*_new_pr_toy00" % GITHUB_TEST_ACCOUNT,
            r"^\* title: \"\{tools\}\[gompi/1.3.12\] toy v0.0\"",
            r"\(created using `eb --new-pr`\)",  # description
            r"^\* overview of changes:",
            r".*/toy-0.0-gompi-1.3.12-test.eb\s+\|\s+[0-9]+\s+\++",
            r".*/toy-0.0_typo.patch\s+\|\s+[0-9]+\s+\++",
            r"^\s*2 files changed",
        ]
        for regex in regexs:
            regex = re.compile(regex, re.M)
            self.assertTrue(regex.search(txt), "Pattern '%s' found in: %s" % (regex.pattern, txt))

        # determine location of repo clone, can be used to test --git-working-dirs-path (and save time)
        dirs = glob.glob(os.path.join(self.test_prefix, 'eb-*', '*', 'git-working-dir*'))
        if len(dirs) == 1:
            git_working_dir = dirs[0]
        else:
            self.assertTrue(False, "Failed to find temporary git working dir: %s" % dirs)

        args.extend([
            '--git-working-dirs-path=%s' % git_working_dir,
            '--pr-branch-name=branch_name_for_new_pr_test',
            '--pr-commit-msg="this is a commit message. really!"',
            '--pr-descr="moar letters foar teh lettre box"',
            '--pr-target-branch=master',
            '--pr-target-account=boegel',  # we need to be able to 'clone' from here (via https)
            '--pr-title=test-1-2-3',
        ])
        self.mock_stdout(True)
        self.eb_main(args, do_build=True, raise_error=True, testing=False)
        txt = self.get_stdout()
        self.mock_stdout(False)

        regexs = [
            r"^== fetching branch 'master' from https://github.com/boegel/easybuild-easyconfigs.git...",
            r"^Opening pull request \[DRY RUN\]",
            r"^\* target: boegel/easybuild-easyconfigs:master",
            r"^\* from: %s/easybuild-easyconfigs:branch_name_for_new_pr_test" % GITHUB_TEST_ACCOUNT,
            r"\(created using `eb --new-pr`\)",  # description
            r"moar letters foar teh lettre box",  # also description (see --pr-descr)
            r"^\* title: \"test-1-2-3\"",
            r"^\* overview of changes:",
            r".*/toy-0.0-gompi-1.3.12-test.eb\s+\|\s+[0-9]+\s+\++",
            r".*/toy-0.0_typo.patch\s+\|\s+[0-9]+\s+\++",
            r"^\s*2 files changed",
        ]
        for regex in regexs:
            regex = re.compile(regex, re.M)
            self.assertTrue(regex.search(txt), "Pattern '%s' found in: %s" % (regex.pattern, txt))

        args = [
            # PR for EasyBuild v2.5.0 release
            # we need a PR where the base branch is still available ('develop', in this case)
            '--update-pr=2237',
            '--experimental',
            '--github-user=%s' % GITHUB_TEST_ACCOUNT,
            toy_ec,
            '-D',
            # only to speed things up
            '--git-working-dirs-path=%s' % git_working_dir,
        ]
        self.mock_stdout(True)
        self.eb_main(args, do_build=True, raise_error=True, testing=False)
        txt = self.get_stdout()
        self.mock_stdout(False)

        regexs = [
            r"^== Determined branch name corresponding to hpcugent/easybuild-easyconfigs PR #2237: develop",
            r"^== fetching branch 'develop' from https://github.com/hpcugent/easybuild-easyconfigs.git...",
            r".*/toy-0.0-gompi-1.3.12-test.eb\s+\|\s+[0-9]+\s+\++",
            r"^\s*1 file changed",
            r"^Updated hpcugent/easybuild-easyconfigs PR #2237 by pushing to branch hpcugent/develop \[DRY RUN\]",
        ]
        for regex in regexs:
            regex = re.compile(regex, re.M)
            self.assertTrue(regex.search(txt), "Pattern '%s' found in: %s" % (regex.pattern, txt))

<<<<<<< HEAD
    def test_new_pr_dependencies(self):
        """Test use of --new-pr with automatic dependency lookup."""

        if self.github_token is None:
            print "Skipping test_new_pr_dependencies, no GitHub token available?"
            return

        foo_eb = '\n'.join([
            'easyblock = "ConfigureMake"',
            'name = "foo"',
            'version = "1.0"',
            'homepage = "http://example.com"',
            'description = "test easyconfig"',
            'toolchain = {"name":"dummy", "version": "dummy"}',
            'dependencies = [("bar", "2.0")]'
        ])
        bar_eb = '\n'.join([
            'easyblock = "ConfigureMake"',
            'name = "bar"',
            'version = "2.0"',
            'homepage = "http://example.com"',
            'description = "test easyconfig"',
            'toolchain = {"name":"dummy", "version": "dummy"}',
        ])

        write_file(os.path.join(self.test_prefix, 'foo-1.0.eb'), foo_eb)
        write_file(os.path.join(self.test_prefix, 'bar-2.0.eb'), bar_eb)

=======
    def test_new_pr_delete(self):
        """Test use of --new-pr to delete easyconfigs."""

        if self.github_token is None:
            print "Skipping test_new_pr_delete, no GitHub token available?"
            return

>>>>>>> f17c9971
        args = [
            '--new-pr',
            '--experimental',
            '--github-user=%s' % GITHUB_TEST_ACCOUNT,
<<<<<<< HEAD
            os.path.join(self.test_prefix, 'foo-1.0.eb'),
            '-D',
            '--disable-cleanup-tmpdir',
            '-r%s' % self.test_prefix,
        ]

=======
            ':bzip2-1.0.6.eb',
            '-D',
            '--disable-cleanup-tmpdir',
            '--pr-title=delete bzip2-1.6.0',
        ]
>>>>>>> f17c9971
        self.mock_stdout(True)
        self.eb_main(args, do_build=True, raise_error=True, testing=False)
        txt = self.get_stdout()
        self.mock_stdout(False)

        regexs = [
<<<<<<< HEAD
            r"^\* overview of changes:",
            r".*/foo-1\.0\.eb\s+\|\s+[0-9]+\s+\++",
            r".*/bar-2\.0\.eb\s+\|\s+[0-9]+\s+\++",
            r"^\s*2 files changed",
        ]

=======
            r"^== fetching branch 'develop' from https://github.com/hpcugent/easybuild-easyconfigs.git...",
            r'title: "delete bzip2-1.6.0"',
            r"1 file changed, [0-9]+ deletions\(-\)",
        ]
>>>>>>> f17c9971
        for regex in regexs:
            regex = re.compile(regex, re.M)
            self.assertTrue(regex.search(txt), "Pattern '%s' found in: %s" % (regex.pattern, txt))

    def test_empty_pr(self):
        """Test use of --new-pr (dry run only) with no changes"""
        if self.github_token is None:
            print "Skipping test_empty_pr, no GitHub token available?"
            return

        # get file from develop branch
        full_url = URL_SEPARATOR.join([GITHUB_RAW, GITHUB_EB_MAIN, GITHUB_EASYCONFIGS_REPO,
                                       'develop/easybuild/easyconfigs/z/zlib/zlib-1.2.8.eb'])
        ec_fn = os.path.basename(full_url)
        ec = download_file(ec_fn, full_url, path=os.path.join(self.test_prefix, ec_fn))

        # try to open new pr with unchanged file
        args = [
            '--new-pr',
            '--experimental',
            ec,
            '-D',
            '--github-user=%s' % GITHUB_TEST_ACCOUNT,
        ]

        self.mock_stdout(True)
        error_msg = "No changed files found when comparing to current develop branch."
        self.assertErrorRegex(EasyBuildError, error_msg, self.eb_main, args, do_build=True, raise_error=True)
        self.mock_stdout(False)

    def test_show_config(self):
        """"Test --show-config and --show-full-config."""

        # only retain $EASYBUILD_* environment variables we expect for this test
        retained_eb_env_vars = [
            'EASYBUILD_DEPRECATED',
            'EASYBUILD_IGNORECONFIGFILES',
            'EASYBUILD_INSTALLPATH',
            'EASYBUILD_ROBOT_PATHS',
            'EASYBUILD_SOURCEPATH',
        ]
        for key in os.environ.keys():
            if key.startswith('EASYBUILD_') and key not in retained_eb_env_vars:
                del os.environ[key]

        cfgfile = os.path.join(self.test_prefix, 'test.cfg')
        cfgtxt = '\n'.join([
            "[config]",
            "subdir-modules = mods",
        ])
        write_file(cfgfile, cfgtxt)

        args = ['--configfiles=%s' % cfgfile, '--show-config', '--buildpath=/weird/build/dir']
        self.mock_stdout(True)
        self.eb_main(args, do_build=True, raise_error=True, testing=False)
        txt = self.get_stdout().strip()
        self.mock_stdout(False)

        default_prefix = os.path.join(os.environ['HOME'], '.local', 'easybuild')

        test_dir = os.path.dirname(os.path.abspath(__file__))
        expected_lines = [
            r"#",
            r"# Current EasyBuild configuration",
            r"# \(C: command line argument, D: default value, E: environment variable, F: configuration file\)",
            r"#",
            r"buildpath\s* \(C\) = /weird/build/dir",
            r"configfiles\s* \(C\) = .*" + cfgfile,
            r"deprecated\s* \(E\) = 10000000",
            r"ignoreconfigfiles\s* \(E\) = %s" % ', '.join(os.environ['EASYBUILD_IGNORECONFIGFILES'].split(',')),
            r"installpath\s* \(E\) = " + os.path.join(self.test_prefix, 'tmp.*'),
            r"repositorypath\s* \(D\) = " + os.path.join(default_prefix, 'ebfiles_repo'),
            r"robot-paths\s* \(E\) = " + os.path.join(test_dir, 'easyconfigs'),
            r"sourcepath\s* \(E\) = " + os.path.join(test_dir, 'sandbox', 'sources'),
            r"subdir-modules\s* \(F\) = mods",
        ]

        regex = re.compile('\n'.join(expected_lines))
        self.assertTrue(regex.match(txt), "Pattern '%s' found in: %s" % (regex.pattern, txt))

        args = ['--configfiles=%s' % cfgfile, '--show-full-config', '--buildpath=/weird/build/dir']
        self.mock_stdout(True)
        self.eb_main(args, do_build=True, raise_error=True, testing=False)
        txt = self.get_stdout()
        self.mock_stdout(False)

        # output of --show-full-config includes additional lines for options with default values
        expected_lines.extend([
            r"force\s* \(D\) = False",
            r"module-syntax\s* \(D\) = Tcl",
            r"umask\s* \(D\) = None",
        ])

        for expected_line in expected_lines:
            self.assertTrue(re.search(expected_line, txt, re.M), "Found '%s' in: %s" % (expected_line, txt))

        # --show-config should also work if no configuration files are available
        # (existing config files are ignored via $EASYBUILD_IGNORECONFIGFILES)
        self.assertFalse(os.environ.get('EASYBUILD_CONFIGFILES', False))
        args = ['--show-config', '--buildpath=/weird/build/dir']
        self.mock_stdout(True)
        self.eb_main(args, do_build=True, raise_error=True, testing=False)
        txt = self.get_stdout().strip()
        self.mock_stdout(False)
        self.assertTrue(re.search(r"buildpath\s* \(C\) = /weird/build/dir", txt))

        # --show-config should not break including of easyblocks via $EASYBUILD_INCLUDE_EASYBLOCKS (see bug #1696)
        txt = '\n'.join([
            'from easybuild.framework.easyblock import EasyBlock',
            'class EB_testeasyblocktoinclude(EasyBlock):',
            '   pass',
            ''
        ])
        testeasyblocktoinclude = os.path.join(self.test_prefix, 'testeasyblocktoinclude.py')
        write_file(testeasyblocktoinclude, txt)

        os.environ['EASYBUILD_INCLUDE_EASYBLOCKS'] = testeasyblocktoinclude
        args = ['--show-config']
        self.mock_stdout(True)
        self.eb_main(args, do_build=True, raise_error=True, testing=False)
        txt = self.get_stdout().strip()
        self.mock_stdout(False)
        regex = re.compile(r'^include-easyblocks \(E\) = .*/testeasyblocktoinclude.py$', re.M)
        self.assertTrue(regex.search(txt), "Pattern '%s' found in: %s" % (regex.pattern, txt))

    def test_dump_env_config(self):
        """Test for --dump-env-config."""

        fftw = 'FFTW-3.3.3-gompi-1.4.10'
        gcc = 'GCC-4.9.2'
        openmpi = 'OpenMPI-1.6.4-GCC-4.7.2'
        args = ['%s.eb' % ec for ec in [fftw, gcc, openmpi]] + ['--dump-env-script']

        os.chdir(self.test_prefix)
        self.mock_stdout(True)
        self.eb_main(args, do_build=True, raise_error=True, testing=False)
        txt = self.get_stdout().strip()
        self.mock_stdout(False)

        for name in [fftw, gcc, openmpi]:
            # check stdout
            regex = re.compile("^Script to set up build environment for %s.eb dumped to %s.env" % (name, name), re.M)
            self.assertTrue(regex.search(txt), "Pattern '%s' found in: %s" % (regex.pattern, txt))

            # check whether scripts were dumped
            env_script = os.path.join(self.test_prefix, '%s.env' % name)
            self.assertTrue(os.path.exists(env_script))

        # existing .env files are not overwritten, unless forced
        os.chdir(self.test_prefix)
        args = ['%s.eb' % openmpi, '--dump-env-script']
        error_msg = r"Script\(s\) already exists, not overwriting them \(unless --force is used\): %s.env" % openmpi
        self.assertErrorRegex(EasyBuildError, error_msg, self.eb_main, args, do_build=True, raise_error=True)

        os.chdir(self.test_prefix)
        args.append('--force')
        self.mock_stdout(True)
        self.eb_main(args, do_build=True, raise_error=True)
        self.mock_stdout(False)

        # check contents of script
        env_script = os.path.join(self.test_prefix, '%s.env' % openmpi)
        txt = read_file(env_script)
        patterns = [
            "module load GCC/4.7.2",  # loading of toolchain module
            "module load hwloc/1.6.2-GCC-4.7.2",  # loading of dependency module
            # defining build env
            "export FC='gfortran'",
            "export CFLAGS='-O2 -march=native'",
        ]
        for pattern in patterns:
            regex = re.compile("^%s$" % pattern, re.M)
            self.assertTrue(regex.search(txt), "Pattern '%s' found in: %s" % (regex.pattern, txt))

        out, ec = run_cmd("function module { echo $@; } && source %s && echo FC: $FC" % env_script, simple=False)
        expected_out = '\n'.join([
            "load GCC/4.7.2",
            "load hwloc/1.6.2-GCC-4.7.2",
            "FC: gfortran",
        ])
        self.assertEqual(out.strip(), expected_out)

    def test_stop(self):
        """Test use of --stop."""
        args = ['toy-0.0.eb', '--force', '--stop=configure']
        self.mock_stdout(True)
        self.eb_main(args, do_build=True, raise_error=True, testing=False)
        txt = self.get_stdout().strip()
        self.mock_stdout(False)

        regex = re.compile("COMPLETED: Installation STOPPED successfully", re.M)
        self.assertTrue(regex.search(txt), "Pattern '%s' found in: %s" % (regex.pattern, txt))

    def test_parse_external_modules_metadata(self):
        """Test parse_external_modules_metadata function."""
        # by default, provided external module metadata cfg files are picked up
        metadata = parse_external_modules_metadata(None)

        # just a selection
        for mod in ['cray-libsci/13.2.0', 'cray-netcdf/4.3.2', 'fftw/3.3.4.3']:
            self.assertTrue(mod in metadata)

        netcdf = {
            'name': ['netCDF', 'netCDF-Fortran'],
            'version': ['4.3.2', '4.3.2'],
            'prefix': 'NETCDF_DIR',
        }
        self.assertEqual(metadata['cray-netcdf/4.3.2'], netcdf)

        libsci = {
            'name': ['LibSci'],
            'version': ['13.2.0'],
            'prefix': 'CRAY_LIBSCI_PREFIX_DIR',
        }
        self.assertEqual(metadata['cray-libsci/13.2.0'], libsci)

        testcfgtxt = EXTERNAL_MODULES_METADATA
        testcfg = os.path.join(self.test_prefix, 'test_external_modules_metadata.cfg')
        write_file(testcfg, testcfgtxt)

        metadata = parse_external_modules_metadata([testcfg])

        # default metadata is overruled, and not available anymore
        for mod in ['cray-libsci/13.2.0', 'cray-netcdf/4.3.2', 'fftw/3.3.4.3']:
            self.assertFalse(mod in metadata)

        foobar1 = {
            'name': ['foo', 'bar'],
            'version': ['1.2.3', '3.2.1'],
            'prefix': 'FOOBAR_DIR',
        }
        self.assertEqual(metadata['foobar/1.2.3'], foobar1)

        foobar2 = {
            'name': ['foobar'],
            'version': ['2.0'],
            'prefix': 'FOOBAR_PREFIX',
        }
        self.assertEqual(metadata['foobar/2.0'], foobar2)

        # impartial metadata is fine
        self.assertEqual(metadata['foo'], {'name': ['Foo'], 'prefix': '/foo'})
        self.assertEqual(metadata['bar/1.2.3'], {'name': ['bar'], 'version': ['1.2.3']})

        # if both names and versions are specified, lists must have same lengths
        write_file(testcfg, '\n'.join(['[foo/1.2.3]', 'name = foo,bar', 'version = 1.2.3']))
        err_msg = "Different length for lists of names/versions in metadata for external module"
        self.assertErrorRegex(EasyBuildError, err_msg, parse_external_modules_metadata, [testcfg])

    def test_zip_logs(self):
        """Test use of --zip-logs"""

        toy_eb_install_dir = os.path.join(self.test_installpath, 'software', 'toy', '0.0', 'easybuild')
        for zip_logs in ['', '--zip-logs', '--zip-logs=gzip', '--zip-logs=bzip2']:

            shutil.rmtree(self.test_installpath)

            args = ['toy-0.0.eb', '--force', '--debug']
            if zip_logs:
                args.append(zip_logs)
            out = self.eb_main(args, do_build=True)

            logs = glob.glob(os.path.join(toy_eb_install_dir, 'easybuild-toy-0.0*log*'))
            self.assertEqual(len(logs), 1, "Found exactly 1 log file in %s: %s" % (toy_eb_install_dir, logs))

            zip_logs_arg = zip_logs.split('=')[-1]
            if zip_logs == '--zip-logs' or zip_logs_arg == 'gzip':
                ext = 'log.gz'
            elif zip_logs_arg == 'bzip2':
                ext = 'log.bz2'
            else:
                ext = 'log'

            self.assertTrue(logs[0].endswith(ext), "%s has correct '%s' extension for %s" % (logs[0], ext, zip_logs))


def suite():
    """ returns all the testcases in this module """
    return TestLoaderFiltered().loadTestsFromTestCase(CommandLineOptionsTest, sys.argv[1:])

if __name__ == '__main__':
    TextTestRunner(verbosity=1).run(suite())<|MERGE_RESOLUTION|>--- conflicted
+++ resolved
@@ -2370,7 +2370,36 @@
             regex = re.compile(regex, re.M)
             self.assertTrue(regex.search(txt), "Pattern '%s' found in: %s" % (regex.pattern, txt))
 
-<<<<<<< HEAD
+    def test_new_pr_delete(self):
+        """Test use of --new-pr to delete easyconfigs."""
+
+        if self.github_token is None:
+            print "Skipping test_new_pr_delete, no GitHub token available?"
+            return
+
+        args = [
+            '--new-pr',
+            '--experimental',
+            '--github-user=%s' % GITHUB_TEST_ACCOUNT,
+            ':bzip2-1.0.6.eb',
+            '-D',
+            '--disable-cleanup-tmpdir',
+            '--pr-title=delete bzip2-1.6.0',
+        ]
+        self.mock_stdout(True)
+        self.eb_main(args, do_build=True, raise_error=True, testing=False)
+        txt = self.get_stdout()
+        self.mock_stdout(False)
+
+        regexs = [
+            r"^== fetching branch 'develop' from https://github.com/hpcugent/easybuild-easyconfigs.git...",
+            r'title: "delete bzip2-1.6.0"',
+            r"1 file changed, [0-9]+ deletions\(-\)",
+        ]
+        for regex in regexs:
+            regex = re.compile(regex, re.M)
+            self.assertTrue(regex.search(txt), "Pattern '%s' found in: %s" % (regex.pattern, txt))
+
     def test_new_pr_dependencies(self):
         """Test use of --new-pr with automatic dependency lookup."""
 
@@ -2399,55 +2428,32 @@
         write_file(os.path.join(self.test_prefix, 'foo-1.0.eb'), foo_eb)
         write_file(os.path.join(self.test_prefix, 'bar-2.0.eb'), bar_eb)
 
-=======
-    def test_new_pr_delete(self):
-        """Test use of --new-pr to delete easyconfigs."""
-
-        if self.github_token is None:
-            print "Skipping test_new_pr_delete, no GitHub token available?"
-            return
-
->>>>>>> f17c9971
         args = [
             '--new-pr',
             '--experimental',
             '--github-user=%s' % GITHUB_TEST_ACCOUNT,
-<<<<<<< HEAD
             os.path.join(self.test_prefix, 'foo-1.0.eb'),
             '-D',
             '--disable-cleanup-tmpdir',
             '-r%s' % self.test_prefix,
         ]
 
-=======
-            ':bzip2-1.0.6.eb',
-            '-D',
-            '--disable-cleanup-tmpdir',
-            '--pr-title=delete bzip2-1.6.0',
-        ]
->>>>>>> f17c9971
         self.mock_stdout(True)
         self.eb_main(args, do_build=True, raise_error=True, testing=False)
         txt = self.get_stdout()
         self.mock_stdout(False)
 
         regexs = [
-<<<<<<< HEAD
             r"^\* overview of changes:",
             r".*/foo-1\.0\.eb\s+\|\s+[0-9]+\s+\++",
             r".*/bar-2\.0\.eb\s+\|\s+[0-9]+\s+\++",
             r"^\s*2 files changed",
         ]
 
-=======
-            r"^== fetching branch 'develop' from https://github.com/hpcugent/easybuild-easyconfigs.git...",
-            r'title: "delete bzip2-1.6.0"',
-            r"1 file changed, [0-9]+ deletions\(-\)",
-        ]
->>>>>>> f17c9971
         for regex in regexs:
             regex = re.compile(regex, re.M)
             self.assertTrue(regex.search(txt), "Pattern '%s' found in: %s" % (regex.pattern, txt))
+
 
     def test_empty_pr(self):
         """Test use of --new-pr (dry run only) with no changes"""
