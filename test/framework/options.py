--- conflicted
+++ resolved
@@ -2281,20 +2281,9 @@
         mns_regex = re.compile(r'^\s*TestIncludedMNS', re.M)
 
         # TestIncludedMNS module naming scheme is not available by default
-<<<<<<< HEAD
         args = ['--avail-module-naming-schemes']
         test_cmd = self.mk_eb_test_cmd(args)
         logtxt, _ = run_cmd(test_cmd, simple=False)
-=======
-        args = [
-            '--avail-module-naming-schemes',
-        ]
-
-        env_cmd = "export PATH='%s' PYTHONPATH='%s'; " % (path, pythonpath)
-        cmd = "cd %s; eb %s" % (self.test_prefix, ' '.join(args))
-
-        logtxt, _ = run_cmd(env_cmd + cmd, simple=False)
->>>>>>> ff6b0aa4
         self.assertFalse(mns_regex.search(logtxt), "Unexpected pattern '%s' found in: %s" % (mns_regex.pattern, logtxt))
 
         # include extra test MNS
@@ -2308,18 +2297,9 @@
         # clear log
         write_file(self.logfile, '')
 
-<<<<<<< HEAD
         args.append('--include-module-naming-schemes=%s/*.py' % self.test_prefix)
         test_cmd = self.mk_eb_test_cmd(args)
         logtxt, _ = run_cmd(test_cmd, simple=False)
-=======
-        args = [
-            '--avail-module-naming-schemes',
-            '--include-module-naming-schemes=%s/*.py' % self.test_prefix,
-        ]
-        cmd = "cd %s; eb %s" % (self.test_prefix, ' '.join(args))
-        logtxt, _ = run_cmd(env_cmd + cmd, simple=False)
->>>>>>> ff6b0aa4
         self.assertTrue(mns_regex.search(logtxt), "Pattern '%s' *not* found in: %s" % (mns_regex.pattern, logtxt))
 
     def test_use_included_module_naming_scheme(self):
@@ -2389,19 +2369,9 @@
         tc_regex = re.compile(r'^\s*test_included_toolchain: TestIncludedCompiler', re.M)
 
         # TestIncludedCompiler is not available by default
-<<<<<<< HEAD
         args = ['--list-toolchains']
         test_cmd = self.mk_eb_test_cmd(args)
         logtxt, _ = run_cmd(test_cmd, simple=False)
-=======
-        args = [
-            '--list-toolchains',
-        ]
-        env_cmd = "export PATH='%s' PYTHONPATH='%s'; " % (path, pythonpath)
-        cmd = "cd %s; eb %s" % (self.test_prefix, ' '.join(args))
-
-        logtxt, _ = run_cmd(env_cmd + cmd, simple=False)
->>>>>>> ff6b0aa4
         self.assertFalse(tc_regex.search(logtxt), "Pattern '%s' *not* found in: %s" % (tc_regex.pattern, logtxt))
 
         # include extra test toolchain
@@ -2420,19 +2390,9 @@
         ])
         write_file(os.path.join(self.test_prefix, 'test_tc.py'), tc_txt)
 
-<<<<<<< HEAD
         args.append('--include-toolchains=%s/*.py,%s/*/*.py' % (self.test_prefix, self.test_prefix))
         test_cmd = self.mk_eb_test_cmd(args)
         logtxt, _ = run_cmd(test_cmd, simple=False)
-=======
-        args = [
-            '--include-toolchains=%s/*.py,%s/*/*.py' % (self.test_prefix, self.test_prefix),
-            '--list-toolchains',
-        ]
-        cmd = "cd %s; eb %s" % (self.test_prefix, ' '.join(args))
-
-        logtxt, _ = run_cmd(env_cmd + cmd, simple=False)
->>>>>>> ff6b0aa4
         self.assertTrue(tc_regex.search(logtxt), "Pattern '%s' found in: %s" % (tc_regex.pattern, logtxt))
 
     def test_cleanup_tmpdir(self):
