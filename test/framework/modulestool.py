# #
# Copyright 2014-2019 Ghent University
#
# This file is part of EasyBuild,
# originally created by the HPC team of Ghent University (http://ugent.be/hpc/en),
# with support of Ghent University (http://ugent.be/hpc),
# the Flemish Supercomputer Centre (VSC) (https://www.vscentrum.be),
# Flemish Research Foundation (FWO) (http://www.fwo.be/en)
# and the Department of Economy, Science and Innovation (EWI) (http://www.ewi-vlaanderen.be/en).
#
# https://github.com/easybuilders/easybuild
#
# EasyBuild is free software: you can redistribute it and/or modify
# it under the terms of the GNU General Public License as published by
# the Free Software Foundation v2.
#
# EasyBuild is distributed in the hope that it will be useful,
# but WITHOUT ANY WARRANTY; without even the implied warranty of
# MERCHANTABILITY or FITNESS FOR A PARTICULAR PURPOSE.  See the
# GNU General Public License for more details.
#
# You should have received a copy of the GNU General Public License
# along with EasyBuild.  If not, see <http://www.gnu.org/licenses/>.
# #
"""
Unit tests for ModulesTool class.

@author: Stijn De Weirdt (Ghent University)
"""
import os
import re
import stat
import sys
<<<<<<< HEAD
=======
from vsc.utils import fancylogger
>>>>>>> 53f18bc1

from test.framework.utilities import EnhancedTestCase, TestLoaderFiltered
from unittest import TextTestRunner
from distutils.version import StrictVersion

<<<<<<< HEAD
from easybuild.base import fancylogger
=======
>>>>>>> 53f18bc1
from easybuild.tools import modules
from easybuild.tools.build_log import EasyBuildError
from easybuild.tools.filetools import which, write_file
from easybuild.tools.modules import Lmod
from test.framework.utilities import init_config


class MockModulesTool(modules.ModulesTool):
    """ MockModule class"""
    COMMAND = 'echo'
    VERSION_OPTION = '1.0'
    VERSION_REGEXP = r'(?P<version>\d\S*)'
    # redirect to stderr, ignore 'echo python' ($0 and $1)
    COMMAND_SHELL = ["bash", "-c", "echo $2 $3 $4 1>&2"]


class BrokenMockModulesTool(MockModulesTool):
    """MockModulesTool class that is broken unless environment command is set"""
    COMMAND = '/does/not/exist'
    COMMAND_ENVIRONMENT = 'BMMT_CMD'


class ModulesToolTest(EnhancedTestCase):
    """ Testcase for ModulesTool """

    def setUp(self):
        """Testcase setup."""
        super(ModulesToolTest, self).setUp()

        # keep track of original 'module' function definition so we can restore it
        self.orig_module = os.environ.get('module', None)

    def test_mock(self):
        """Test the mock module"""
        os.environ['module'] = "() {  eval `/bin/echo $*`\n}"

        # ue empty mod_path list, otherwise the install_path is called
        mmt = MockModulesTool(mod_paths=[], testing=True)

        # the version of the MMT is the commandline option
        self.assertEqual(mmt.version, StrictVersion(MockModulesTool.VERSION_OPTION))

        cmd_abspath = which(MockModulesTool.COMMAND)

        # make sure absolute path of module command is being used
        self.assertEqual(mmt.cmd, cmd_abspath)

    def test_environment_command(self):
        """Test setting cmd via enviroment"""
        os.environ['module'] = "() { %s $*\n}" % BrokenMockModulesTool.COMMAND

        try:
            bmmt = BrokenMockModulesTool(mod_paths=[], testing=True)
            # should never get here
            self.assertTrue(False, 'BrokenMockModulesTool should fail')
        except EasyBuildError as err:
            err_msg = "command is not available"
            self.assertTrue(err_msg in str(err), "'%s' found in: %s" % (err_msg, err))

        os.environ[BrokenMockModulesTool.COMMAND_ENVIRONMENT] = MockModulesTool.COMMAND
        os.environ['module'] = "() { /bin/echo $*\n}"
        bmmt = BrokenMockModulesTool(mod_paths=[], testing=True)
        cmd_abspath = which(MockModulesTool.COMMAND)

        self.assertEqual(bmmt.version, StrictVersion(MockModulesTool.VERSION_OPTION))
        self.assertEqual(bmmt.cmd, cmd_abspath)

        # clean it up
        del os.environ[BrokenMockModulesTool.COMMAND_ENVIRONMENT]

    def test_module_mismatch(self):
        """Test whether mismatch detection between modules tool and 'module' function works."""
        # redefine 'module' function (deliberate mismatch with used module command in MockModulesTool)
        os.environ['module'] = "() {  eval `/tmp/Modules/$MODULE_VERSION/bin/modulecmd bash $*`\n}"
        error_regex = ".*pattern .* not found in defined 'module' function"
        self.assertErrorRegex(EasyBuildError, error_regex, MockModulesTool, testing=True)

        # check whether escaping error by allowing mismatch via build options works
        build_options = {
            'allow_modules_tool_mismatch': True,
        }
        init_config(build_options=build_options)

        fancylogger.logToFile(self.logfile)

        mt = MockModulesTool(testing=True)
        f = open(self.logfile, 'r')
        logtxt = f.read()
        f.close()
        warn_regex = re.compile("WARNING .*pattern .* not found in defined 'module' function")
        self.assertTrue(warn_regex.search(logtxt), "Found pattern '%s' in: %s" % (warn_regex.pattern, logtxt))

        # redefine 'module' function with correct module command
        os.environ['module'] = "() {  eval `/bin/echo $*`\n}"
        mt = MockModulesTool(testing=True)
        self.assertTrue(isinstance(mt.loaded_modules(), list))  # dummy usage

        # a warning should be logged if the 'module' function is undefined
        del os.environ['module']
        mt = MockModulesTool(testing=True)
        f = open(self.logfile, 'r')
        logtxt = f.read()
        f.close()
        warn_regex = re.compile("WARNING No 'module' function defined, can't check if it matches .*")
        self.assertTrue(warn_regex.search(logtxt), "Pattern %s found in %s" % (warn_regex.pattern, logtxt))

        fancylogger.logToFile(self.logfile, enable=False)

    def test_lmod_specific(self):
        """Lmod-specific test (skipped unless Lmod is used as modules tool)."""
        lmod_abspath = which(Lmod.COMMAND)
        # only run this test if 'lmod' is available in $PATH
        if lmod_abspath is not None:
            build_options = {
                'allow_modules_tool_mismatch': True,
                'update_modules_tool_cache': True,
            }
            init_config(build_options=build_options)

            lmod = Lmod(testing=True)
            self.assertTrue(os.path.samefile(lmod.cmd, lmod_abspath))

            # drop any location where 'lmod' or 'spider' can be found from $PATH
            paths = os.environ.get('PATH', '').split(os.pathsep)
            new_paths = []
            for path in paths:
                lmod_cand_path = os.path.join(path, Lmod.COMMAND)
                spider_cand_path = os.path.join(path, 'spider')
                if not os.path.isfile(lmod_cand_path) and not os.path.isfile(spider_cand_path):
                    new_paths.append(path)
            os.environ['PATH'] = os.pathsep.join(new_paths)

            # make sure $MODULEPATH contains path that provides some modules
            os.environ['MODULEPATH'] = os.path.abspath(os.path.join(os.path.dirname(__file__), 'modules'))

            # initialize Lmod modules tool, pass (fake) full path to 'lmod' via $LMOD_CMD
            fake_path = os.path.join(self.test_installpath, 'lmod')
            fake_lmod_txt = '\n'.join([
                '#!/bin/bash',
                'echo "Modules based on Lua: Version %s " >&2' % Lmod.REQ_VERSION,
                'echo "os.environ[\'FOO\'] = \'foo\'"',
            ])
            write_file(fake_path, fake_lmod_txt)
            os.chmod(fake_path, stat.S_IRUSR | stat.S_IXUSR)
            os.environ['LMOD_CMD'] = fake_path
            init_config(build_options=build_options)
            lmod = Lmod(testing=True)
            self.assertTrue(os.path.samefile(lmod.cmd, fake_path))

            # use correct full path for 'lmod' via $LMOD_CMD
            os.environ['LMOD_CMD'] = lmod_abspath
            init_config(build_options=build_options)
            lmod = Lmod(testing=True)

            # obtain list of availabe modules, should be non-empty
            self.assertTrue(lmod.available(), "List of available modules obtained using Lmod is non-empty")

            # test updating local spider cache (but don't actually update the local cache file!)
            self.assertTrue(lmod.update(), "Updated local Lmod spider cache is non-empty")

    def tearDown(self):
        """Testcase cleanup."""
        super(ModulesToolTest, self).tearDown()

        # restore 'module' function
        if self.orig_module is not None:
            os.environ['module'] = self.orig_module
        else:
            if 'module' in os.environ:
                del os.environ['module']


def suite():
    """ returns all the testcases in this module """
    return TestLoaderFiltered().loadTestsFromTestCase(ModulesToolTest, sys.argv[1:])


if __name__ == '__main__':
<<<<<<< HEAD
    TextTestRunner(verbosity=1).run(suite())
=======
    res = TextTestRunner(verbosity=1).run(suite())
    sys.exit(len(res.failures))
>>>>>>> 53f18bc1
<|MERGE_RESOLUTION|>--- conflicted
+++ resolved
@@ -31,19 +31,12 @@
 import re
 import stat
 import sys
-<<<<<<< HEAD
-=======
-from vsc.utils import fancylogger
->>>>>>> 53f18bc1
 
 from test.framework.utilities import EnhancedTestCase, TestLoaderFiltered
 from unittest import TextTestRunner
 from distutils.version import StrictVersion
 
-<<<<<<< HEAD
 from easybuild.base import fancylogger
-=======
->>>>>>> 53f18bc1
 from easybuild.tools import modules
 from easybuild.tools.build_log import EasyBuildError
 from easybuild.tools.filetools import which, write_file
@@ -222,9 +215,5 @@
 
 
 if __name__ == '__main__':
-<<<<<<< HEAD
-    TextTestRunner(verbosity=1).run(suite())
-=======
     res = TextTestRunner(verbosity=1).run(suite())
-    sys.exit(len(res.failures))
->>>>>>> 53f18bc1
+    sys.exit(len(res.failures))