# #
# Copyright 2012-2014 Ghent University
#
# This file is part of EasyBuild,
# originally created by the HPC team of Ghent University (http://ugent.be/hpc/en),
# with support of Ghent University (http://ugent.be/hpc),
# the Flemish Supercomputer Centre (VSC) (https://vscentrum.be/nl/en),
# the Hercules foundation (http://www.herculesstichting.be/in_English)
# and the Department of Economy, Science and Innovation (EWI) (http://www.ewi-vlaanderen.be/en).
#
# http://github.com/hpcugent/easybuild
#
# EasyBuild is free software: you can redistribute it and/or modify
# it under the terms of the GNU General Public License as published by
# the Free Software Foundation v2.
#
# EasyBuild is distributed in the hope that it will be useful,
# but WITHOUT ANY WARRANTY; without even the implied warranty of
# MERCHANTABILITY or FITNESS FOR A PARTICULAR PURPOSE.  See the
# GNU General Public License for more details.
#
# You should have received a copy of the GNU General Public License
# along with EasyBuild.  If not, see <http://www.gnu.org/licenses/>.
# #
"""
Unit tests for easyconfig.py

@author: Toon Willems (Ghent University)
@author: Kenneth Hoste (Ghent University)
@author: Stijn De Weirdt (Ghent University)
"""

import os
import re
import shutil
import tempfile
from test.framework.utilities import EnhancedTestCase, init_config
from unittest import TestLoader, main
from vsc.utils.fancylogger import setLogLevelDebug, logToScreen

import easybuild.tools.build_log
import easybuild.framework.easyconfig as easyconfig
from easybuild.framework.easyblock import EasyBlock
from easybuild.framework.easyconfig.easyconfig import EasyConfig, create_paths, det_installversion
from easybuild.framework.easyconfig.easyconfig import fetch_parameter_from_easyconfig_file, get_easyblock_class
from easybuild.framework.easyconfig.tweak import obtain_ec_for, tweak_one
from easybuild.framework.easyconfig.tools import det_toolchain_compilers, det_toolchain_mpi
from easybuild.tools.build_log import EasyBuildError
from easybuild.tools.config import module_classes
from easybuild.tools.filetools import read_file, write_file
from easybuild.tools.module_generator import det_full_module_name_mns
from easybuild.tools.module_naming_scheme.utilities import det_full_ec_version
from easybuild.tools.systemtools import get_shared_lib_ext
from easybuild.tools.utilities import quote_str
from test.framework.utilities import find_full_path


class EasyConfigTest(EnhancedTestCase):
    """ easyconfig tests """
    contents = None
    eb_file = ''

    def setUp(self):
        """Set up everything for running a unit test."""
        super(EasyConfigTest, self).setUp()

        self.cwd = os.getcwd()
        self.all_stops = [x[0] for x in EasyBlock.get_steps()]
        if os.path.exists(self.eb_file):
            os.remove(self.eb_file)

        self.orig_current_version = easybuild.tools.build_log.CURRENT_VERSION

    def prep(self):
        """Prepare for test."""
        # (re)cleanup last test file
        if os.path.exists(self.eb_file):
            os.remove(self.eb_file)
        if self.contents is not None:
            fd, self.eb_file = tempfile.mkstemp(prefix='easyconfig_test_file_', suffix='.eb')
            os.close(fd)
            write_file(self.eb_file, self.contents)

    def tearDown(self):
        """ make sure to remove the temporary file """
        easybuild.tools.build_log.CURRENT_VERSION = self.orig_current_version
        super(EasyConfigTest, self).tearDown()
        if os.path.exists(self.eb_file):
            os.remove(self.eb_file)

    def test_empty(self):
        """ empty files should not parse! """
        self.contents = "# empty string"
        self.prep()
        self.assertRaises(EasyBuildError, EasyConfig, self.eb_file)
        self.assertErrorRegex(EasyBuildError, "expected a valid path", EasyConfig, "")

    def test_mandatory(self):
        """ make sure all checking of mandatory variables works """
        self.contents = '\n'.join([
            'name = "pi"',
            'version = "3.14"',
        ])
        self.prep()
        self.assertErrorRegex(EasyBuildError, "mandatory variables? .* not provided", EasyConfig, self.eb_file)

        self.contents += '\n' + '\n'.join([
            'homepage = "http://example.com"',
            'description = "test easyconfig"',
            'toolchain = {"name": "dummy", "version": "dummy"}',
        ])
        self.prep()

        eb = EasyConfig(self.eb_file)

        self.assertEqual(eb['name'], "pi")
        self.assertEqual(eb['version'], "3.14")
        self.assertEqual(eb['homepage'], "http://example.com")
        self.assertEqual(eb['toolchain'], {"name":"dummy", "version": "dummy"})
        self.assertEqual(eb['description'], "test easyconfig")

    def test_validation(self):
        """ test other validations beside mandatory variables """
        self.contents = '\n'.join([
            'name = "pi"',
            'version = "3.14"',
            'homepage = "http://example.com"',
            'description = "test easyconfig"',
            'toolchain = {"name":"dummy", "version": "dummy"}',
            'stop = "notvalid"',
        ])
        self.prep()
        ec = EasyConfig(self.eb_file, validate=False)
        self.assertErrorRegex(EasyBuildError, r"\w* provided '\w*' is not valid", ec.validate)

        ec['stop'] = 'patch'
        # this should now not crash
        ec.validate()

        ec['osdependencies'] = ['non-existent-dep']
        self.assertErrorRegex(EasyBuildError, "OS dependencies were not found", ec.validate)

        # dummy toolchain, installversion == version
        self.assertEqual(det_full_ec_version(ec), "3.14")

        os.chmod(self.eb_file, 0000)
        self.assertErrorRegex(EasyBuildError, "Permission denied", EasyConfig, self.eb_file)
        os.chmod(self.eb_file, 0755)

        self.contents += "\nsyntax_error'"
        self.prep()
        self.assertErrorRegex(EasyBuildError, "SyntaxError", EasyConfig, self.eb_file)

    def test_shared_lib_ext(self):
        """ inside easyconfigs shared_lib_ext should be set """
        self.contents = '\n'.join([
            'name = "pi"',
            'version = "3.14"',
            'homepage = "http://example.com"',
            'description = "test easyconfig"',
            'toolchain = {"name":"dummy", "version": "dummy"}',
            'sanity_check_paths = { "files": ["lib/lib.%s" % shared_lib_ext] }',
        ])
        self.prep()
        eb = EasyConfig(self.eb_file)
        self.assertEqual(eb['sanity_check_paths']['files'][0], "lib/lib.%s" % get_shared_lib_ext())

    def test_dependency(self):
        """ test all possible ways of specifying dependencies """
        self.contents = '\n'.join([
            'name = "pi"',
            'version = "3.14"',
            'homepage = "http://example.com"',
            'description = "test easyconfig"',
            'toolchain = {"name":"GCC", "version": "4.6.3"}',
            'dependencies = [("first", "1.1"), {"name": "second", "version": "2.2"}]',
            'builddependencies = [("first", "1.1"), {"name": "second", "version": "2.2"}]',
        ])
        self.prep()
        eb = EasyConfig(self.eb_file)
        # should include builddependencies
        self.assertEqual(len(eb.dependencies()), 4)
        self.assertEqual(len(eb.builddependencies()), 2)

        first = eb.dependencies()[0]
        second = eb.dependencies()[1]

        self.assertEqual(first['name'], "first")
        self.assertEqual(second['name'], "second")

        self.assertEqual(first['version'], "1.1")
        self.assertEqual(second['version'], "2.2")

        self.assertEqual(det_full_ec_version(first), '1.1-GCC-4.6.3')
        self.assertEqual(det_full_ec_version(second), '2.2-GCC-4.6.3')

        # same tests for builddependencies
        first = eb.builddependencies()[0]
        second = eb.builddependencies()[1]

        self.assertEqual(first['name'], "first")
        self.assertEqual(second['name'], "second")

        self.assertEqual(first['version'], "1.1")
        self.assertEqual(second['version'], "2.2")

        self.assertEqual(det_full_ec_version(first), '1.1-GCC-4.6.3')
        self.assertEqual(det_full_ec_version(second), '2.2-GCC-4.6.3')

        self.assertErrorRegex(EasyBuildError, "Dependency foo of unsupported type", eb._parse_dependency, "foo")
        self.assertErrorRegex(EasyBuildError, "without name", eb._parse_dependency, ())
        self.assertErrorRegex(EasyBuildError, "without version", eb._parse_dependency, {'name': 'test'})

    def test_extra_options(self):
        """ extra_options should allow other variables to be stored """
        self.contents = '\n'.join([
            'name = "pi"',
            'version = "3.14"',
            'homepage = "http://example.com"',
            'description = "test easyconfig"',
            'toolchain = {"name":"GCC", "version": "4.6.3"}',
            'toolchainopts = { "static": True}',
            'dependencies = [("first", "1.1"), {"name": "second", "version": "2.2"}]',
        ])
        self.prep()
        eb = EasyConfig(self.eb_file)
        self.assertRaises(KeyError, lambda: eb['custom_key'])

        extra_vars = {'custom_key': ['default', "This is a default key", easyconfig.CUSTOM]}

        eb = EasyConfig(self.eb_file, extra_options=extra_vars)
        self.assertEqual(eb['custom_key'], 'default')

        eb['custom_key'] = "not so default"
        self.assertEqual(eb['custom_key'], 'not so default')

        self.contents += "\ncustom_key = 'test'"

        self.prep()

        eb = EasyConfig(self.eb_file, extra_options=extra_vars)
        self.assertEqual(eb['custom_key'], 'test')

        eb['custom_key'] = "not so default"
        self.assertEqual(eb['custom_key'], 'not so default')

        # test if extra toolchain options are being passed
        self.assertEqual(eb.toolchain.options['static'], True)

        # test legacy behavior of passing a list of tuples rather than a dict
        eb = EasyConfig(self.eb_file, extra_options=extra_vars.items())
        self.assertEqual(eb['custom_key'], 'test')

        extra_vars.update({'mandatory_key': ['default', 'another mandatory key', easyconfig.MANDATORY]})

        # test extra mandatory vars
        self.assertErrorRegex(EasyBuildError, r"mandatory variables? \S* not provided",
                              EasyConfig, self.eb_file, extra_vars)

        self.contents += '\nmandatory_key = "value"'
        self.prep()

        eb = EasyConfig(self.eb_file, extra_options=extra_vars)

        self.assertEqual(eb['mandatory_key'], 'value')

    def test_exts_list(self):
        """Test handling of list of extensions."""
        os.environ['EASYBUILD_SOURCEPATH'] = os.path.join(os.path.dirname(os.path.abspath(__file__)), 'easyconfigs')
        init_config()
        self.contents = '\n'.join([
            'name = "pi"',
            'version = "3.14"',
            'homepage = "http://example.com"',
            'description = "test easyconfig"',
            'toolchain = {"name": "dummy", "version": "dummy"}',
            'exts_list = [',
            '   ("ext1", "ext_ver1", {',
            '       "source_tmpl": "gzip-1.4.eb",',  # dummy source template to avoid downloading fail
            '       "source_urls": ["http://example.com/"]',
            '   }),',
            '   ("ext2", "ext_ver2", {',
            '       "source_tmpl": "gzip-1.4.eb",',  # dummy source template to avoid downloading fail
            '       "source_urls": [("http://example.com", "suffix")],'
            '       "patches": ["toy-0.0.eb"],',  # dummy patch to avoid downloading fail
            '       "checksums": [',
            '           "504c7036558938f997c1c269a01d7458",',  # checksum for source (gzip-1.4.eb)
            '           "ddd5161154f5db67701525123129ff09",',  # checksum for patch (toy-0.0.eb)
            '       ],',
            '   }),',
            ']',
        ])
        self.prep()
        ec = EasyConfig(self.eb_file)
        eb = EasyBlock(ec)
        exts_sources = eb.fetch_extension_sources()

    def test_suggestions(self):
        """ If a typo is present, suggestions should be provided (if possible) """
        self.contents = '\n'.join([
            'name = "pi"',
            'version = "3.14"',
            'homepage = "http://example.com"',
            'description = "test easyconfig"',
            'toolchain = {"name":"GCC", "version": "4.6.3"}',
            'dependencis = [("first", "1.1"), {"name": "second", "version": "2.2"}]',
            'source_uls = ["http://example.com"]',
            'source_URLs = ["http://example.com"]',
            'sourceURLs = ["http://example.com"]',
        ])
        self.prep()
        self.assertErrorRegex(EasyBuildError, "dependencis -> dependencies", EasyConfig, self.eb_file)
        self.assertErrorRegex(EasyBuildError, "source_uls -> source_urls", EasyConfig, self.eb_file)
        self.assertErrorRegex(EasyBuildError, "source_URLs -> source_urls", EasyConfig, self.eb_file)
        self.assertErrorRegex(EasyBuildError, "sourceURLs -> source_urls", EasyConfig, self.eb_file)

    def test_tweaking(self):
        """test tweaking ability of easyconfigs"""

        fd, tweaked_fn = tempfile.mkstemp(prefix='easybuild-tweaked-', suffix='.eb')
        os.close(fd)
        patches = ["t1.patch", ("t2.patch", 1), ("t3.patch", "test"), ("t4.h", "include")]
        self.contents = '\n'.join([
            'name = "pi"',
            'homepage = "http://www.example.com"',
            'description = "dummy description"',
            'version = "3.14"',
            'toolchain = {"name":"GCC", "version": "4.6.3"}',
            'patches = %s',
        ]) % str(patches)
        self.prep()

        ver = "1.2.3"
        verpref = "myprefix"
        versuff = "mysuffix"
        tcname = "mytc"
        tcver = "4.1.2"
        new_patches = ['t5.patch', 't6.patch']
        homepage = "http://www.justatest.com"

        tweaks = {
                  'version': ver,
                  'versionprefix': verpref,
                  'versionsuffix': versuff,
                  'toolchain_version': tcver,
                  'patches': new_patches
                 }
        tweak_one(self.eb_file, tweaked_fn, tweaks)

        eb = EasyConfig(tweaked_fn)
        self.assertEqual(eb['version'], ver)
        self.assertEqual(eb['versionprefix'], verpref)
        self.assertEqual(eb['versionsuffix'], versuff)
        self.assertEqual(eb['toolchain']['version'], tcver)
        self.assertEqual(eb['patches'], new_patches)

        eb = EasyConfig(self.eb_file)
        # eb['toolchain']['version'] = tcver does not work as expected with templating enabled
        eb.enable_templating = False
        eb['version'] = ver
        eb['toolchain']['version'] = tcver
        eb.enable_templating = True
        eb.dump(self.eb_file)

        tweaks = {
            'toolchain_name': tcname,
            'patches': new_patches[:1],
            'homepage': homepage,
            'foo': "bar"
        }

        tweak_one(self.eb_file, tweaked_fn, tweaks)

        eb = EasyConfig(tweaked_fn)
        self.assertEqual(eb['toolchain']['name'], tcname)
        self.assertEqual(eb['toolchain']['version'], tcver)
        self.assertEqual(eb['patches'], new_patches[:1])
        self.assertEqual(eb['version'], ver)
        self.assertEqual(eb['homepage'], homepage)

        # specify patches as string, eb should promote it to a list because original value was a list
        tweaks['patches'] = new_patches[0]
        eb = EasyConfig(tweaked_fn)
        self.assertEqual(eb['patches'], [new_patches[0]])

        # cleanup
        os.remove(tweaked_fn)

    def test_installversion(self):
        """Test generation of install version."""

        ver = "3.14"
        verpref = "myprefix|"
        versuff = "|mysuffix"
        tcname = "GCC"
        tcver = "4.6.3"
        dummy = "dummy"

        correct_installver = "%s%s-%s-%s%s" % (verpref, ver, tcname, tcver, versuff)
        cfg = {
            'version': ver,
            'toolchain': {'name': tcname, 'version': tcver},
            'versionprefix': verpref,
            'versionsuffix': versuff,
        }
        installver = det_full_ec_version(cfg)
        self.assertEqual(installver, "%s%s-%s-%s%s" % (verpref, ver, tcname, tcver, versuff))

        correct_installver = "%s%s%s" % (verpref, ver, versuff)
        cfg = {
            'version': ver,
            'toolchain': {'name': dummy, 'version': tcver},
            'versionprefix': verpref,
            'versionsuffix': versuff,
        }
        installver = det_full_ec_version(cfg)
        self.assertEqual(installver, correct_installver)

    def test_legacy_installversion(self):
        """Test generation of install version (legacy)."""

        ver = "3.14"
        verpref = "myprefix|"
        versuff = "|mysuffix"
        tcname = "GCC"
        tcver = "4.6.3"
        dummy = "dummy"

        correct_installver = "%s%s-%s-%s%s" % (verpref, ver, tcname, tcver, versuff)
        installver = det_installversion(ver, tcname, tcver, verpref, versuff)
        self.assertEqual(installver, correct_installver)

        correct_installver = "%s%s%s" % (verpref, ver, versuff)
        installver = det_installversion(ver, dummy, tcver, verpref, versuff)
        self.assertEqual(installver, correct_installver)

    def test_obtain_easyconfig(self):
        """test obtaining an easyconfig file given certain specifications"""

        tcname = 'GCC'
        tcver = '4.3.2'
        patches = ["one.patch"]

        # prepare a couple of eb files to test again
        fns = ["pi-3.14.eb",
               "pi-3.13-GCC-4.3.2.eb",
               "pi-3.15-GCC-4.3.2.eb",
               "pi-3.15-GCC-4.4.5.eb",
               "foo-1.2.3-GCC-4.3.2.eb"]
        eb_files = [(fns[0], "\n".join(['name = "pi"',
                                        'version = "3.12"',
                                        'homepage = "http://example.com"',
                                        'description = "test easyconfig"',
                                        'toolchain = {"name": "dummy", "version": "dummy"}',
                                        'patches = %s' % patches
                                        ])),
                    (fns[1], "\n".join(['name = "pi"',
                                        'version = "3.13"',
                                        'homepage = "http://example.com"',
                                        'description = "test easyconfig"',
                                        'toolchain = {"name": "%s", "version": "%s"}' % (tcname, tcver),
                                        'patches = %s' % patches
                                       ])),
                    (fns[2], "\n".join(['name = "pi"',
                                        'version = "3.15"',
                                        'homepage = "http://example.com"',
                                        'description = "test easyconfig"',
                                        'toolchain = {"name": "%s", "version": "%s"}' % (tcname, tcver),
                                        'patches = %s' % patches
                                       ])),
                    (fns[3], "\n".join(['name = "pi"',
                                        'version = "3.15"',
                                        'homepage = "http://example.com"',
                                        'description = "test easyconfig"',
                                        'toolchain = {"name": "%s", "version": "4.5.1"}' % tcname,
                                        'patches = %s' % patches
                                       ])),
                    (fns[4], "\n".join(['name = "foo"',
                                        'version = "1.2.3"',
                                        'homepage = "http://example.com"',
                                        'description = "test easyconfig"',
                                        'toolchain = {"name": "%s", "version": "%s"}' % (tcname, tcver),
                                        'foo_extra1 = "bar"',
                                       ]))
                   ]


        self.ec_dir = tempfile.mkdtemp()

        for (fn, txt) in eb_files:
            write_file(os.path.join(self.ec_dir, fn), txt)

        # should crash when no suited easyconfig file (or template) is available
        specs = {'name': 'nosuchsoftware'}
        error_regexp = ".*No easyconfig files found for software %s, and no templates available. I'm all out of ideas." % specs['name']
        self.assertErrorRegex(EasyBuildError, error_regexp, obtain_ec_for, specs, [self.ec_dir], None)

        # should find matching easyconfig file
        specs = {'name': 'foo', 'version': '1.2.3'}
        res = obtain_ec_for(specs, [self.ec_dir], None)
        self.assertEqual(res[0], False)
        self.assertEqual(res[1], os.path.join(self.ec_dir, fns[-1]))

        # should not pick between multiple available toolchain names
        name = "pi"
        ver = "3.12"
        suff = "mysuff"
        specs.update({
            'name': name,
            'version': ver,
            'versionsuffix': suff
        })
        error_regexp = ".*No toolchain name specified, and more than one available: .*"
        self.assertErrorRegex(EasyBuildError, error_regexp, obtain_ec_for, specs, [self.ec_dir], None)

        # should be able to generate an easyconfig file that slightly differs
        ver = '3.16'
        specs.update({
            'toolchain_name': tcname,
            'toolchain_version': tcver,
            'version': ver,
            'foo': 'bar123'
        })
        res = obtain_ec_for(specs, [self.ec_dir], None)
        self.assertEqual(res[1], "%s-%s-%s-%s%s.eb" % (name, ver, tcname, tcver, suff))

        self.assertEqual(res[0], True)
        ec = EasyConfig(res[1])
        self.assertEqual(ec['name'], specs['name'])
        self.assertEqual(ec['version'], specs['version'])
        self.assertEqual(ec['versionsuffix'], specs['versionsuffix'])
        self.assertEqual(ec['toolchain'], {'name': tcname, 'version': tcver})
        # can't check for key 'foo', because EasyConfig ignores parameter names it doesn't know about
        txt = read_file(res[1])
        self.assertTrue(re.search('foo = "%s"' % specs['foo'], txt))
        os.remove(res[1])

        # should pick correct version, i.e. not newer than what's specified, if a choice needs to be made
        ver = '3.14'
        specs.update({'version': ver})
        res = obtain_ec_for(specs, [self.ec_dir], None)
        self.assertEqual(res[0], True)
        ec = EasyConfig(res[1])
        self.assertEqual(ec['version'], specs['version'])
        txt = read_file(res[1])
        self.assertTrue(re.search("version = [\"']%s[\"'] .*was: [\"']3.13[\"']" % ver, txt))
        os.remove(res[1])

        # should pick correct toolchain version as well, i.e. now newer than what's specified, if a choice needs to be made
        specs.update({
            'version': '3.15',
            'toolchain_version': '4.4.5',
        })
        res = obtain_ec_for(specs, [self.ec_dir], None)
        self.assertEqual(res[0], True)
        ec = EasyConfig(res[1])
        self.assertEqual(ec['version'], specs['version'])
        self.assertEqual(ec['toolchain']['version'], specs['toolchain_version'])
        txt = read_file(res[1])
        pattern = "toolchain = .*version.*[\"']%s[\"'].*was: .*version.*[\"']%s[\"']" % (specs['toolchain_version'], tcver)
        self.assertTrue(re.search(pattern, txt))
        os.remove(res[1])


        # should be able to prepend to list of patches and handle list of dependencies
        new_patches = ['two.patch', 'three.patch']
        specs.update({
            'patches': new_patches[:],
            'dependencies': [('foo', '1.2.3'), ('bar', '666', '-bleh', ('gompi', '1.4.10'))],
        })
        parsed_deps = [
            {
                'name': 'foo',
                'version': '1.2.3',
                'versionsuffix': '',
                'toolchain': ec['toolchain'],
                'dummy': False,
                'short_mod_name': 'foo/1.2.3-GCC-4.4.5',
                'full_mod_name': 'foo/1.2.3-GCC-4.4.5',
            },
            {
                'name': 'bar',
                'version': '666',
                'versionsuffix': '-bleh',
                'toolchain': {'name': 'gompi', 'version': '1.4.10'},
                'dummy': False,
                'short_mod_name': 'bar/666-gompi-1.4.10-bleh',
                'full_mod_name': 'bar/666-gompi-1.4.10-bleh',
            },
        ]
        res = obtain_ec_for(specs, [self.ec_dir], None)
        self.assertEqual(res[0], True)
        ec = EasyConfig(res[1])
        self.assertEqual(ec['patches'], specs['patches'])
        self.assertEqual(ec['dependencies'], parsed_deps)
        os.remove(res[1])

        # verify append functionality for lists
        specs['patches'].insert(0, '')
        res = obtain_ec_for(specs, [self.ec_dir], None)
        self.assertEqual(res[0], True)
        ec = EasyConfig(res[1])
        self.assertEqual(ec['patches'], patches + new_patches)
        specs['patches'].remove('')
        os.remove(res[1])

        # verify prepend functionality for lists
        specs['patches'].append('')
        res = obtain_ec_for(specs, [self.ec_dir], None)
        self.assertEqual(res[0], True)
        ec = EasyConfig(res[1])
        self.assertEqual(ec['patches'], new_patches + patches)
        os.remove(res[1])

        # should use supplied filename
        fn = "my.eb"
        res = obtain_ec_for(specs, [self.ec_dir], fn)
        self.assertEqual(res[0], True)
        self.assertEqual(res[1], fn)
        os.remove(res[1])

        # should use a template if it's there
        tpl_path = os.path.join("share", "easybuild", "easyconfigs", "TEMPLATE.eb")

        def trim_path(path):
            dirs = path.split(os.path.sep)
            if len(dirs) > 3 and 'site-packages' in dirs:
                if path.endswith('.egg'):
                    path = os.path.join(*dirs[:-4])  # strip of lib/python2.7/site-packages/*.egg part
                else:
                    path = os.path.join(*dirs[:-3])  # strip of lib/python2.7/site-packages part

            return path

        tpl_full_path = find_full_path(tpl_path, trim=trim_path)

        # only run this test if the TEMPLATE.eb file is available
        # TODO: use unittest.skip for this (but only works from Python 2.7)
        if tpl_full_path:
            shutil.copy2(tpl_full_path, self.ec_dir)
            specs.update({'name': 'nosuchsoftware'})
            res = obtain_ec_for(specs, [self.ec_dir], None)
            self.assertEqual(res[0], True)
            ec = EasyConfig(res[1])
            self.assertEqual(ec['name'], specs['name'])
            os.remove(res[1])

        # cleanup
        shutil.rmtree(self.ec_dir)

    def test_templating(self):
        """ test easyconfig templating """
        inp = {
           'name': 'PI',
           'version': '3.14',
           'namelower': 'pi',
           'cmd': 'tar xfvz %s',
        }
        # don't use any escaping insanity here, since it is templated itself
        self.contents = '\n'.join([
            'name = "%(name)s"',
            'version = "%(version)s"',
            'homepage = "http://example.com/%%(nameletter)s/%%(nameletterlower)s"',
            'description = "test easyconfig %%(name)s"',
            'toolchain = {"name":"dummy", "version": "dummy2"}',
            'source_urls = [(GOOGLECODE_SOURCE)]',
            'sources = [SOURCE_TAR_GZ, (SOURCELOWER_TAR_GZ, "%(cmd)s")]',
            'sanity_check_paths = {"files": [], "dirs": ["libfoo.%%s" %% SHLIB_EXT]}',
        ]) % inp
        self.prep()
        eb = EasyConfig(self.eb_file, validate=False)
        eb.validate()
        eb.generate_template_values()

        self.assertEqual(eb['description'], "test easyconfig PI")
        const_dict = dict([(x[0], x[1]) for x in easyconfig.templates.TEMPLATE_CONSTANTS])
        self.assertEqual(eb['sources'][0], const_dict['SOURCE_TAR_GZ'] % inp)
        self.assertEqual(eb['sources'][1][0], const_dict['SOURCELOWER_TAR_GZ'] % inp)
        self.assertEqual(eb['sources'][1][1], 'tar xfvz %s')
        self.assertEqual(eb['source_urls'][0], const_dict['GOOGLECODE_SOURCE'] % inp)
        self.assertEqual(eb['sanity_check_paths']['dirs'][0], 'libfoo.%s' % get_shared_lib_ext())
        self.assertEqual(eb['homepage'], "http://example.com/P/p")

        # test the escaping insanity here (ie all the crap we allow in easyconfigs)
        eb['description'] = "test easyconfig % %% %s% %%% %(name)s %%(name)s %%%(name)s %%%%(name)s"
        self.assertEqual(eb['description'], "test easyconfig % %% %s% %%% PI %(name)s %PI %%(name)s")

    def test_templating_doc(self):
        """test templating documentation"""
        doc = easyconfig.templates.template_documentation()
        # expected length: 1 per constant and 1 extra per constantgroup
        temps = [
                 easyconfig.templates.TEMPLATE_NAMES_EASYCONFIG,
                 easyconfig.templates.TEMPLATE_NAMES_CONFIG,
                 easyconfig.templates.TEMPLATE_NAMES_LOWER,
                 easyconfig.templates.TEMPLATE_NAMES_EASYBLOCK_RUN_STEP,
                 easyconfig.templates.TEMPLATE_CONSTANTS,
                ]
        self.assertEqual(len(doc.split('\n')), sum([len(temps)] + [len(x) for x in temps]))

    def test_constant_doc(self):
        """test constant documentation"""
        doc = easyconfig.constants.constant_documentation()
        # expected length: 1 per constant and 1 extra per constantgroup
        temps = [
                 easyconfig.constants.EASYCONFIG_CONSTANTS,
                ]
        self.assertEqual(len(doc.split('\n')), sum([len(temps)] + [len(x) for x in temps]))

    def test_build_options(self):
        """Test configure/build/install options, both strings and lists."""
        orig_contents = '\n'.join([
            'name = "pi"',
            'version = "3.14"',
            'homepage = "http://example.com"',
            'description = "test easyconfig"',
            'toolchain = {"name":"dummy", "version": "dummy"}',
        ])
        self.contents = orig_contents
        self.prep()

        # configopts as string
        configopts = '--opt1 --opt2=foo'
        self.contents = orig_contents + "\nconfigopts = '%s'" % configopts
        self.prep()
        eb = EasyConfig(self.eb_file)

        self.assertEqual(eb['configopts'], configopts)

        # configopts as list
        configopts = ['--opt1 --opt2=foo', '--opt1 --opt2=bar']
        self.contents = orig_contents + "\nconfigopts = %s" % str(configopts)
        self.prep()
        eb = EasyConfig(self.eb_file)

        self.assertEqual(eb['configopts'][0], configopts[0])
        self.assertEqual(eb['configopts'][1], configopts[1])

        # also buildopts and installopts as lists
        buildopts = ['CC=foo' , 'CC=bar']
        installopts = ['FOO=foo' , 'BAR=bar']
        self.contents = orig_contents + '\n' + '\n'.join([
            "configopts = %s" % str(configopts),
            "buildopts = %s" % str(buildopts),
            "installopts = %s" % str(installopts),
        ])
        self.prep()
        eb = EasyConfig(self.eb_file)

        self.assertEqual(eb['configopts'][0], configopts[0])
        self.assertEqual(eb['configopts'][1], configopts[1])
        self.assertEqual(eb['buildopts'][0], buildopts[0])
        self.assertEqual(eb['buildopts'][1], buildopts[1])
        self.assertEqual(eb['installopts'][0], installopts[0])
        self.assertEqual(eb['installopts'][1], installopts[1])

        # error should be thrown if lists are not equal
        installopts = ['FOO=foo', 'BAR=bar', 'BAZ=baz']
        self.contents = orig_contents + '\n' + '\n'.join([
            "configopts = %s" % str(configopts),
            "buildopts = %s" % str(buildopts),
            "installopts = %s" % str(installopts),
        ])
        self.prep()
        eb = EasyConfig(self.eb_file, validate=False)
        self.assertErrorRegex(EasyBuildError, "Build option lists for iterated build should have same length",
                              eb.validate)

        # list with a single element is OK, is treated as a string
        installopts = ['FOO=foo']
        self.contents = orig_contents + '\n' + '\n'.join([
            "configopts = %s" % str(configopts),
            "buildopts = %s" % str(buildopts),
            "installopts = %s" % str(installopts),
        ])
        self.prep()
        eb = EasyConfig(self.eb_file)

    def test_buildininstalldir(self):
        """Test specifying build in install dir."""
        self.contents = '\n'.join([
            'name = "pi"',
            'version = "3.14"',
            'homepage = "http://example.com"',
            'description = "test easyconfig"',
            'toolchain = {"name": "dummy", "version": "dummy"}',
            'buildininstalldir = True',
        ])
        self.prep()
        ec = EasyConfig(self.eb_file)
        eb = EasyBlock(ec)
        eb.gen_builddir()
        eb.mod_name = det_full_module_name_mns(eb.cfg)  # required by gen_installdir()
        eb.gen_installdir()
        eb.make_builddir()
        eb.make_installdir()
        self.assertEqual(eb.builddir, eb.installdir)
        self.assertTrue(os.path.isdir(eb.builddir))

    def test_format_equivalence_basic(self):
        """Test whether easyconfigs in different formats are equivalent."""
        # hard enable experimental
        orig_experimental = easybuild.tools.build_log.EXPERIMENTAL
        easybuild.tools.build_log.EXPERIMENTAL = True

        easyconfigs_path = os.path.join(os.path.dirname(__file__), 'easyconfigs')

        # set max diff high enough to make sure the difference is shown in case of problems
        self.maxDiff = 10000

        for eb_file1, eb_file2, specs in [
            ('gzip-1.4.eb', 'gzip.eb', {}),
            ('gzip-1.4.eb', 'gzip.eb', {'version': '1.4'}),
            ('gzip-1.4.eb', 'gzip.eb', {'version': '1.4', 'toolchain': {'name': 'dummy', 'version': 'dummy'}}),
            ('gzip-1.4-GCC-4.6.3.eb', 'gzip.eb', {'version': '1.4', 'toolchain': {'name': 'GCC', 'version': '4.6.3'}}),
            ('gzip-1.5-goolf-1.4.10.eb', 'gzip.eb', {'version': '1.5', 'toolchain': {'name': 'goolf', 'version': '1.4.10'}}),
            ('gzip-1.5-ictce-4.1.13.eb', 'gzip.eb', {'version': '1.5', 'toolchain': {'name': 'ictce', 'version': '4.1.13'}}),
        ]:
            ec1 = EasyConfig(os.path.join(easyconfigs_path, 'v1.0', eb_file1), validate=False)
            ec2 = EasyConfig(os.path.join(easyconfigs_path, 'v2.0', eb_file2), validate=False, build_specs=specs)

            ec2_dict = ec2.asdict()
            # reset mandatory attributes from format2 that are not in format 1
            for attr in ['docurls', 'software_license', 'software_license_urls']:
                ec2_dict[attr] = None

            self.assertEqual(ec1.asdict(), ec2_dict)

        # restore
        easybuild.tools.build_log.EXPERIMENTAL = orig_experimental

    def test_fetch_parameter_from_easyconfig_file(self):
        """Test fetch_easyblock_from_easyconfig_file function."""
        test_ecs_dir = os.path.join(os.path.abspath(os.path.dirname(__file__)), 'easyconfigs')
        toy_ec_file = os.path.join(test_ecs_dir, 'toy-0.0.eb')

        for ec_file, correct_name, correct_easyblock in [
            (toy_ec_file, 'toy', None),
            (os.path.join(test_ecs_dir, 'goolf-1.4.10.eb'), 'goolf', 'Toolchain'),
        ]:
            name = fetch_parameter_from_easyconfig_file(ec_file, 'name')
            self.assertEqual(name, correct_name)
            easyblock = fetch_parameter_from_easyconfig_file(ec_file, 'easyblock')
            self.assertEqual(easyblock, correct_easyblock)

        self.assertEqual(fetch_parameter_from_easyconfig_file(toy_ec_file, 'description'), "Toy C program.")

    def test_get_easyblock_class(self):
        """Test get_easyblock_class function."""
        from easybuild.easyblocks.generic.configuremake import ConfigureMake
        from easybuild.easyblocks.generic.toolchain import Toolchain
        from easybuild.easyblocks.toy import EB_toy
        for easyblock, easyblock_class in [
            ('ConfigureMake', ConfigureMake),
            ('easybuild.easyblocks.generic.configuremake.ConfigureMake', ConfigureMake),
            ('Toolchain', Toolchain),
            ('EB_toy', EB_toy),
        ]:
            self.assertEqual(get_easyblock_class(easyblock), easyblock_class)

        self.assertEqual(get_easyblock_class(None, name='gzip'), ConfigureMake)
        self.assertEqual(get_easyblock_class(None, name='toy'), EB_toy)

    def test_easyconfig_paths(self):
        """Test create_paths function."""
        cand_paths = create_paths("/some/path", "Foo", "1.2.3")
        expected_paths = [
            "/some/path/Foo/1.2.3.eb",
            "/some/path/Foo/Foo-1.2.3.eb",
            "/some/path/f/Foo/Foo-1.2.3.eb",
            "/some/path/Foo-1.2.3.eb",
        ]
        self.assertEqual(cand_paths, expected_paths)

    def test_deprecated_options(self):
        """Test whether deprecated options are handled correctly."""
        deprecated_options = [
            ('makeopts', 'buildopts', 'CC=foo'),
            ('premakeopts', 'prebuildopts', ['PATH=%(builddir)s/foo:$PATH', 'PATH=%(builddir)s/bar:$PATH']),
        ]
        clean_contents = [
            'name = "pi"',
            'version = "3.14"',
            'homepage = "http://example.com"',
            'description = "test easyconfig"',
            'toolchain = {"name": "dummy", "version": "dummy"}',
            'buildininstalldir = True',
        ]
        # alternative option is ready to use
        for depr_opt, new_opt, val in deprecated_options:
            self.contents = '\n'.join(clean_contents + ['%s = %s' % (depr_opt, quote_str(val))])
            self.prep()
            ec = EasyConfig(self.eb_file)
            self.assertEqual(ec[depr_opt], ec[new_opt])

<<<<<<< HEAD
    def test_toolchain_inspection(self):
        """Test whether available toolchain inspection functionality is working."""
        build_options = {
            'robot_path': os.path.join(os.path.dirname(os.path.abspath(__file__)), 'easyconfigs'),
            'valid_module_classes': module_classes(),
        }
        init_config(build_options=build_options)

        ec = EasyConfig(os.path.join(os.path.dirname(__file__), 'easyconfigs', 'gzip-1.5-goolf-1.4.10.eb'))
        self.assertEqual(['/'.join([x['name'], x['version']]) for x in det_toolchain_compilers(ec)], ['GCC/4.7.2'])
        self.assertEqual(det_toolchain_mpi(ec)['name'], 'OpenMPI')

        ec = EasyConfig(os.path.join(os.path.dirname(__file__), 'easyconfigs', 'hwloc-1.6.2-GCC-4.6.4.eb'))
        tc_comps = det_toolchain_compilers(ec)
        self.assertEqual(['/'.join([x['name'], x['version']]) for x in tc_comps], ['GCC/4.6.4'])
        self.assertEqual(det_toolchain_mpi(ec), None)

        ec = EasyConfig(os.path.join(os.path.dirname(__file__), 'easyconfigs', 'toy-0.0.eb'))
        self.assertEqual(det_toolchain_compilers(ec), None)
        self.assertEqual(det_toolchain_mpi(ec), None)
=======
    def test_filter_deps(self):
        """Test filtered dependencies."""
        test_ecs_dir = os.path.join(os.path.abspath(os.path.dirname(__file__)), 'easyconfigs')
        ec_file = os.path.join(test_ecs_dir, 'goolf-1.4.10.eb')
        ec = EasyConfig(ec_file)
        deps = sorted([dep['name'] for dep in ec.dependencies()])
        self.assertEqual(deps, ['FFTW', 'GCC', 'OpenBLAS', 'OpenMPI', 'ScaLAPACK'])

        # test filtering multiple deps
        init_config(build_options={'filter_deps': ['FFTW', 'ScaLAPACK']})
        deps = sorted([dep['name'] for dep in ec.dependencies()])
        self.assertEqual(deps, ['GCC', 'OpenBLAS', 'OpenMPI'])

        # test filtering of non-existing dep
        init_config(build_options={'filter_deps': ['zlib']})
        deps = sorted([dep['name'] for dep in ec.dependencies()])
        self.assertEqual(deps, ['FFTW', 'GCC', 'OpenBLAS', 'OpenMPI', 'ScaLAPACK'])

        # test parsing of value passed to --filter-deps
        opts = init_config(args=[])
        self.assertEqual(opts.filter_deps, None)
        opts = init_config(args=['--filter-deps=zlib'])
        self.assertEqual(opts.filter_deps, ['zlib'])
        opts = init_config(args=['--filter-deps=zlib,ncurses'])
        self.assertEqual(opts.filter_deps, ['zlib', 'ncurses'])
>>>>>>> c7015331

def suite():
    """ returns all the testcases in this module """
    return TestLoader().loadTestsFromTestCase(EasyConfigTest)


if __name__ == '__main__':
    # also check the setUp for debug
    # logToScreen(enable=True)
    # setLogLevelDebug()
    main()<|MERGE_RESOLUTION|>--- conflicted
+++ resolved
@@ -893,7 +893,6 @@
             ec = EasyConfig(self.eb_file)
             self.assertEqual(ec[depr_opt], ec[new_opt])
 
-<<<<<<< HEAD
     def test_toolchain_inspection(self):
         """Test whether available toolchain inspection functionality is working."""
         build_options = {
@@ -914,7 +913,7 @@
         ec = EasyConfig(os.path.join(os.path.dirname(__file__), 'easyconfigs', 'toy-0.0.eb'))
         self.assertEqual(det_toolchain_compilers(ec), None)
         self.assertEqual(det_toolchain_mpi(ec), None)
-=======
+
     def test_filter_deps(self):
         """Test filtered dependencies."""
         test_ecs_dir = os.path.join(os.path.abspath(os.path.dirname(__file__)), 'easyconfigs')
@@ -940,7 +939,6 @@
         self.assertEqual(opts.filter_deps, ['zlib'])
         opts = init_config(args=['--filter-deps=zlib,ncurses'])
         self.assertEqual(opts.filter_deps, ['zlib', 'ncurses'])
->>>>>>> c7015331
 
 def suite():
     """ returns all the testcases in this module """
