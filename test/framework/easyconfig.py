# #
# Copyright 2012-2019 Ghent University
#
# This file is part of EasyBuild,
# originally created by the HPC team of Ghent University (http://ugent.be/hpc/en),
# with support of Ghent University (http://ugent.be/hpc),
# the Flemish Supercomputer Centre (VSC) (https://www.vscentrum.be),
# Flemish Research Foundation (FWO) (http://www.fwo.be/en)
# and the Department of Economy, Science and Innovation (EWI) (http://www.ewi-vlaanderen.be/en).
#
# https://github.com/easybuilders/easybuild
#
# EasyBuild is free software: you can redistribute it and/or modify
# it under the terms of the GNU General Public License as published by
# the Free Software Foundation v2.
#
# EasyBuild is distributed in the hope that it will be useful,
# but WITHOUT ANY WARRANTY; without even the implied warranty of
# MERCHANTABILITY or FITNESS FOR A PARTICULAR PURPOSE.  See the
# GNU General Public License for more details.
#
# You should have received a copy of the GNU General Public License
# along with EasyBuild.  If not, see <http://www.gnu.org/licenses/>.
# #
"""
Unit tests for easyconfig.py

@author: Toon Willems (Ghent University)
@author: Kenneth Hoste (Ghent University)
@author: Stijn De Weirdt (Ghent University)
"""
import copy
import glob
import os
import re
import shutil
import stat
import sys
import tempfile
from distutils.version import LooseVersion
from test.framework.utilities import EnhancedTestCase, TestLoaderFiltered, init_config
from unittest import TextTestRunner

import easybuild.tools.build_log
import easybuild.framework.easyconfig as easyconfig
from easybuild.framework.easyblock import EasyBlock
from easybuild.framework.easyconfig.constants import EXTERNAL_MODULE_MARKER
from easybuild.framework.easyconfig.easyconfig import ActiveMNS, EasyConfig, create_paths, copy_easyconfigs
from easybuild.framework.easyconfig.easyconfig import is_generic_easyblock, get_easyblock_class, get_module_path
from easybuild.framework.easyconfig.easyconfig import letter_dir_for, process_easyconfig, resolve_template
from easybuild.framework.easyconfig.easyconfig import det_subtoolchain_version, verify_easyconfig_filename
from easybuild.framework.easyconfig.licenses import License, LicenseGPLv3
from easybuild.framework.easyconfig.parser import fetch_parameters_from_easyconfig
from easybuild.framework.easyconfig.templates import template_constant_dict, to_template_str
from easybuild.framework.easyconfig.style import check_easyconfigs_style
from easybuild.framework.easyconfig.tools import categorize_files_by_type, check_sha256_checksums, dep_graph
from easybuild.framework.easyconfig.tools import find_related_easyconfigs, get_paths_for, parse_easyconfigs
from easybuild.framework.easyconfig.tweak import obtain_ec_for, tweak_one
from easybuild.tools.build_log import EasyBuildError
from easybuild.tools.config import module_classes
from easybuild.tools.configobj import ConfigObj
from easybuild.tools.docs import avail_easyconfig_constants, avail_easyconfig_templates
from easybuild.tools.filetools import adjust_permissions, change_dir, copy_file, mkdir, read_file, remove_file
from easybuild.tools.filetools import symlink, write_file
from easybuild.tools.module_naming_scheme.toolchain import det_toolchain_compilers, det_toolchain_mpi
from easybuild.tools.module_naming_scheme.utilities import det_full_ec_version
from easybuild.tools.options import parse_external_modules_metadata
from easybuild.tools.py2vs3 import reload
from easybuild.tools.robot import resolve_dependencies
from easybuild.tools.systemtools import get_shared_lib_ext
from easybuild.tools.toolchain.utilities import search_toolchain
from easybuild.tools.utilities import quote_str
from test.framework.utilities import find_full_path

try:
    import pycodestyle  # noqa
except ImportError:
    try:
        import pep8  # noqa
    except ImportError:
        pass


EXPECTED_DOTTXT_TOY_DEPS = """digraph graphname {
toy;
"GCC/6.4.0-2.28 (EXT)";
intel;
toy -> intel;
toy -> "GCC/6.4.0-2.28 (EXT)";
}
"""


class EasyConfigTest(EnhancedTestCase):
    """ easyconfig tests """
    contents = None
    eb_file = ''

    def setUp(self):
        """Set up everything for running a unit test."""
        super(EasyConfigTest, self).setUp()

        self.cwd = os.getcwd()
        self.all_stops = [x[0] for x in EasyBlock.get_steps()]
        if os.path.exists(self.eb_file):
            os.remove(self.eb_file)

    def prep(self):
        """Prepare for test."""
        # (re)cleanup last test file
        if os.path.exists(self.eb_file):
            os.remove(self.eb_file)
        if self.contents is not None:
            fd, self.eb_file = tempfile.mkstemp(prefix='easyconfig_test_file_', suffix='.eb')
            os.close(fd)
            write_file(self.eb_file, self.contents)

    def tearDown(self):
        """ make sure to remove the temporary file """
        super(EasyConfigTest, self).tearDown()
        if os.path.exists(self.eb_file):
            os.remove(self.eb_file)

    def test_empty(self):
        """ empty files should not parse! """
        self.contents = "# empty string"
        self.prep()
        self.assertRaises(EasyBuildError, EasyConfig, self.eb_file)
        self.assertErrorRegex(EasyBuildError, "expected a valid path", EasyConfig, "")

    def test_mandatory(self):
        """ make sure all checking of mandatory parameters works """
        self.contents = '\n'.join([
            'easyblock = "ConfigureMake"',
            'name = "pi"',
            'version = "3.14"',
        ])
        self.prep()
        self.assertErrorRegex(EasyBuildError, "mandatory parameters not provided", EasyConfig, self.eb_file)

        self.contents += '\n' + '\n'.join([
            'homepage = "http://example.com"',
            'description = "test easyconfig"',
            'toolchain = {"name": "system", "version": "system"}',
        ])
        self.prep()

        eb = EasyConfig(self.eb_file)

        self.assertEqual(eb['name'], "pi")
        self.assertEqual(eb['version'], "3.14")
        self.assertEqual(eb['homepage'], "http://example.com")
        self.assertEqual(eb['toolchain'], {"name": "system", "version": "system"})
        self.assertEqual(eb['description'], "test easyconfig")

    def test_validation(self):
        """ test other validations beside mandatory parameters """
        self.contents = '\n'.join([
            'easyblock = "ConfigureMake"',
            'name = "pi"',
            'version = "3.14"',
            'homepage = "http://example.com"',
            'description = "test easyconfig"',
            'toolchain = {"name": "system", "version": "system"}',
            'stop = "notvalid"',
        ])
        self.prep()
        ec = EasyConfig(self.eb_file, validate=False)
        self.assertErrorRegex(EasyBuildError, r"\w* provided '\w*' is not valid", ec.validate)

        ec['stop'] = 'patch'
        # this should now not crash
        ec.validate()

        ec['osdependencies'] = ['non-existent-dep']
        self.assertErrorRegex(EasyBuildError, "OS dependencies were not found", ec.validate)

        # system toolchain, installversion == version
        self.assertEqual(det_full_ec_version(ec), "3.14")

        os.chmod(self.eb_file, 0o000)
        self.assertErrorRegex(EasyBuildError, "Permission denied", EasyConfig, self.eb_file)
        os.chmod(self.eb_file, 0o755)

        self.contents += "\nsyntax_error'"
        self.prep()
        error_pattern = "Parsing easyconfig file failed: EOL while scanning string literal"
        self.assertErrorRegex(EasyBuildError, error_pattern, EasyConfig, self.eb_file)

        # introduce "TypeError: format requires mapping" issue"
        self.contents = self.contents.replace("syntax_error'", "foo = '%(name)s %s' % version")
        self.prep()
        error_pattern = "Parsing easyconfig file failed: format requires a mapping \(line 8\)"
        self.assertErrorRegex(EasyBuildError, error_pattern, EasyConfig, self.eb_file)

    def test_shlib_ext(self):
        """ inside easyconfigs shared_lib_ext should be set """
        self.contents = '\n'.join([
            'easyblock = "ConfigureMake"',
            'name = "pi"',
            'version = "3.14"',
            'homepage = "http://example.com"',
            'description = "test easyconfig"',
            'toolchain = {"name": "system", "version": "system"}',
            'sanity_check_paths = { "files": ["lib/lib.%s" % SHLIB_EXT] }',
        ])
        self.prep()
        eb = EasyConfig(self.eb_file)
        self.assertEqual(eb['sanity_check_paths']['files'][0], "lib/lib.%s" % get_shared_lib_ext())

    def test_dependency(self):
        """ test all possible ways of specifying dependencies """
        init_config(build_options={'silent': True})

        self.contents = '\n'.join([
            'easyblock = "ConfigureMake"',
            'name = "pi"',
            'version = "3.14"',
            'versionsuffix = "-test"',
            'homepage = "http://example.com"',
            'description = "test easyconfig"',
            'toolchain = {"name":"GCC", "version": "4.6.3"}',
            'dependencies = ['
            '   ("first", "1.1"),'
            '   {"name": "second", "version": "2.2"},',
            # funky way of referring to version(suffix), but should work!
            '   ("foo", "%(version)s", versionsuffix),',
            '   ("bar", "1.2.3", "%(versionsuffix)s-123"),',
            ']',
            'builddependencies = [',
            '   ("first", "1.1"),',
            '   {"name": "second", "version": "2.2"},',
            ']',
        ])
        self.prep()
        eb = EasyConfig(self.eb_file)
        # should include builddependencies
        self.assertEqual(len(eb.dependencies()), 6)
        self.assertEqual(len(eb.builddependencies()), 2)

        first = eb.dependencies()[0]
        second = eb.dependencies()[1]

        self.assertEqual(first['name'], "first")
        self.assertEqual(first['version'], "1.1")
        self.assertEqual(first['versionsuffix'], '')

        self.assertEqual(second['name'], "second")
        self.assertEqual(second['version'], "2.2")
        self.assertEqual(second['versionsuffix'], '')

        self.assertEqual(eb['dependencies'][2]['name'], 'foo')
        self.assertEqual(eb['dependencies'][2]['version'], '3.14')
        self.assertEqual(eb['dependencies'][2]['versionsuffix'], '-test')

        self.assertEqual(eb['dependencies'][3]['name'], 'bar')
        self.assertEqual(eb['dependencies'][3]['version'], '1.2.3')
        self.assertEqual(eb['dependencies'][3]['versionsuffix'], '-test-123')

        self.assertEqual(det_full_ec_version(first), '1.1-GCC-4.6.3')
        self.assertEqual(det_full_ec_version(second), '2.2-GCC-4.6.3')

        # same tests for builddependencies
        first = eb.builddependencies()[0]
        second = eb.builddependencies()[1]

        self.assertEqual(first['name'], "first")
        self.assertEqual(second['name'], "second")

        self.assertEqual(first['version'], "1.1")
        self.assertEqual(second['version'], "2.2")

        self.assertEqual(det_full_ec_version(first), '1.1-GCC-4.6.3')
        self.assertEqual(det_full_ec_version(second), '2.2-GCC-4.6.3')

        self.assertErrorRegex(EasyBuildError, "Dependency foo of unsupported type", eb._parse_dependency, "foo")
        self.assertErrorRegex(EasyBuildError, "without name", eb._parse_dependency, ())
        self.assertErrorRegex(EasyBuildError, "without version", eb._parse_dependency, {'name': 'test'})
        err_msg = "Incorrect external dependency specification"
        self.assertErrorRegex(EasyBuildError, err_msg, eb._parse_dependency, (EXTERNAL_MODULE_MARKER,))
        self.assertErrorRegex(EasyBuildError, err_msg, eb._parse_dependency, ('foo', '1.2.3', EXTERNAL_MODULE_MARKER))

    def test_extra_options(self):
        """ extra_options should allow other variables to be stored """
        init_config(build_options={'silent': True})

        self.contents = '\n'.join([
            'easyblock = "ConfigureMake"',
            'name = "pi"',
            'version = "3.14"',
            'homepage = "http://example.com"',
            'description = "test easyconfig"',
            'toolchain = {"name":"GCC", "version": "4.6.3"}',
            'toolchainopts = { "static": True}',
            'dependencies = [("first", "1.1"), {"name": "second", "version": "2.2"}]',
        ])
        self.prep()
        eb = EasyConfig(self.eb_file)
        self.assertErrorRegex(EasyBuildError, "unknown easyconfig parameter", lambda: eb['custom_key'])

        extra_vars = {'custom_key': ['default', "This is a default key", easyconfig.CUSTOM]}

        eb = EasyConfig(self.eb_file, extra_options=extra_vars)
        self.assertEqual(eb['custom_key'], 'default')

        eb['custom_key'] = "not so default"
        self.assertEqual(eb['custom_key'], 'not so default')

        self.contents += "\ncustom_key = 'test'"

        self.prep()

        eb = EasyConfig(self.eb_file, extra_options=extra_vars)
        self.assertEqual(eb['custom_key'], 'test')

        eb['custom_key'] = "not so default"
        self.assertEqual(eb['custom_key'], 'not so default')

        # test if extra toolchain options are being passed
        self.assertEqual(eb.toolchain.options['static'], True)

        # test extra mandatory parameters
        extra_vars.update({'mandatory_key': ['default', 'another mandatory key', easyconfig.MANDATORY]})
        self.assertErrorRegex(EasyBuildError, r"mandatory parameters not provided",
                              EasyConfig, self.eb_file, extra_options=extra_vars)

        self.contents += '\nmandatory_key = "value"'
        self.prep()

        eb = EasyConfig(self.eb_file, extra_options=extra_vars)

        self.assertEqual(eb['mandatory_key'], 'value')

    def test_exts_list(self):
        """Test handling of list of extensions."""
        topdir = os.path.dirname(os.path.abspath(__file__))
        os.environ['EASYBUILD_SOURCEPATH'] = ':'.join([
            os.path.join(topdir, 'easyconfigs', 'test_ecs', 'g', 'gzip'),
            os.path.join(topdir, 'easyconfigs', 'test_ecs', 't', 'toy'),
        ])
        init_config()
        self.contents = '\n'.join([
            'easyblock = "ConfigureMake"',
            'name = "pi"',
            'version = "3.14"',
            'homepage = "http://example.com"',
            'description = "test easyconfig"',
            'toolchain = {"name": "system", "version": "system"}',
            'exts_default_options = {',
            '    "source_tmpl": "gzip-1.4.eb",',  # dummy source template to avoid downloading fail
            '    "source_urls": ["http://example.com/%(name)s/%(version)s"]',
            '}',
            'exts_list = [',
            '   ("ext1", "1.0"),',
            '   ("ext2", "2.0", {',
            '       "source_urls": [("http://example.com", "suffix")],'
            '       "patches": ["toy-0.0.eb"],',  # dummy patch to avoid downloading fail
            '       "checksums": [',
                        # SHA256 checksum for source (gzip-1.4.eb)
            '           "154dcd5294c48bf91c009e7b55b87efcf7ed86e385493dd1264496d14c4cea17",',
                        # SHA256 checksum for 'patch' (toy-0.0.eb)
            '           "20e4beaa48b9db6b60217fcb3e6f28bea0c660b07d8c558e17dbe12f132cc703",',
            '       ],',
            '   }),',
            ']',
        ])
        self.prep()
        ec = EasyConfig(self.eb_file)
        eb = EasyBlock(ec)
        exts_sources = eb.fetch_extension_sources()

        self.assertEqual(len(exts_sources), 2)
        self.assertEqual(exts_sources[0]['name'], 'ext1')
        self.assertEqual(exts_sources[0]['version'], '1.0')
        self.assertEqual(exts_sources[0]['options'], {
            'source_tmpl': 'gzip-1.4.eb',
            'source_urls': ['http://example.com/%(name)s/%(version)s'],
        })
        self.assertEqual(exts_sources[1]['name'], 'ext2')
        self.assertEqual(exts_sources[1]['version'], '2.0')
        self.assertEqual(exts_sources[1]['options'], {
            'checksums': ['154dcd5294c48bf91c009e7b55b87efcf7ed86e385493dd1264496d14c4cea17',
                          '20e4beaa48b9db6b60217fcb3e6f28bea0c660b07d8c558e17dbe12f132cc703'],
            'patches': ['toy-0.0.eb'],
            'source_tmpl': 'gzip-1.4.eb',
            'source_urls': [('http://example.com', 'suffix')],
        })

        modfile = os.path.join(eb.make_module_step(), 'pi', '3.14' + eb.module_generator.MODULE_FILE_EXTENSION)
        modtxt = read_file(modfile)
        regex = re.compile('EBEXTSLISTPI.*ext1-1.0,ext2-2.0')
        self.assertTrue(regex.search(modtxt), "Pattern '%s' found in: %s" % (regex.pattern, modtxt))

    def test_extensions_templates(self):
        """Test whether templates used in exts_list are resolved properly."""

        # put dummy source file in place to avoid download fail
        toy_tar_gz = os.path.join(self.test_sourcepath, 'toy', 'toy-0.0.tar.gz')
        copy_file(toy_tar_gz, os.path.join(self.test_prefix, 'toy-0.0-py3-test.tar.gz'))
        toy_patch_fn = 'toy-0.0_fix-silly-typo-in-printf-statement.patch'
        toy_patch = os.path.join(self.test_sourcepath, 'toy', toy_patch_fn)
        copy_file(toy_patch, self.test_prefix)

        os.environ['EASYBUILD_SOURCEPATH'] = self.test_prefix
        init_config(build_options={'silent': True})

        self.contents = '\n'.join([
            'easyblock = "ConfigureMake"',
            'name = "pi"',
            'version = "3.14"',
            'versionsuffix = "-test"',
            'homepage = "http://example.com"',
            'description = "test easyconfig"',
            'toolchain = {"name": "dummy", "version": ""}',
            'dependencies = [("Python", "3.6.6")]',
            'exts_defaultclass = "EB_Toy"',
            # bogus, but useful to check whether this get resolved
            'exts_default_options = {"source_urls": [PYPI_SOURCE]}',
            'exts_list = [',
            '   ("toy", "0.0", {',
            # %(name)s and %(version_major_minor)s should be resolved using name/version of extension (not parent)
            # %(pymajver)s should get resolved because Python is listed as a (runtime) dep
            # %(versionsuffix)s should get resolved with value of parent
            '       "source_tmpl": "%(name)s-%(version_major_minor)s-py%(pymajver)s%(versionsuffix)s.tar.gz",',
            '       "patches": ["%(name)s-%(version)s_fix-silly-typo-in-printf-statement.patch"],',
            # use hacky prebuildopts that is picked up by 'EB_Toy' easyblock, to check whether templates are resolved
            '       "prebuildopts": "gcc -O2 %(name)s.c -o toy-%(version)s && mv toy-%(version)s toy #",',
            '   }),',
            ']',
        ])
        self.prep()
        ec = EasyConfig(self.eb_file)
        eb = EasyBlock(ec)
        eb.fetch_step()

        # run extensions step to install 'toy' extension
        eb.extensions_step()

        # check whether template values were resolved correctly in Extension instances that were created/used
        toy_ext = eb.ext_instances[0]
        self.assertEqual(os.path.basename(toy_ext.src), 'toy-0.0-py3-test.tar.gz')
        self.assertEqual(toy_ext.patches, [os.path.join(self.test_prefix, toy_patch_fn)])
        expected = {
            'patches': ['toy-0.0_fix-silly-typo-in-printf-statement.patch'],
            'prebuildopts': 'gcc -O2 toy.c -o toy-0.0 && mv toy-0.0 toy #',
            'source_tmpl': 'toy-0.0-py3-test.tar.gz',
            'source_urls': ['https://pypi.python.org/packages/source/t/toy'],
        }
        self.assertEqual(toy_ext.options, expected)

        # also .cfg of Extension instance was updated correctly
        self.assertEqual(toy_ext.cfg['source_urls'], ['https://pypi.python.org/packages/source/t/toy'])
        self.assertEqual(toy_ext.cfg['patches'], [toy_patch_fn])
        self.assertEqual(toy_ext.cfg['prebuildopts'], "gcc -O2 toy.c -o toy-0.0 && mv toy-0.0 toy #")

        # check whether files expected to be installed for 'toy' extension are in place
        pi_installdir = os.path.join(self.test_installpath, 'software', 'pi', '3.14-test')
        self.assertTrue(os.path.exists(os.path.join(pi_installdir, 'bin', 'toy')))
        self.assertTrue(os.path.exists(os.path.join(pi_installdir, 'lib', 'libtoy.a')))

    def test_suggestions(self):
        """ If a typo is present, suggestions should be provided (if possible) """
        self.contents = '\n'.join([
            'easyblock = "ConfigureMake"',
            'name = "pi"',
            'version = "3.14"',
            'homepage = "http://example.com"',
            'description = "test easyconfig"',
            'toolchain = {"name":"GCC", "version": "4.6.3"}',
            'dependencis = [("first", "1.1"), {"name": "second", "version": "2.2"}]',
            'source_uls = ["http://example.com"]',
            'source_URLs = ["http://example.com"]',
            'sourceURLs = ["http://example.com"]',
        ])
        self.prep()
        self.assertErrorRegex(EasyBuildError, "dependencis -> dependencies", EasyConfig, self.eb_file)
        self.assertErrorRegex(EasyBuildError, "source_uls -> source_urls", EasyConfig, self.eb_file)
        self.assertErrorRegex(EasyBuildError, "source_URLs -> source_urls", EasyConfig, self.eb_file)
        self.assertErrorRegex(EasyBuildError, "sourceURLs -> source_urls", EasyConfig, self.eb_file)

    def test_tweaking(self):
        """test tweaking ability of easyconfigs"""

        fd, tweaked_fn = tempfile.mkstemp(prefix='easybuild-tweaked-', suffix='.eb')
        os.close(fd)
        remove_file(tweaked_fn)

        patches = ["t1.patch", ("t2.patch", 1), ("t3.patch", "test"), ("t4.h", "include")]
        self.contents = '\n'.join([
            'easyblock = "ConfigureMake"',
            'name = "pi"',
            'homepage = "http://www.example.com"',
            'description = "dummy description"',
            'version = "3.14"',
            'toolchain = {"name": "GCC", "version": "4.6.3"}',
            'patches = %s',
        ]) % str(patches)
        self.prep()

        ver = "1.2.3"
        verpref = "myprefix"
        versuff = "mysuffix"
        tcname = "gompi"
        tcver = "2018a"
        new_patches = ['t5.patch', 't6.patch']
        homepage = "http://www.justatest.com"

        tweaks = {
                  'version': ver,
                  'versionprefix': verpref,
                  'versionsuffix': versuff,
                  'toolchain_version': tcver,
                  'patches': new_patches
                 }
        tweak_one(self.eb_file, tweaked_fn, tweaks)

        eb = EasyConfig(tweaked_fn)
        self.assertEqual(eb['version'], ver)
        self.assertEqual(eb['versionprefix'], verpref)
        self.assertEqual(eb['versionsuffix'], versuff)
        self.assertEqual(eb['toolchain']['version'], tcver)
        self.assertEqual(eb['patches'], new_patches)

        remove_file(tweaked_fn)

        eb = EasyConfig(self.eb_file)
        # eb['toolchain']['version'] = tcver does not work as expected with templating enabled
        eb.enable_templating = False
        eb['version'] = ver
        eb['toolchain']['version'] = tcver
        eb.enable_templating = True
        eb.dump(self.eb_file)

        tweaks = {
            'toolchain_name': tcname,
            'patches': new_patches[:1],
            'homepage': homepage,
        }

        tweak_one(self.eb_file, tweaked_fn, tweaks)

        eb = EasyConfig(tweaked_fn)
        self.assertEqual(eb['toolchain']['name'], tcname)
        self.assertEqual(eb['toolchain']['version'], tcver)
        self.assertEqual(eb['patches'], new_patches[:1])
        self.assertEqual(eb['version'], ver)
        self.assertEqual(eb['homepage'], homepage)

        # specify patches as string, eb should promote it to a list because original value was a list
        tweaks['patches'] = new_patches[0]
        eb = EasyConfig(tweaked_fn)
        self.assertEqual(eb['patches'], [new_patches[0]])

        # cleanup
        os.remove(tweaked_fn)

    def test_installversion(self):
        """Test generation of install version."""

        ver = "3.14"
        verpref = "myprefix|"
        versuff = "|mysuffix"
        tcname = "GCC"
        tcver = "4.6.3"
        system = "system"

        correct_installver = "%s%s-%s-%s%s" % (verpref, ver, tcname, tcver, versuff)
        cfg = {
            'version': ver,
            'toolchain': {'name': tcname, 'version': tcver},
            'versionprefix': verpref,
            'versionsuffix': versuff,
        }
        installver = det_full_ec_version(cfg)
        self.assertEqual(installver, "%s%s-%s-%s%s" % (verpref, ver, tcname, tcver, versuff))

        correct_installver = "%s%s%s" % (verpref, ver, versuff)
        cfg = {
            'version': ver,
            'toolchain': {'name': system, 'version': tcver},
            'versionprefix': verpref,
            'versionsuffix': versuff,
        }
        installver = det_full_ec_version(cfg)
        self.assertEqual(installver, correct_installver)

        # only version key is strictly needed
        self.assertEqual(det_full_ec_version({'version': '1.2.3'}), '1.2.3')

    def test_obtain_easyconfig(self):
        """test obtaining an easyconfig file given certain specifications"""
        init_config(build_options={'silent': True})

        change_dir(self.test_prefix)

        tcname = 'GCC'
        tcver = '4.6.3'
        patches = ["one.patch"]

        # prepare a couple of eb files to test again
        fns = ["pi-3.14.eb",
               "pi-3.13-GCC-4.6.3.eb",
               "pi-3.15-GCC-4.6.3.eb",
               "pi-3.15-GCC-4.8.3.eb",
               "foo-1.2.3-GCC-4.6.3.eb"]
        eb_files = [
            (fns[0], "\n".join([
                'easyblock = "ConfigureMake"',
                'name = "pi"',
                'version = "3.12"',
                'homepage = "http://example.com"',
                'description = "test easyconfig"',
                'toolchain = {"name": "system", "version": "system"}',
                'patches = %s' % patches
            ])),
            (fns[1], "\n".join([
                'easyblock = "ConfigureMake"',
                'name = "pi"',
                'version = "3.13"',
                'homepage = "http://example.com"',
                'description = "test easyconfig"',
                'toolchain = {"name": "%s", "version": "%s"}' % (tcname, tcver),
                'patches = %s' % patches
            ])),
            (fns[2], "\n".join([
                'easyblock = "ConfigureMake"',
                'name = "pi"',
                'version = "3.15"',
                'homepage = "http://example.com"',
                'description = "test easyconfig"',
                'toolchain = {"name": "%s", "version": "%s"}' % (tcname, tcver),
                'patches = %s' % patches
            ])),
            (fns[3], "\n".join([
                'easyblock = "ConfigureMake"',
                'name = "pi"',
                'version = "3.15"',
                'homepage = "http://example.com"',
                'description = "test easyconfig"',
                'toolchain = {"name": "%s", "version": "4.9.2"}' % tcname,
                'patches = %s' % patches
            ])),
            (fns[4], "\n".join([
                'easyblock = "ConfigureMake"',
                'name = "foo"',
                'version = "1.2.3"',
                'homepage = "http://example.com"',
                'description = "test easyconfig"',
                'toolchain = {"name": "%s", "version": "%s"}' % (tcname, tcver),
                'foo_extra1 = "bar"',
            ]))
        ]

        for (fn, txt) in eb_files:
            write_file(os.path.join(self.test_prefix, fn), txt)

        # should crash when no suited easyconfig file (or template) is available
        specs = {'name': 'nosuchsoftware'}
        error_regexp = ".*No easyconfig files found for software %s, and no templates available. I'm all out of ideas."
        error_regexp = error_regexp % specs['name']
        self.assertErrorRegex(EasyBuildError, error_regexp, obtain_ec_for, specs, [self.test_prefix], None)

        # should find matching easyconfig file
        specs = {
            'name': 'foo',
            'version': '1.2.3'
        }
        res = obtain_ec_for(specs, [self.test_prefix], None)
        self.assertEqual(res[0], False)
        self.assertEqual(res[1], os.path.join(self.test_prefix, fns[-1]))
        remove_file(res[1])

        # should not pick between multiple available toolchain names
        name = "pi"
        ver = "3.12"
        suff = "mysuff"
        specs.update({
            'name': name,
            'version': ver,
            'versionsuffix': suff
        })
        error_regexp = ".*No toolchain name specified, and more than one available: .*"
        self.assertErrorRegex(EasyBuildError, error_regexp, obtain_ec_for, specs, [self.test_prefix], None)

        # should be able to generate an easyconfig file that slightly differs
        ver = '3.16'
        specs.update({
            'toolchain_name': tcname,
            'toolchain_version': tcver,
            'version': ver,
            'start_dir': 'bar123'
        })
        res = obtain_ec_for(specs, [self.test_prefix], None)
        self.assertEqual(res[1], "%s-%s-%s-%s%s.eb" % (name, ver, tcname, tcver, suff))

        self.assertEqual(res[0], True)
        ec = EasyConfig(res[1])
        self.assertEqual(ec['name'], specs['name'])
        self.assertEqual(ec['version'], specs['version'])
        self.assertEqual(ec['versionsuffix'], specs['versionsuffix'])
        self.assertEqual(ec['toolchain'], {'name': tcname, 'version': tcver})
        self.assertEqual(ec['start_dir'], specs['start_dir'])
        remove_file(res[1])

        specs.update({
            'foo': 'bar123'
        })
        self.assertErrorRegex(EasyBuildError, "Unknown easyconfig parameter: foo",
                              obtain_ec_for, specs, [self.test_prefix], None)
        del specs['foo']

        # should pick correct version, i.e. not newer than what's specified, if a choice needs to be made
        ver = '3.14'
        specs.update({'version': ver})
        res = obtain_ec_for(specs, [self.test_prefix], None)
        self.assertEqual(res[0], True)
        ec = EasyConfig(res[1])
        self.assertEqual(ec['version'], specs['version'])
        txt = read_file(res[1])
        self.assertTrue(re.search("^version = [\"']%s[\"']$" % ver, txt, re.M))
        remove_file(res[1])

        # should pick correct toolchain version as well, i.e. now newer than what's specified,
        # if a choice needs to be made
        specs.update({
            'version': '3.15',
            'toolchain_version': '4.8.3',
        })
        res = obtain_ec_for(specs, [self.test_prefix], None)
        self.assertEqual(res[0], True)
        ec = EasyConfig(res[1])
        self.assertEqual(ec['version'], specs['version'])
        self.assertEqual(ec['toolchain']['version'], specs['toolchain_version'])
        txt = read_file(res[1])
        pattern = "^toolchain = .*version.*[\"']%s[\"'].*}$" % specs['toolchain_version']
        self.assertTrue(re.search(pattern, txt, re.M))
        os.remove(res[1])

        # should be able to prepend to list of patches and handle list of dependencies
        new_patches = ['two.patch', 'three.patch']
        specs.update({
            'patches': new_patches[:],
            'builddependencies': [('testbuildonly', '4.9.3-2.25')],
            'dependencies': [('foo', '1.2.3'), ('bar', '666', '-bleh', ('gompi', '2018a'))],
            'hiddendependencies': [('test', '3.2.1'), ('testbuildonly', '4.9.3-2.25')],
        })
        parsed_deps = [
            {
                'name': 'testbuildonly',
                'version': '4.9.3-2.25',
                'versionsuffix': '',
                'toolchain': ec['toolchain'],
                'toolchain_inherited': True,
                'dummy': False,
                'short_mod_name': 'testbuildonly/.4.9.3-2.25-GCC-4.8.3',
                'full_mod_name': 'testbuildonly/.4.9.3-2.25-GCC-4.8.3',
                'build_only': True,
                'hidden': True,
                'external_module': False,
                'external_module_metadata': {},
            },
            {
                'name': 'foo',
                'version': '1.2.3',
                'versionsuffix': '',
                'toolchain': ec['toolchain'],
                'toolchain_inherited': True,
                'system': False,
                'short_mod_name': 'foo/1.2.3-GCC-4.8.3',
                'full_mod_name': 'foo/1.2.3-GCC-4.8.3',
                'build_only': False,
                'hidden': False,
                'external_module': False,
                'external_module_metadata': {},
            },
            {
                'name': 'bar',
                'version': '666',
                'versionsuffix': '-bleh',
                'toolchain': {'name': 'gompi', 'version': '2018a'},
                'toolchain_inherited': False,
                'system': False,
                'short_mod_name': 'bar/666-gompi-2018a-bleh',
                'full_mod_name': 'bar/666-gompi-2018a-bleh',
                'build_only': False,
                'hidden': False,
                'external_module': False,
                'external_module_metadata': {},
            },
            {
                'name': 'test',
                'version': '3.2.1',
                'versionsuffix': '',
                'toolchain': ec['toolchain'],
                'toolchain_inherited': True,
                'system': False,
                'short_mod_name': 'test/.3.2.1-GCC-4.8.3',
                'full_mod_name': 'test/.3.2.1-GCC-4.8.3',
                'build_only': False,
                'hidden': True,
                'external_module': False,
                'external_module_metadata': {},
            },
<<<<<<< HEAD
            {
                'name': 'testbuildonly',
                'version': '4.9.3-2.25',
                'versionsuffix': '',
                'toolchain': ec['toolchain'],
                'toolchain_inherited': True,
                'system': False,
                'short_mod_name': 'testbuildonly/.4.9.3-2.25-GCC-4.8.3',
                'full_mod_name': 'testbuildonly/.4.9.3-2.25-GCC-4.8.3',
                'build_only': True,
                'hidden': True,
                'external_module': False,
                'external_module_metadata': {},
            },
=======
>>>>>>> a014104c
        ]

        # hidden dependencies must be included in list of dependencies
        res = obtain_ec_for(specs, [self.test_prefix], None)
        self.assertEqual(res[0], True)
        error_pattern = "Hidden deps with visible module names .* not in list of \(build\)dependencies: .*"
        self.assertErrorRegex(EasyBuildError, error_pattern, EasyConfig, res[1])
        remove_file(res[1])

        specs['dependencies'].append(('test', '3.2.1'))

        res = obtain_ec_for(specs, [self.test_prefix], None)
        self.assertEqual(res[0], True)
        ec = EasyConfig(res[1])
        self.assertEqual(ec['patches'], specs['patches'])
        self.assertEqual(ec.dependencies(), parsed_deps)

        # hidden dependencies are filtered from list of (build)dependencies
        self.assertFalse('test/3.2.1-GCC-4.8.3' in [d['full_mod_name'] for d in ec['dependencies']])
        self.assertTrue('test/.3.2.1-GCC-4.8.3' in [d['full_mod_name'] for d in ec['hiddendependencies']])
        self.assertFalse('testbuildonly/4.9.3-2.25-GCC-4.8.3' in [d['full_mod_name'] for d in ec['builddependencies']])
        self.assertTrue('testbuildonly/.4.9.3-2.25-GCC-4.8.3' in [d['full_mod_name'] for d in ec['hiddendependencies']])
        os.remove(res[1])

        # hidden dependencies are also filtered from list of dependencies when validation is skipped
        res = obtain_ec_for(specs, [self.test_prefix], None)
        ec = EasyConfig(res[1], validate=False)
        self.assertFalse('test/3.2.1-GCC-4.8.3' in [d['full_mod_name'] for d in ec['dependencies']])
        self.assertTrue('test/.3.2.1-GCC-4.8.3' in [d['full_mod_name'] for d in ec['hiddendependencies']])
        self.assertFalse('testbuildonly/4.9.3-2.25-GCC-4.8.3' in [d['full_mod_name'] for d in ec['builddependencies']])
        self.assertTrue('testbuildonly/.4.9.3-2.25-GCC-4.8.3' in [d['full_mod_name'] for d in ec['hiddendependencies']])
        os.remove(res[1])

        # verify append functionality for lists
        specs['patches'].insert(0, '')
        res = obtain_ec_for(specs, [self.test_prefix], None)
        self.assertEqual(res[0], True)
        ec = EasyConfig(res[1])
        self.assertEqual(ec['patches'], patches + new_patches)
        specs['patches'].remove('')
        os.remove(res[1])

        # verify prepend functionality for lists
        specs['patches'].append('')
        res = obtain_ec_for(specs, [self.test_prefix], None)
        self.assertEqual(res[0], True)
        ec = EasyConfig(res[1])
        self.assertEqual(ec['patches'], new_patches + patches)
        os.remove(res[1])

        # should use supplied filename
        fn = "my.eb"
        res = obtain_ec_for(specs, [self.test_prefix], fn)
        self.assertEqual(res[0], True)
        self.assertEqual(res[1], fn)
        os.remove(res[1])

        # should use a template if it's there
        tpl_path = os.path.join("share", "easybuild", "easyconfigs", "TEMPLATE.eb")

        def trim_path(path):
            dirs = path.split(os.path.sep)
            if len(dirs) > 3 and 'site-packages' in dirs:
                if path.endswith('.egg'):
                    path = os.path.join(*dirs[:-4])  # strip of lib/python2.7/site-packages/*.egg part
                else:
                    path = os.path.join(*dirs[:-3])  # strip of lib/python2.7/site-packages part

            return path

        tpl_full_path = find_full_path(tpl_path, trim=trim_path)

        # only run this test if the TEMPLATE.eb file is available
        # TODO: use unittest.skip for this (but only works from Python 2.7)
        if tpl_full_path:
            shutil.copy2(tpl_full_path, self.test_prefix)
            specs.update({'name': 'nosuchsoftware'})
            res = obtain_ec_for(specs, [self.test_prefix], None)
            self.assertEqual(res[0], True)
            ec = EasyConfig(res[1])
            self.assertEqual(ec['name'], specs['name'])
            os.remove(res[1])

    def test_templating(self):
        """ test easyconfig templating """
        inp = {
           'name': 'PI',
           # purposely using minor version that starts with a 0, to check for correct version_minor value
           'version': '3.04',
           'namelower': 'pi',
           'cmd': 'tar xfvz %s',
        }
        # don't use any escaping insanity here, since it is templated itself
        self.contents = '\n'.join([
            'easyblock = "ConfigureMake"',
            'name = "%(name)s"',
            'version = "%(version)s"',
            'versionsuffix = "-Python-%%(pyver)s"',
            'homepage = "http://example.com/%%(nameletter)s/%%(nameletterlower)s/v%%(version_major)s/"',
            'description = "test easyconfig %%(name)s"',
            'toolchain = {"name": "system", "version": "system"}',
            'source_urls = [GOOGLECODE_SOURCE, GITHUB_SOURCE]',
            'sources = [SOURCE_TAR_GZ, (SOURCELOWER_TAR_BZ2, "%(cmd)s")]',
            'sanity_check_paths = {',
            '   "files": ["bin/pi_%%(version_major)s_%%(version_minor)s", "lib/python%%(pyshortver)s/site-packages"],',
            '   "dirs": ["libfoo.%%s" %% SHLIB_EXT, "lib/%%(arch)s"],',
            '}',
            'dependencies = [',
            '   ("Java", "1.7.80"),'
            '   ("Perl", "5.22.0"),'
            '   ("Python", "2.7.10"),'
            '   ("R", "3.2.3"),'
            ']',
            'modloadmsg = "%s"' % '; '.join([
                'Java: %%(javaver)s, %%(javamajver)s, %%(javashortver)s',
                'Python: %%(pyver)s, %%(pymajver)s, %%(pyshortver)s',
                'Perl: %%(perlver)s, %%(perlmajver)s, %%(perlshortver)s',
                'R: %%(rver)s, %%(rmajver)s, %%(rshortver)s',
            ]),
            'license_file = HOME + "/licenses/PI/license.txt"',
            "github_account = 'easybuilders'",
        ]) % inp
        self.prep()
        eb = EasyConfig(self.eb_file, validate=False)
        eb.validate()

        # temporarily disable templating, just so we can check later whether it's *still* disabled
        eb.enable_templating = False

        eb.generate_template_values()

        self.assertFalse(eb.enable_templating)
        eb.enable_templating = True

        self.assertEqual(eb['description'], "test easyconfig PI")
        self.assertEqual(eb['sources'][0], 'PI-3.04.tar.gz')
        self.assertEqual(eb['sources'][1], ('pi-3.04.tar.bz2', "tar xfvz %s"))
        self.assertEqual(eb['source_urls'][0], 'http://pi.googlecode.com/files')
        self.assertEqual(eb['source_urls'][1], 'https://github.com/easybuilders/PI/archive')
        self.assertEqual(eb['versionsuffix'], '-Python-2.7.10')
        self.assertEqual(eb['sanity_check_paths']['files'][0], 'bin/pi_3_04')
        self.assertEqual(eb['sanity_check_paths']['files'][1], 'lib/python2.7/site-packages')
        self.assertEqual(eb['sanity_check_paths']['dirs'][0], 'libfoo.%s' % get_shared_lib_ext())
        lib_arch_regex = re.compile('^lib/[a-z0-9_]+$')  # should match lib/x86_64, lib/aarch64, lib/ppc64le, etc.
        dirs1 = eb['sanity_check_paths']['dirs'][1]
        self.assertTrue(lib_arch_regex.match(dirs1), "Pattern '%s' matches '%s'" % (lib_arch_regex.pattern, dirs1))
        self.assertEqual(eb['homepage'], "http://example.com/P/p/v3/")
        expected = "Java: 1.7.80, 1, 1.7; Python: 2.7.10, 2, 2.7; Perl: 5.22.0, 5, 5.22; R: 3.2.3, 3, 3.2"
        self.assertEqual(eb['modloadmsg'], expected)
        self.assertEqual(eb['license_file'], os.path.join(os.environ['HOME'], 'licenses', 'PI', 'license.txt'))

        # test the escaping insanity here (ie all the crap we allow in easyconfigs)
        eb['description'] = "test easyconfig % %% %s% %%% %(name)s %%(name)s %%%(name)s %%%%(name)s"
        self.assertEqual(eb['description'], "test easyconfig % %% %s% %%% PI %(name)s %PI %%(name)s")

    def test_templating_doc(self):
        """test templating documentation"""
        doc = avail_easyconfig_templates()
        # expected length: 1 per constant and 1 extra per constantgroup
        temps = [
            easyconfig.templates.TEMPLATE_NAMES_EASYCONFIG,
            easyconfig.templates.TEMPLATE_SOFTWARE_VERSIONS * 2,
            easyconfig.templates.TEMPLATE_NAMES_CONFIG,
            easyconfig.templates.TEMPLATE_NAMES_LOWER,
            easyconfig.templates.TEMPLATE_NAMES_EASYBLOCK_RUN_STEP,
            easyconfig.templates.TEMPLATE_CONSTANTS,
        ]

        self.assertEqual(len(doc.split('\n')), sum([len(temps)] + [len(x) for x in temps]))

    def test_constant_doc(self):
        """test constant documentation"""
        doc = avail_easyconfig_constants()
        # expected length: 1 per constant and 1 extra per constantgroup
        temps = [
                 easyconfig.constants.EASYCONFIG_CONSTANTS,
                ]
        self.assertEqual(len(doc.split('\n')), sum([len(temps)] + [len(x) for x in temps]))

    def test_build_options(self):
        """Test configure/build/install options, both strings and lists."""
        orig_contents = '\n'.join([
            'easyblock = "ConfigureMake"',
            'name = "pi"',
            'version = "3.14"',
            'homepage = "http://example.com"',
            'description = "test easyconfig"',
            'toolchain = {"name": "system", "version": "system"}',
        ])
        self.contents = orig_contents
        self.prep()

        # configopts as string
        configopts = '--opt1 --opt2=foo'
        self.contents = orig_contents + "\nconfigopts = '%s'" % configopts
        self.prep()
        eb = EasyConfig(self.eb_file)

        self.assertEqual(eb['configopts'], configopts)

        # configopts as list
        configopts = ['--opt1 --opt2=foo', '--opt1 --opt2=bar']
        self.contents = orig_contents + "\nconfigopts = %s" % str(configopts)
        self.prep()
        eb = EasyConfig(self.eb_file)

        self.assertEqual(eb['configopts'][0], configopts[0])
        self.assertEqual(eb['configopts'][1], configopts[1])

        # also buildopts and installopts as lists
        buildopts = ['CC=foo', 'CC=bar']
        installopts = ['FOO=foo', 'BAR=bar']
        self.contents = orig_contents + '\n' + '\n'.join([
            "configopts = %s" % str(configopts),
            "buildopts = %s" % str(buildopts),
            "installopts = %s" % str(installopts),
        ])
        self.prep()
        eb = EasyConfig(self.eb_file)

        self.assertEqual(eb['configopts'][0], configopts[0])
        self.assertEqual(eb['configopts'][1], configopts[1])
        self.assertEqual(eb['buildopts'][0], buildopts[0])
        self.assertEqual(eb['buildopts'][1], buildopts[1])
        self.assertEqual(eb['installopts'][0], installopts[0])
        self.assertEqual(eb['installopts'][1], installopts[1])

        # error should be thrown if lists are not equal
        installopts = ['FOO=foo', 'BAR=bar', 'BAZ=baz']
        self.contents = orig_contents + '\n' + '\n'.join([
            "configopts = %s" % str(configopts),
            "buildopts = %s" % str(buildopts),
            "installopts = %s" % str(installopts),
        ])
        self.prep()
        eb = EasyConfig(self.eb_file, validate=False)
        self.assertErrorRegex(EasyBuildError, "Build option lists for iterated build should have same length",
                              eb.validate)

        # list with a single element is OK, is treated as a string
        installopts = ['FOO=foo']
        self.contents = orig_contents + '\n' + '\n'.join([
            "configopts = %s" % str(configopts),
            "buildopts = %s" % str(buildopts),
            "installopts = %s" % str(installopts),
        ])
        self.prep()
        eb = EasyConfig(self.eb_file)

    def test_buildininstalldir(self):
        """Test specifying build in install dir."""
        self.contents = '\n'.join([
            'easyblock = "ConfigureMake"',
            'name = "pi"',
            'version = "3.14"',
            'homepage = "http://example.com"',
            'description = "test easyconfig"',
            'toolchain = {"name": "system", "version": "system"}',
            'buildininstalldir = True',
        ])
        self.prep()
        ec = EasyConfig(self.eb_file)
        eb = EasyBlock(ec)
        eb.gen_builddir()
        eb.gen_installdir()
        eb.make_builddir()
        eb.make_installdir()
        self.assertEqual(eb.builddir, eb.installdir)
        self.assertTrue(os.path.isdir(eb.builddir))

    def test_format_equivalence_basic(self):
        """Test whether easyconfigs in different formats are equivalent."""
        # hard enable experimental
        orig_experimental = easybuild.tools.build_log.EXPERIMENTAL
        easybuild.tools.build_log.EXPERIMENTAL = True

        easyconfigs_path = os.path.join(os.path.dirname(__file__), 'easyconfigs')

        # set max diff high enough to make sure the difference is shown in case of problems
        self.maxDiff = 10000

        for eb_file1, eb_file2, specs in [
            ('gzip-1.4.eb', 'gzip.eb', {}),
            ('gzip-1.4.eb', 'gzip.eb', {'version': '1.4'}),
            ('gzip-1.4.eb', 'gzip.eb', {'version': '1.4', 'toolchain': {'name': 'system', 'version': 'system'}}),
            ('gzip-1.4-GCC-4.6.3.eb', 'gzip.eb', {'version': '1.4', 'toolchain': {'name': 'GCC', 'version': '4.6.3'}}),
            ('gzip-1.5-foss-2018a.eb', 'gzip.eb',
             {'version': '1.5', 'toolchain': {'name': 'foss', 'version': '2018a'}}),
            ('gzip-1.5-intel-2018a.eb', 'gzip.eb',
             {'version': '1.5', 'toolchain': {'name': 'intel', 'version': '2018a'}}),
        ]:
            eb_file1 = glob.glob(os.path.join(easyconfigs_path, 'v1.0', '*', '*', eb_file1))[0]
            ec1 = EasyConfig(eb_file1, validate=False)
            ec2 = EasyConfig(os.path.join(easyconfigs_path, 'v2.0', eb_file2), validate=False, build_specs=specs)

            ec2_dict = ec2.asdict()
            # reset mandatory attributes from format2 that are not defined in format 1 easyconfigs
            for attr in ['docurls', 'software_license_urls']:
                ec2_dict[attr] = None

            self.assertEqual(ec1.asdict(), ec2_dict, "Parsed %s is equivalent with %s" % (eb_file1, eb_file2))

        # restore
        easybuild.tools.build_log.EXPERIMENTAL = orig_experimental

    def test_fetch_parameters_from_easyconfig(self):
        """Test fetch_parameters_from_easyconfig function."""
        test_ecs_dir = os.path.join(os.path.abspath(os.path.dirname(__file__)), 'easyconfigs', 'test_ecs')
        toy_ec_file = os.path.join(test_ecs_dir, 't', 'toy', 'toy-0.0.eb')

        for ec_file, correct_name, correct_easyblock in [
            (toy_ec_file, 'toy', None),
            (os.path.join(test_ecs_dir, 'f', 'foss', 'foss-2018a.eb'), 'foss', 'Toolchain'),
        ]:
            name, easyblock = fetch_parameters_from_easyconfig(read_file(ec_file), ['name', 'easyblock'])
            self.assertEqual(name, correct_name)
            self.assertEqual(easyblock, correct_easyblock)

        expected = "Toy C program, 100% toy."
        self.assertEqual(fetch_parameters_from_easyconfig(read_file(toy_ec_file), ['description'])[0], expected)

        res = fetch_parameters_from_easyconfig("easyblock = 'ConfigureMake'  # test comment", ['easyblock'])
        self.assertEqual(res, ['ConfigureMake'])

    def test_get_easyblock_class(self):
        """Test get_easyblock_class function."""
        from easybuild.easyblocks.generic.configuremake import ConfigureMake
        from easybuild.easyblocks.generic.toolchain import Toolchain
        from easybuild.easyblocks.toy import EB_toy
        for easyblock, easyblock_class in [
            ('ConfigureMake', ConfigureMake),
            ('easybuild.easyblocks.generic.configuremake.ConfigureMake', ConfigureMake),
            ('Toolchain', Toolchain),
            ('EB_toy', EB_toy),
        ]:
            self.assertEqual(get_easyblock_class(easyblock), easyblock_class)

        error_pattern = "No software-specific easyblock 'EB_gzip' found"
        self.assertErrorRegex(EasyBuildError, error_pattern, get_easyblock_class, None, name='gzip')
        self.assertEqual(get_easyblock_class(None, name='gzip', error_on_missing_easyblock=False), None)
        self.assertEqual(get_easyblock_class(None, name='toy'), EB_toy)
        self.assertErrorRegex(EasyBuildError, "Failed to import EB_TOY", get_easyblock_class, None, name='TOY')
        self.assertEqual(get_easyblock_class(None, name='TOY', error_on_failed_import=False), None)

        # also test deprecated default_fallback named argument
        self.assertErrorRegex(EasyBuildError, "DEPRECATED", get_easyblock_class, None, name='gzip',
                              default_fallback=False)

        orig_value = easybuild.tools.build_log.CURRENT_VERSION
        easybuild.tools.build_log.CURRENT_VERSION = '3.9'
        self.mock_stderr(True)
        self.assertEqual(get_easyblock_class(None, name='gzip', default_fallback=False), None)
        self.mock_stderr(False)
        easybuild.tools.build_log.CURRENT_VERSION = orig_value

    def test_letter_dir(self):
        """Test letter_dir_for function."""
        test_cases = {
            'foo': 'f',
            'Bar': 'b',
            'CAPS': 'c',
            'R': 'r',
            '3to2': '0',
            '7zip': '0',
            '_bleh_': '0',
            '*': '*',
        }
        for name, letter in test_cases.items():
            self.assertEqual(letter_dir_for(name), letter)

    def test_easyconfig_paths(self):
        """Test create_paths function."""
        cand_paths = create_paths('/some/path', 'Foo', '1.2.3')
        expected_paths = [
            '/some/path/Foo/1.2.3.eb',
            '/some/path/Foo/Foo-1.2.3.eb',
            '/some/path/f/Foo/Foo-1.2.3.eb',
            '/some/path/Foo-1.2.3.eb',
        ]
        self.assertEqual(cand_paths, expected_paths)

        cand_paths = create_paths('foobar', '3to2', '1.1.1')
        expected_paths = [
            'foobar/3to2/1.1.1.eb',
            'foobar/3to2/3to2-1.1.1.eb',
            'foobar/0/3to2/3to2-1.1.1.eb',
            'foobar/3to2-1.1.1.eb',
        ]
        self.assertEqual(cand_paths, expected_paths)

    def test_toolchain_inspection(self):
        """Test whether available toolchain inspection functionality is working."""
        test_ecs = os.path.join(os.path.dirname(os.path.abspath(__file__)), 'easyconfigs', 'test_ecs')
        build_options = {
            'robot_path': [test_ecs],
            'valid_module_classes': module_classes(),
        }
        init_config(build_options=build_options)

        ec = EasyConfig(os.path.join(test_ecs, 'g', 'gzip', 'gzip-1.5-foss-2018a.eb'))
        tc_compilers = ['/'.join([x['name'], x['version']]) for x in det_toolchain_compilers(ec)]
        self.assertEqual(tc_compilers, ['GCC/6.4.0-2.28'])
        self.assertEqual(det_toolchain_mpi(ec)['name'], 'OpenMPI')

        ec = EasyConfig(os.path.join(test_ecs, 'h', 'hwloc', 'hwloc-1.11.8-GCC-6.4.0-2.28.eb'))
        tc_comps = det_toolchain_compilers(ec)
        expected = ['GCC/6.4.0-2.28']
        self.assertEqual(['/'.join([x['name'], x['version'] + x['versionsuffix']]) for x in tc_comps], expected)
        self.assertEqual(det_toolchain_mpi(ec), None)

        ec = EasyConfig(os.path.join(test_ecs, 't', 'toy', 'toy-0.0.eb'))
        self.assertEqual(det_toolchain_compilers(ec), None)
        self.assertEqual(det_toolchain_mpi(ec), None)

    def test_filter_deps(self):
        """Test filtered dependencies."""
        test_ecs_dir = os.path.join(os.path.abspath(os.path.dirname(__file__)), 'easyconfigs', 'test_ecs')
        ec_file = os.path.join(test_ecs_dir, 'f', 'foss', 'foss-2018a.eb')
        ec = EasyConfig(ec_file)
        deps = sorted([dep['name'] for dep in ec.dependencies()])
        self.assertEqual(deps, ['FFTW', 'GCC', 'OpenBLAS', 'OpenMPI', 'ScaLAPACK'])

        # test filtering multiple deps
        init_config(build_options={'filter_deps': ['FFTW', 'ScaLAPACK']})
        deps = sorted([dep['name'] for dep in ec.dependencies()])
        self.assertEqual(deps, ['GCC', 'OpenBLAS', 'OpenMPI'])

        # test filtering of non-existing dep
        init_config(build_options={'filter_deps': ['zlib']})
        deps = sorted([dep['name'] for dep in ec.dependencies()])
        self.assertEqual(deps, ['FFTW', 'GCC', 'OpenBLAS', 'OpenMPI', 'ScaLAPACK'])

        # test parsing of value passed to --filter-deps
        opts = init_config(args=[])
        self.assertEqual(opts.filter_deps, None)
        opts = init_config(args=['--filter-deps=zlib'])
        self.assertEqual(opts.filter_deps, ['zlib'])
        opts = init_config(args=['--filter-deps=zlib,ncurses'])
        self.assertEqual(opts.filter_deps, ['zlib', 'ncurses'])

        # make sure --filter-deps is honored when combined with --minimal-toolchains,
        # i.e. that toolchain for dependencies which are filtered out is not being minized
        build_options = {
            'external_modules_metadata': ConfigObj(),
            'minimal_toolchains': True,
            'robot_path': [test_ecs_dir],
            'valid_module_classes': module_classes(),
        }
        init_config(build_options=build_options)

        ec_file = os.path.join(self.test_prefix, 'test.eb')
        shutil.copy2(os.path.join(test_ecs_dir, 'o', 'OpenMPI', 'OpenMPI-2.1.2-GCC-6.4.0-2.28.eb'), ec_file)

        ec_txt = read_file(ec_file)
        ec_txt = ec_txt.replace('hwloc', 'deptobefiltered')
        write_file(ec_file, ec_txt)

        self.assertErrorRegex(EasyBuildError, "Failed to determine minimal toolchain for dep .*",
                              EasyConfig, ec_file, validate=False)

        build_options.update({'filter_deps': ['deptobefiltered']})
        init_config(build_options=build_options)
        ec = EasyConfig(ec_file, validate=False)
        self.assertEqual(ec.dependencies(), [])

    def test_replaced_easyconfig_parameters(self):
        """Test handling of replaced easyconfig parameters."""
        test_ecs_dir = os.path.join(os.path.abspath(os.path.dirname(__file__)), 'easyconfigs', 'test_ecs')
        ec = EasyConfig(os.path.join(test_ecs_dir, 't', 'toy', 'toy-0.0.eb'))
        replaced_parameters = {
            'license': ('license_file', '2.0'),
            'makeopts': ('buildopts', '2.0'),
            'premakeopts': ('prebuildopts', '2.0'),
        }
        for key, (newkey, ver) in replaced_parameters.items():
            error_regex = "NO LONGER SUPPORTED since v%s.*'%s' is replaced by '%s'" % (ver, key, newkey)
            self.assertErrorRegex(EasyBuildError, error_regex, ec.get, key)
            self.assertErrorRegex(EasyBuildError, error_regex, lambda k: ec[k], key)

            def foo(key):
                ec[key] = 'foo'

            self.assertErrorRegex(EasyBuildError, error_regex, foo, key)

    def test_deprecated_easyconfig_parameters(self):
        """Test handling of replaced easyconfig parameters."""
        os.environ.pop('EASYBUILD_DEPRECATED')
        easybuild.tools.build_log.CURRENT_VERSION = self.orig_current_version
        init_config()

        test_ecs_dir = os.path.join(os.path.abspath(os.path.dirname(__file__)), 'easyconfigs', 'test_ecs')
        ec = EasyConfig(os.path.join(test_ecs_dir, 't', 'toy', 'toy-0.0.eb'))

        orig_deprecated_parameters = copy.deepcopy(easyconfig.parser.DEPRECATED_PARAMETERS)
        easyconfig.parser.DEPRECATED_PARAMETERS.update({
            'foobar': ('barfoo', '0.0'),  # deprecated since forever
            'foobarbarfoo': ('barfoofoobar', '1000000000'),  # won't be actually deprecated for a while
        })

        # copy classes before reloading, so we can restore them (other isinstance checks fail)
        orig_EasyConfig = copy.deepcopy(easyconfig.easyconfig.EasyConfig)
        orig_ActiveMNS = copy.deepcopy(easyconfig.easyconfig.ActiveMNS)
        reload(easyconfig.parser)

        for key, (newkey, depr_ver) in easyconfig.parser.DEPRECATED_PARAMETERS.items():
            if LooseVersion(depr_ver) <= easybuild.tools.build_log.CURRENT_VERSION:
                # deprecation error
                error_regex = "DEPRECATED.*since v%s.*'%s' is deprecated.*use '%s' instead" % (depr_ver, key, newkey)
                self.assertErrorRegex(EasyBuildError, error_regex, ec.get, key)
                self.assertErrorRegex(EasyBuildError, error_regex, lambda k: ec[k], key)

                def foo(key):
                    ec[key] = 'foo'

                self.assertErrorRegex(EasyBuildError, error_regex, foo, key)
            else:
                # only deprecation warning, but key is replaced when getting/setting
                ec[key] = 'test123'
                self.assertEqual(ec[newkey], 'test123')
                self.assertEqual(ec[key], 'test123')
                ec[newkey] = '123test'
                self.assertEqual(ec[newkey], '123test')
                self.assertEqual(ec[key], '123test')

        easyconfig.parser.DEPRECATED_PARAMETERS = orig_deprecated_parameters
        reload(easyconfig.parser)
        easyconfig.easyconfig.EasyConfig = orig_EasyConfig
        easyconfig.easyconfig.ActiveMNS = orig_ActiveMNS

    def test_unknown_easyconfig_parameter(self):
        """Check behaviour when unknown easyconfig parameters are used."""
        self.contents = '\n'.join([
            'easyblock = "ConfigureMake"',
            'name = "pi"',
            'version = "3.14"',
            'homepage = "http://example.com"',
            'description = "test easyconfig"',
            'toolchain = {"name": "system", "version": "system"}',
        ])
        self.prep()
        ec = EasyConfig(self.eb_file)
        self.assertFalse('therenosucheasyconfigparameterlikethis' in ec)
        error_regex = "unknown easyconfig parameter"
        self.assertErrorRegex(EasyBuildError, error_regex, lambda k: ec[k], 'therenosucheasyconfigparameterlikethis')

        def set_ec_key(key):
            """Dummy function to set easyconfig parameter in 'ec' EasyConfig instance"""
            ec[key] = 'foobar'

        self.assertErrorRegex(EasyBuildError, error_regex, set_ec_key, 'therenosucheasyconfigparameterlikethis')

    def test_external_dependencies(self):
        """Test specifying external (build) dependencies."""
        topdir = os.path.dirname(os.path.abspath(__file__))
        ectxt = read_file(os.path.join(topdir, 'easyconfigs', 'test_ecs', 't', 'toy', 'toy-0.0-deps.eb'))
        toy_ec = os.path.join(self.test_prefix, 'toy-0.0-external-deps.eb')

        # just specify some of the test modules we ship, doesn't matter where they come from
        ectxt += "\ndependencies += ["
        ectxt += "  ('foobar/1.2.3', EXTERNAL_MODULE), "
        ectxt += "  ('test/9.7.5', EXTERNAL_MODULE), "
        ectxt += "  ('pi/3.14', EXTERNAL_MODULE), "
        ectxt += "  ('hidden/.1.2.3', EXTERNAL_MODULE), "
        ectxt += "]"
        ectxt += "\nbuilddependencies = [('somebuilddep/0.1', EXTERNAL_MODULE)]"
        ectxt += "\ntoolchain = {'name': 'GCC', 'version': '6.4.0-2.28'}"
        write_file(toy_ec, ectxt)

        ec = EasyConfig(toy_ec)

        builddeps = ec.builddependencies()
        self.assertEqual(len(builddeps), 1)
        self.assertEqual(builddeps[0]['short_mod_name'], 'somebuilddep/0.1')
        self.assertEqual(builddeps[0]['full_mod_name'], 'somebuilddep/0.1')
        self.assertEqual(builddeps[0]['external_module'], True)

        deps = ec.dependencies()
        self.assertEqual(len(deps), 7)
        correct_deps = ['somebuilddep/0.1', 'intel/2018a', 'GCC/6.4.0-2.28', 'foobar/1.2.3', 'test/9.7.5', 'pi/3.14',
                        'hidden/.1.2.3']
        self.assertEqual([d['short_mod_name'] for d in deps], correct_deps)
        self.assertEqual([d['full_mod_name'] for d in deps], correct_deps)
        self.assertEqual([d['external_module'] for d in deps], [True, False, True, True, True, True, True])
        self.assertEqual([d['hidden'] for d in deps], [False, False, False, False, False, False, True])

        metadata = os.path.join(self.test_prefix, 'external_modules_metadata.cfg')
        metadatatxt = '\n'.join([
            '[pi/3.14]',
            'name = PI',
            'version = 3.14',
            'prefix = PI_PREFIX',
            '[test/9.7.5]',
            'name = test',
            'version = 9.7.5',
            'prefix = TEST_INC/..',
            '[foobar/1.2.3]',
            'name = foo,bar',
            'version = 1.2.3, 3.2.1',
            'prefix = /foo/bar',
        ])
        write_file(metadata, metadatatxt)
        build_options = {
            'external_modules_metadata': parse_external_modules_metadata([metadata]),
            'valid_module_classes': module_classes(),
        }
        init_config(build_options=build_options)
        ec = EasyConfig(toy_ec)
        self.assertEqual(ec.dependencies()[3]['short_mod_name'], 'foobar/1.2.3')
        self.assertEqual(ec.dependencies()[3]['external_module'], True)
        metadata = {
            'name': ['foo', 'bar'],
            'version': ['1.2.3', '3.2.1'],
            'prefix': '/foo/bar',
        }
        self.assertEqual(ec.dependencies()[3]['external_module_metadata'], metadata)

        self.assertEqual(ec.dependencies()[4]['short_mod_name'], 'test/9.7.5')
        self.assertEqual(ec.dependencies()[4]['external_module'], True)
        metadata = {
            'name': ['test'],
            'version': ['9.7.5'],
            'prefix': 'TEST_INC/..',
        }
        self.assertEqual(ec.dependencies()[4]['external_module_metadata'], metadata)

        self.assertEqual(ec.dependencies()[5]['short_mod_name'], 'pi/3.14')
        self.assertEqual(ec.dependencies()[5]['external_module'], True)
        metadata = {
            'name': ['PI'],
            'version': ['3.14'],
            'prefix': 'PI_PREFIX',
        }
        self.assertEqual(ec.dependencies()[5]['external_module_metadata'], metadata)

        # check whether $EBROOT*/$EBVERSION* environment variables are defined correctly for external modules
        os.environ['PI_PREFIX'] = '/test/prefix/PI'
        os.environ['TEST_INC'] = '/test/prefix/test/include'
        ec.toolchain.dry_run = True
        ec.toolchain.prepare(deps=ec.dependencies(), silent=True)

        self.assertEqual(os.environ.get('EBROOTBAR'), '/foo/bar')
        self.assertEqual(os.environ.get('EBROOTFOO'), '/foo/bar')
        self.assertEqual(os.environ.get('EBROOTHIDDEN'), None)
        self.assertEqual(os.environ.get('EBROOTPI'), '/test/prefix/PI')
        self.assertEqual(os.environ.get('EBROOTTEST'), '/test/prefix/test/include/../')
        self.assertEqual(os.environ.get('EBVERSIONBAR'), '3.2.1')
        self.assertEqual(os.environ.get('EBVERSIONFOO'), '1.2.3')
        self.assertEqual(os.environ.get('EBVERSIONHIDDEN'), None)
        self.assertEqual(os.environ.get('EBVERSIONPI'), '3.14')
        self.assertEqual(os.environ.get('EBVERSIONTEST'), '9.7.5')

    def test_update(self):
        """Test use of update() method for EasyConfig instances."""
        topdir = os.path.abspath(os.path.dirname(__file__))
        toy_ebfile = os.path.join(topdir, 'easyconfigs', 'test_ecs', 't', 'toy', 'toy-0.0.eb')
        ec = EasyConfig(toy_ebfile)

        # for string values: append
        ec.update('unpack_options', '--strip-components=1')
        self.assertEqual(ec['unpack_options'].strip(), '--strip-components=1')

        ec.update('description', "- just a test")
        self.assertEqual(ec['description'].strip(), "Toy C program, 100% toy. - just a test")

        # spaces in between multiple updates for stirng values
        ec.update('configopts', 'CC="$CC"')
        ec.update('configopts', 'CXX="$CXX"')
        self.assertTrue(ec['configopts'].strip().endswith('CC="$CC"  CXX="$CXX"'))

        # for list values: extend
        ec.update('patches', ['foo.patch', 'bar.patch'])
        toy_patch_fn = 'toy-0.0_fix-silly-typo-in-printf-statement.patch'
        self.assertEqual(ec['patches'], [toy_patch_fn, ('toy-extra.txt', 'toy-0.0'), 'foo.patch', 'bar.patch'])

        # for unallowed duplicates
        ec.update('configopts', 'SOME_VALUE')
        configopts_tmp = ec['configopts']
        ec.update('configopts', 'SOME_VALUE', allow_duplicate=False)
        self.assertEqual(ec['configopts'], configopts_tmp)

        # for unallowed duplicates when a list is used
        ec.update('patches', ['foo2.patch', 'bar2.patch'])
        patches_tmp = copy.deepcopy(ec['patches'])
        ec.update('patches', ['foo2.patch', 'bar2.patch'], allow_duplicate=False)
        self.assertEqual(ec['patches'], patches_tmp)

    def test_hide_hidden_deps(self):
        """Test use of --hide-deps on hiddendependencies."""
        test_dir = os.path.dirname(os.path.abspath(__file__))
        ec_file = os.path.join(test_dir, 'easyconfigs', 'test_ecs', 'g', 'gzip', 'gzip-1.4-GCC-4.6.3.eb')
        ec = EasyConfig(ec_file)
        self.assertEqual(ec['hiddendependencies'][0]['full_mod_name'], 'toy/.0.0-deps')
        self.assertEqual(ec['dependencies'][0]['full_mod_name'], 'toy/.0.0-deps')

        build_options = {
            'hide_deps': ['toy'],
            'valid_module_classes': module_classes(),
        }
        init_config(build_options=build_options)
        ec = EasyConfig(ec_file)
        self.assertEqual(ec['hiddendependencies'][0]['full_mod_name'], 'toy/.0.0-deps')
        self.assertEqual(ec['dependencies'][0]['full_mod_name'], 'toy/.0.0-deps')

    def test_quote_str(self):
        """Test quote_str function."""
        teststrings = {
            'foo': '"foo"',
            'foo\'bar': '"foo\'bar"',
            'foo\'bar"baz': '"""foo\'bar"baz"""',
            "foo'bar\"baz": '"""foo\'bar"baz"""',
            "foo\nbar": '"foo\nbar"',
            'foo bar': '"foo bar"'
        }

        for t in teststrings:
            self.assertEqual(quote_str(t), teststrings[t])

        # test escape_newline
        self.assertEqual(quote_str("foo\nbar", escape_newline=False), '"foo\nbar"')
        self.assertEqual(quote_str("foo\nbar", escape_newline=True), '"""foo\nbar"""')

        # test prefer_single_quotes
        self.assertEqual(quote_str("foo", prefer_single_quotes=True), "'foo'")
        self.assertEqual(quote_str('foo bar', prefer_single_quotes=True), '"foo bar"')
        self.assertEqual(quote_str("foo'bar", prefer_single_quotes=True), '"foo\'bar"')

        # non-string values
        n = 42
        self.assertEqual(quote_str(n), 42)
        self.assertEqual(quote_str(["foo", "bar"]), ["foo", "bar"])
        self.assertEqual(quote_str(('foo', 'bar')), ('foo', 'bar'))

    def test_dump(self):
        """Test EasyConfig's dump() method."""
        test_ecs_dir = os.path.join(os.path.dirname(os.path.abspath(__file__)), 'easyconfigs', 'test_ecs')
        build_options = {
            'check_osdeps': False,
            'robot_path': [test_ecs_dir],
            'valid_module_classes': module_classes(),
        }
        init_config(build_options=build_options)
        ecfiles = [
            't/toy/toy-0.0.eb',
            'f/foss/foss-2018a.eb',
            's/ScaLAPACK/ScaLAPACK-2.0.2-gompi-2018a-OpenBLAS-0.2.20.eb',
            'g/gzip/gzip-1.4-GCC-4.6.3.eb',
            'p/Python/Python-2.7.10-intel-2018a.eb',
        ]
        for ecfile in ecfiles:
            test_ec = os.path.join(self.test_prefix, 'test.eb')

            ec = EasyConfig(os.path.join(test_ecs_dir, ecfile))
            ec.enable_templating = False
            ecdict = ec.asdict()
            ec.dump(test_ec)
            # dict representation of EasyConfig instance should not change after dump
            self.assertEqual(ecdict, ec.asdict())
            ectxt = read_file(test_ec)

            patterns = [
                r"^name = ['\"]",
                r"^version = ['0-9\.]",
                r'^description = ["\']',
                r"^toolchain = {'name': .*, 'version': .*}",
            ]
            for pattern in patterns:
                regex = re.compile(pattern, re.M)
                self.assertTrue(regex.search(ectxt), "Pattern '%s' found in: %s" % (regex.pattern, ectxt))

            # parse result again
            dumped_ec = EasyConfig(test_ec)
            dumped_ec.enable_templating = False

            # check that selected parameters still have the same value
            params = [
                'name',
                'toolchain',
                'dependencies',  # checking this is important w.r.t. filtered hidden dependencies being restored in dump
                'exts_list',  # exts_lists (in Python easyconfig) use another layer of templating so shouldn't change
            ]
            for param in params:
                if param in ec:
                    self.assertEqual(ec[param], dumped_ec[param])

    def test_dump_order(self):
        """Test order of easyconfig parameters in dumped easyconfig."""
        rawtxt = '\n'.join([
            "homepage = 'http://foo.com/'",
            '',
            "name = 'foo'",
            "versionsuffix = '_bar'",
            '',
            'patches = ["one.patch"]',
            "easyblock = 'EB_foo'",
            '',
            "toolchain = {'name': 'system', 'version': 'system'}",
            '',
            'checksums = ["6af6ab95ce131c2dd467d2ebc8270e9c265cc32496210b069e51d3749f335f3d"]',
            "dependencies = [",
            "    ('GCC', '4.6.4', '-test'),",
            "    ('MPICH', '1.8', '', ('GCC', '4.6.4')),",
            "    ('bar', '1.0'),",
            "    ('foobar/1.2.3', EXTERNAL_MODULE),",
            "]",
            "version = '0.0.1'",
            'description = "foo description"',
            '',
            'source_urls = ["http://example.com"]',
            "foo_extra1 = 'foobar'",
            '',
            'sources = [SOURCE_TAR_GZ]',
            'moduleclass = "tools"',
        ])

        param_regex = re.compile('^(?P<param>[a-z0-9_]+) = |^$', re.M)

        # make sure regex finds all easyconfig parameters in the order they appear in the easyconfig
        expected = ['homepage', '', 'name', 'versionsuffix', '', 'patches', 'easyblock', '', 'toolchain', '',
                    'checksums', 'dependencies', 'version', 'description', '', 'source_urls', 'foo_extra1',
                    '', 'sources', 'moduleclass']
        self.assertEqual(param_regex.findall(rawtxt), expected)

        test_ec = os.path.join(self.test_prefix, 'test.eb')
        ec = EasyConfig(None, rawtxt=rawtxt)
        ec.dump(test_ec)
        ectxt = read_file(test_ec)

        # easyconfig parameters should be properly ordered/grouped in dumped easyconfig
        expected = ['easyblock', '', 'name', 'version', 'versionsuffix', '', 'homepage', 'description', '',
                    'toolchain', '', 'source_urls', 'sources', 'patches', 'checksums', '', 'dependencies', '',
                    'foo_extra1', '', 'moduleclass', '']
        self.assertEqual(param_regex.findall(ectxt), expected)

    def test_dump_autopep8(self):
        """Test dump() with autopep8 usage enabled (only if autopep8 is available)."""
        try:
            import autopep8  # noqa
            os.environ['EASYBUILD_DUMP_AUTOPEP8'] = '1'
            init_config()
            self.test_dump()
            del os.environ['EASYBUILD_DUMP_AUTOPEP8']
        except ImportError:
            print("Skipping test_dump_autopep8, since autopep8 is not available")

    def test_dump_extra(self):
        """Test EasyConfig's dump() method for files containing extra values"""

        if not ('pycodestyle' in sys.modules or 'pep8' in sys.modules):
            print("Skipping test_dump_extra (no pycodestyle or pep8 available)")
            return

        rawtxt = '\n'.join([
            "easyblock = 'EB_foo'",
            '',
            "name = 'foo'",
            "version = '0.0.1'",
            "versionsuffix = '_bar'",
            '',
            "homepage = 'http://foo.com/'",
            'description = "foo description"',
            '',
            "toolchain = {'name': 'system', 'version': 'system'}",
            '',
            "dependencies = [",
            "    ('GCC', '4.6.4', '-test'),",
            "    ('MPICH', '1.8', '', ('GCC', '4.6.4')),",
            "    ('bar', '1.0'),",
            "    ('foobar/1.2.3', EXTERNAL_MODULE),",
            "]",
            '',
            "foo_extra1 = 'foobar'",
            '',
        ])

        handle, testec = tempfile.mkstemp(prefix=self.test_prefix, suffix='.eb')
        os.close(handle)

        ec = EasyConfig(None, rawtxt=rawtxt)
        ec.dump(testec)
        ectxt = read_file(testec)
        self.assertEqual(rawtxt, ectxt)

        # check parsing of dumped easyconfig
        EasyConfig(testec)

        check_easyconfigs_style([testec])

    def test_dump_template(self):
        """ Test EasyConfig's dump() method for files containing templates"""

        if not ('pycodestyle' in sys.modules or 'pep8' in sys.modules):
            print("Skipping test_dump_template (no pycodestyle or pep8 available)")
            return

        rawtxt = '\n'.join([
            "easyblock = 'EB_foo'",
            '',
            "name = 'Foo'",
            "version = '0.0.1'",
            "versionsuffix = '-test'",
            '',
            "homepage = 'http://foo.com/'",
            'description = "foo description"',
            '',
            "toolchain = {",
            "    'version': 'system',",
            "    'name': 'system',",
            '}',
            '',
            "sources = [",
            "    'foo-0.0.1.tar.gz',",
            ']',
            '',
            "dependencies = [",
            "    ('bar', '1.2.3', '-test'),",
            ']',
            '',
            "preconfigopts = '--opt1=%s' % name",
            "configopts = '--opt2=0.0.1'",
            '',
            "sanity_check_paths = {",
            "    'files': ['files/foo/foobar', 'files/x-test'],",
            "    'dirs':[],",
            '}',
            '',
            "foo_extra1 = 'foobar'"
        ])

        handle, testec = tempfile.mkstemp(prefix=self.test_prefix, suffix='.eb')
        os.close(handle)

        ec = EasyConfig(None, rawtxt=rawtxt)
        ec.dump(testec)
        ectxt = read_file(testec)

        self.assertTrue(ec.enable_templating)  # templating should still be enabled after calling dump()

        patterns = [
            r"easyblock = 'EB_foo'",
            r"name = 'Foo'",
            r"version = '0.0.1'",
            r"versionsuffix = '-test'",
            r"homepage = 'http://foo.com/'",
            r'description = "foo description"',  # no templating for description
            r"sources = \[SOURCELOWER_TAR_GZ\]",
            # use of templates in *dependencies is disabled for now, since it can cause problems
            # r"dependencies = \[\n    \('bar', '1.2.3', '%\(versionsuffix\)s'\),\n\]",
            r"preconfigopts = '--opt1=%\(name\)s'",
            r"configopts = '--opt2=%\(version\)s'",
            r"sanity_check_paths = {\n    'files': \['files/%\(namelower\)s/foobar', 'files/x-test'\]",
        ]

        for pattern in patterns:
            regex = re.compile(pattern, re.M)
            self.assertTrue(regex.search(ectxt), "Pattern '%s' found in: %s" % (regex.pattern, ectxt))

        # reparsing the dumped easyconfig file should work
        EasyConfig(testec)

        check_easyconfigs_style([testec])

    def test_dump_comments(self):
        """ Test dump() method for files containing comments """

        if not ('pycodestyle' in sys.modules or 'pep8' in sys.modules):
            print("Skipping test_dump_comments (no pycodestyle or pep8 available)")
            return

        rawtxt = '\n'.join([
            "# #",
            "# some header comment",
            "# #",
            "easyblock = 'EB_foo'",
            '',
            "name = 'Foo'  # name comment",
            "version = '0.0.1'",
            "versionsuffix = '-test'",
            '',
            "# comment on the homepage",
            "homepage = 'http://foo.com/'",
            'description = "foo description with a # in it"  # test',
            '',
            "# toolchain comment",
            '',
            "toolchain = {",
            "    'version': 'system',",
            "    'name': 'system'",
            '}',
            '',
            "sanity_check_paths = {",
            "    'files': ['files/foobar'],  # comment on files",
            "    'dirs':[]",
            '}',
            '',
            "foo_extra1 = 'foobar'",
            "# trailing comment",
        ])

        handle, testec = tempfile.mkstemp(prefix=self.test_prefix, suffix='.eb')
        os.close(handle)

        ec = EasyConfig(None, rawtxt=rawtxt)
        ec.dump(testec)
        ectxt = read_file(testec)

        patterns = [
            r"# #\n# some header comment\n# #",
            r"name = 'Foo'  # name comment",
            r"# comment on the homepage\nhomepage = 'http://foo.com/'",
            r'description = "foo description with a # in it"  # test',
            r"# toolchain comment\ntoolchain = {",
            r"    'files': \['files/foobar'\],  # comment on files",
            r"    'dirs': \[\],",
        ]

        for pattern in patterns:
            regex = re.compile(pattern, re.M)
            self.assertTrue(regex.search(ectxt), "Pattern '%s' found in: %s" % (regex.pattern, ectxt))

        self.assertTrue(ectxt.endswith("# trailing comment\n"))

        # reparsing the dumped easyconfig file should work
        EasyConfig(testec)

        check_easyconfigs_style([testec])

    def test_to_template_str(self):
        """ Test for to_template_str method """

        # reverse dict of known template constants; template values (which are keys here) must be 'string-in-string
        templ_const = {
            "template": 'TEMPLATE_VALUE',
            "%(name)s-%(version)s": 'NAME_VERSION',
        }

        templ_val = {
            'foo': 'name',
            '0.0.1': 'version',
            '-test': 'special_char',
        }

        self.assertEqual(to_template_str("template", templ_const, templ_val), 'TEMPLATE_VALUE')
        self.assertEqual(to_template_str("foo/bar/0.0.1/", templ_const, templ_val), "%(name)s/bar/%(version)s/")
        self.assertEqual(to_template_str("foo-0.0.1", templ_const, templ_val), 'NAME_VERSION')
        templ_list = to_template_str("['-test', 'dontreplacenamehere']", templ_const, templ_val)
        self.assertEqual(templ_list, "['%(special_char)s', 'dontreplacenamehere']")
        templ_dict = to_template_str("{'a': 'foo', 'b': 'notemplate'}", templ_const, templ_val)
        self.assertEqual(templ_dict, "{'a': '%(name)s', 'b': 'notemplate'}")
        self.assertEqual(to_template_str("('foo', '0.0.1')", templ_const, templ_val), "('%(name)s', '%(version)s')")

    def test_dep_graph(self):
        """Test for dep_graph."""
        try:
            import pygraph  # noqa

            test_easyconfigs = os.path.join(os.path.dirname(os.path.abspath(__file__)), 'easyconfigs', 'test_ecs')
            build_options = {
                'external_modules_metadata': ConfigObj(),
                'valid_module_classes': module_classes(),
                'robot_path': [test_easyconfigs],
                'silent': True,
            }
            init_config(build_options=build_options)

            ec_file = os.path.join(test_easyconfigs, 't', 'toy', 'toy-0.0-deps.eb')
            ec_files = [(ec_file, False)]
            ecs, _ = parse_easyconfigs(ec_files)

            dot_file = os.path.join(self.test_prefix, 'test.dot')
            ordered_ecs = resolve_dependencies(ecs, self.modtool, retain_all_deps=True)
            dep_graph(dot_file, ordered_ecs)

            # hard check for expect .dot file contents
            # 3 nodes should be there: 'GCC/6.4.0-2.28 (EXT)', 'toy', and 'intel/2018a'
            # and 2 edges: 'toy -> intel' and 'toy -> "GCC/6.4.0-2.28 (EXT)"'
            dottxt = read_file(dot_file)

            self.assertTrue(dottxt.startswith('digraph graphname {'))

            # compare sorted output, since order of lines can change
            ordered_dottxt = '\n'.join(sorted(dottxt.split('\n')))
            ordered_expected = '\n'.join(sorted(EXPECTED_DOTTXT_TOY_DEPS.split('\n')))
            self.assertEqual(ordered_dottxt, ordered_expected)

        except ImportError:
            print("Skipping test_dep_graph, since pygraph is not available")

    def test_dep_graph_multi_deps(self):
        """
        Test for dep_graph using easyconfig that uses multi_deps.
        """
        try:
            import pygraph  # noqa

            test_easyconfigs = os.path.join(os.path.dirname(os.path.abspath(__file__)), 'easyconfigs', 'test_ecs')
            build_options = {
                'external_modules_metadata': ConfigObj(),
                'valid_module_classes': module_classes(),
                'robot_path': [test_easyconfigs],
                'silent': True,
            }
            init_config(build_options=build_options)

            toy_ec = os.path.join(test_easyconfigs, 't', 'toy', 'toy-0.0.eb')
            toy_ec_txt = read_file(toy_ec)

            test_ec = os.path.join(self.test_prefix, 'test.eb')
            test_ec_txt = toy_ec_txt + "\nmulti_deps = {'GCC': ['4.6.3', '4.8.3', '7.3.0-2.30']}"
            write_file(test_ec, test_ec_txt)

            ec_files = [(test_ec, False)]
            ecs, _ = parse_easyconfigs(ec_files)

            dot_file = os.path.join(self.test_prefix, 'test.dot')
            ordered_ecs = resolve_dependencies(ecs, self.modtool, retain_all_deps=True)
            dep_graph(dot_file, ordered_ecs)

            # hard check for expect .dot file contents
            # 3 nodes should be there: 'GCC/6.4.0-2.28 (EXT)', 'toy', and 'intel/2018a'
            # and 2 edges: 'toy -> intel' and 'toy -> "GCC/6.4.0-2.28 (EXT)"'
            dottxt = read_file(dot_file)

            self.assertTrue(dottxt.startswith('digraph graphname {'))

            # just check for toy -> GCC deps
            # don't bother doing full output check
            # (different order for fields depending on Python version makes that tricky)
            for gccver in ['4.6.3', '4.8.3', '7.3.0-2.30']:
                self.assertTrue('"GCC/%s";' % gccver in dottxt)
                self.assertTrue('"toy/0.0" -> "GCC/%s"' % gccver in dottxt)

        except ImportError:
            print("Skipping test_dep_graph, since pygraph is not available")

    def test_ActiveMNS_det_full_module_name(self):
        """Test det_full_module_name method of ActiveMNS."""
        build_options = {
            'valid_module_classes': module_classes(),
            'external_modules_metadata': ConfigObj(),
        }

        init_config(build_options=build_options)
        topdir = os.path.dirname(os.path.abspath(__file__))
        ec_file = os.path.join(topdir, 'easyconfigs', 'test_ecs', 't', 'toy', 'toy-0.0-deps.eb')
        ec = EasyConfig(ec_file)

        self.assertEqual(ActiveMNS().det_full_module_name(ec), 'toy/0.0-deps')
        self.assertEqual(ActiveMNS().det_full_module_name(ec['dependencies'][0]), 'intel/2018a')
        self.assertEqual(ActiveMNS().det_full_module_name(ec['dependencies'][1]), 'GCC/6.4.0-2.28')

        ec_file = os.path.join(topdir, 'easyconfigs', 'test_ecs', 'g', 'gzip', 'gzip-1.4-GCC-4.6.3.eb')
        ec = EasyConfig(ec_file)
        hiddendep = ec['hiddendependencies'][0]
        self.assertEqual(ActiveMNS().det_full_module_name(hiddendep), 'toy/.0.0-deps')
        self.assertEqual(ActiveMNS().det_full_module_name(hiddendep, force_visible=True), 'toy/0.0-deps')

    def test_find_related_easyconfigs(self):
        """Test find_related_easyconfigs function."""
        test_easyconfigs = os.path.join(os.path.dirname(os.path.abspath(__file__)), 'easyconfigs', 'test_ecs')
        ec_file = os.path.join(test_easyconfigs, 'g', 'GCC', 'GCC-4.6.3.eb')
        ec = EasyConfig(ec_file)

        # exact match: GCC-4.6.3.eb
        res = [os.path.basename(x) for x in find_related_easyconfigs(test_easyconfigs, ec)]
        self.assertEqual(res, ['GCC-4.6.3.eb'])

        # tweak version to 4.6.1, GCC/4.6.x easyconfigs are found as closest match
        ec['version'] = '4.6.1'
        res = [os.path.basename(x) for x in find_related_easyconfigs(test_easyconfigs, ec)]
        self.assertEqual(res, ['GCC-4.6.3.eb', 'GCC-4.6.4.eb'])

        # tweak version to 4.5.0, GCC/4.x easyconfigs are found as closest match
        ec['version'] = '4.5.0'
        res = [os.path.basename(x) for x in find_related_easyconfigs(test_easyconfigs, ec)]
        expected = ['GCC-4.6.3.eb', 'GCC-4.6.4.eb', 'GCC-4.8.2.eb', 'GCC-4.8.3.eb', 'GCC-4.9.2.eb']
        self.assertEqual(res, expected)

        ec_file = os.path.join(test_easyconfigs, 't', 'toy', 'toy-0.0-deps.eb')
        ec = EasyConfig(ec_file)

        # exact match
        res = [os.path.basename(x) for x in find_related_easyconfigs(test_easyconfigs, ec)]
        self.assertEqual(res, ['toy-0.0-deps.eb'])

        # tweak toolchain name/version and versionsuffix => closest match with same toolchain name is found
        ec['toolchain'] = {'name': 'gompi', 'version': '1.5.16'}
        ec['versionsuffix'] = '-foobar'
        res = [os.path.basename(x) for x in find_related_easyconfigs(test_easyconfigs, ec)]
        self.assertEqual(res, ['toy-0.0-gompi-2018a-test.eb', 'toy-0.0-gompi-2018a.eb'])

        # restore original versionsuffix => matching versionsuffix wins over matching toolchain (name)
        ec['versionsuffix'] = '-deps'
        res = [os.path.basename(x) for x in find_related_easyconfigs(test_easyconfigs, ec)]
        self.assertEqual(res, ['toy-0.0-deps.eb'])

        # no matches for unknown software name
        ec['name'] = 'nosuchsoftware'
        self.assertEqual(find_related_easyconfigs(test_easyconfigs, ec), [])

        # no problem with special characters in software name
        ec['name'] = 'nosuchsoftware++'
        testplusplus = os.path.join(self.test_prefix, '%s-1.2.3.eb' % ec['name'])
        write_file(testplusplus, "name = %s" % ec['name'])
        res = find_related_easyconfigs(self.test_prefix, ec)
        self.assertTrue(res and os.path.samefile(res[0], testplusplus))

    def test_modaltsoftname(self):
        """Test specifying an alternative name for the software name, to use when determining module name."""
        topdir = os.path.dirname(os.path.abspath(__file__))
        ec_file = os.path.join(topdir, 'easyconfigs', 'test_ecs', 't', 'toy', 'toy-0.0-deps.eb')
        ectxt = read_file(ec_file)
        modified_ec_file = os.path.join(self.test_prefix, os.path.basename(ec_file))
        write_file(modified_ec_file, ectxt + "\nmodaltsoftname = 'notreallyatoy'")
        ec = EasyConfig(modified_ec_file)
        self.assertEqual(ec.full_mod_name, 'notreallyatoy/0.0-deps')
        self.assertEqual(ec.short_mod_name, 'notreallyatoy/0.0-deps')
        self.assertEqual(ec['name'], 'toy')

    def test_software_license(self):
        """Tests related to software_license easyconfig parameter."""
        # default: None
        topdir = os.path.dirname(os.path.abspath(__file__))
        ec_file = os.path.join(topdir, 'easyconfigs', 'test_ecs', 't', 'toy', 'toy-0.0.eb')
        ec = EasyConfig(ec_file)
        ec.validate_license()
        self.assertEqual(ec['software_license'], None)
        self.assertEqual(ec.software_license, None)

        # specified software license gets handled correctly
        ec_file = os.path.join(topdir, 'easyconfigs', 'test_ecs', 'g', 'gzip', 'gzip-1.4.eb')
        ec = EasyConfig(ec_file)
        ec.validate_license()
        # constant GPLv3 is resolved as string
        self.assertEqual(ec['software_license'], 'LicenseGPLv3')
        # software_license is defined as License subclass
        self.assertTrue(isinstance(ec.software_license, LicenseGPLv3))
        self.assertTrue(issubclass(ec.software_license.__class__, License))

        ec['software_license'] = 'LicenseThatDoesNotExist'
        err_pat = r"Invalid license LicenseThatDoesNotExist \(known licenses:"
        self.assertErrorRegex(EasyBuildError, err_pat, ec.validate_license)

    def test_param_value_type_checking(self):
        """Test value tupe checking of easyconfig parameters."""
        topdir = os.path.dirname(os.path.abspath(__file__))
        ec_file = os.path.join(topdir, 'easyconfigs', 'test_ecs', 'g', 'gzip', 'gzip-1.4-broken.eb')
        # version parameter has values of wrong type in this broken easyconfig
        error_msg_pattern = "Type checking of easyconfig parameter values failed: .*'version'.*"
        self.assertErrorRegex(EasyBuildError, error_msg_pattern, EasyConfig, ec_file, auto_convert_value_types=False)

        # test default behaviour: auto-converting of mismatching value types
        ec = EasyConfig(ec_file)
        self.assertEqual(ec['version'], '1.4')

    def test_copy(self):
        """Test copy method of EasyConfig object."""
        init_config(build_options={'silent': True})

        test_easyconfigs = os.path.join(os.path.dirname(os.path.abspath(__file__)), 'easyconfigs', 'test_ecs')
        ec1 = EasyConfig(os.path.join(test_easyconfigs, 't', 'toy', 'toy-0.0.eb'))

        ec2 = ec1.copy()

        self.assertEqual(ec1, ec2)
        self.assertEqual(ec1.rawtxt, ec2.rawtxt)
        self.assertEqual(ec1.path, ec2.path)

    def test_eq_hash(self):
        """Test comparing two EasyConfig instances."""
        test_easyconfigs = os.path.join(os.path.dirname(os.path.abspath(__file__)), 'easyconfigs', 'test_ecs')
        ec1 = EasyConfig(os.path.join(test_easyconfigs, 't', 'toy', 'toy-0.0.eb'))
        ec2 = EasyConfig(os.path.join(test_easyconfigs, 't', 'toy', 'toy-0.0.eb'))

        # different instances, same parsed easyconfig
        self.assertFalse(ec1 is ec2)
        self.assertEqual(ec1, ec2)
        self.assertTrue(ec1 == ec2)
        self.assertFalse(ec1 != ec2)

        # hashes should also be identical
        self.assertEqual(hash(ec1), hash(ec2))

        # other parsed easyconfig is not equal
        ec3 = EasyConfig(os.path.join(test_easyconfigs, 'g', 'gzip', 'gzip-1.4.eb'))
        self.assertFalse(ec1 == ec3)
        self.assertTrue(ec1 != ec3)

    def test_copy_easyconfigs(self):
        """Test copy_easyconfigs function."""
        init_config(build_options={'silent': True})
        test_ecs_dir = os.path.join(os.path.dirname(os.path.abspath(__file__)), 'easyconfigs', 'test_ecs')

        target_dir = os.path.join(self.test_prefix, 'copied_ecs')
        # easybuild/easyconfigs subdir is expected to exist
        ecs_target_dir = os.path.join(target_dir, 'easybuild', 'easyconfigs')
        mkdir(ecs_target_dir, parents=True)

        # passing an empty list of paths is fine
        res = copy_easyconfigs([], target_dir)
        self.assertEqual(res, {'ecs': [], 'new': [], 'new_file_in_existing_folder': [],
                               'new_folder': [], 'paths': [], 'paths_in_repo': []})
        self.assertEqual(os.listdir(ecs_target_dir), [])

        # copy test easyconfigs, purposely under a different name
        test_ecs = [
            ('g/GCC/GCC-6.4.0-2.28.eb', 'GCC.eb'),
            ('o/OpenMPI/OpenMPI-2.1.2-GCC-6.4.0-2.28.eb', 'openmpi164.eb'),
            ('t/toy/toy-0.0-gompi-2018a-test.eb', 'foo.eb'),
            ('t/toy/toy-0.0.eb', 'TOY.eb'),
        ]
        ecs_to_copy = []
        for (src_ec, target_ec) in test_ecs:
            ecs_to_copy.append(os.path.join(self.test_prefix, target_ec))
            shutil.copy2(os.path.join(test_ecs_dir, src_ec), ecs_to_copy[-1])

        res = copy_easyconfigs(ecs_to_copy, target_dir)
        self.assertEqual(sorted(res.keys()), ['ecs', 'new', 'new_file_in_existing_folder',
                                              'new_folder', 'paths', 'paths_in_repo'])
        self.assertEqual(len(res['ecs']), len(test_ecs))
        self.assertTrue(all(isinstance(ec, EasyConfig) for ec in res['ecs']))
        self.assertTrue(all(res['new']))
        expected = os.path.join(target_dir, 'easybuild', 'easyconfigs', 'g', 'GCC', 'GCC-6.4.0-2.28.eb')
        self.assertTrue(os.path.samefile(res['paths_in_repo'][0], expected))

        # check whether easyconfigs were copied (unmodified) to correct location
        for orig_ec, src_ec in test_ecs:
            orig_ec = os.path.basename(orig_ec)
            copied_ec = os.path.join(ecs_target_dir, orig_ec[0].lower(), orig_ec.split('-')[0], orig_ec)
            self.assertTrue(os.path.exists(copied_ec), "File %s exists" % copied_ec)
            self.assertEqual(read_file(copied_ec), read_file(os.path.join(self.test_prefix, src_ec)))

        # create test easyconfig that includes comments & build stats, just like an archived easyconfig
        toy_ec = os.path.join(self.test_prefix, 'toy.eb')
        copy_file(os.path.join(test_ecs_dir, 't', 'toy', 'toy-0.0.eb'), toy_ec)
        toy_ec_txt = read_file(toy_ec)
        toy_ec_txt = '\n'.join([
            "# Built with EasyBuild version 3.1.2 on 2017-04-25_21-35-15",
            toy_ec_txt,
            "# Build statistics",
            "buildstats = [{",
            '   "build_time": 8.34,',
            '   "os_type": "Linux",',
            "}]",
        ])
        write_file(toy_ec, toy_ec_txt)

        # copy single easyconfig with buildstats included for running further tests
        res = copy_easyconfigs([toy_ec], target_dir)

        self.assertEqual([len(x) for x in res.values()], [1, 1, 1, 1, 1, 1])
        self.assertEqual(res['ecs'][0].full_mod_name, 'toy/0.0')

        # toy-0.0.eb was already copied into target_dir, so should not be marked as new anymore
        self.assertFalse(res['new'][0])

        copied_toy_ec = os.path.join(ecs_target_dir, 't', 'toy', 'toy-0.0.eb')
        self.assertTrue(os.path.samefile(res['paths_in_repo'][0], copied_toy_ec))

        # verify whether copied easyconfig gets cleaned up (stripping out 'Built with' comment + build stats)
        txt = read_file(copied_toy_ec)
        regexs = [
            "# Built with EasyBuild",
            "# Build statistics",
            "buildstats\s*=",
        ]
        for regex in regexs:
            regex = re.compile(regex, re.M)
            self.assertFalse(regex.search(txt), "Pattern '%s' NOT found in: %s" % (regex.pattern, txt))

        # make sure copied easyconfig still parses
        ec = EasyConfig(copied_toy_ec)
        self.assertEqual(ec.name, 'toy')
        self.assertEqual(ec['buildstats'], None)

    def test_template_constant_dict(self):
        """Test template_constant_dict function."""
        test_ecs_dir = os.path.join(os.path.dirname(os.path.abspath(__file__)), 'easyconfigs', 'test_ecs')
        ec = EasyConfig(os.path.join(test_ecs_dir, 'g', 'gzip', 'gzip-1.5-foss-2018a.eb'))

        arch_regex = re.compile('^[a-z0-9_]+$')

        expected = {
            'bitbucket_account': 'gzip',
            'github_account': 'gzip',
            'name': 'gzip',
            'nameletter': 'g',
            'toolchain_name': 'foss',
            'toolchain_version': '2018a',
            'version': '1.5',
            'version_major': '1',
            'version_major_minor': '1.5',
            'version_minor': '5',
            'versionprefix': '',
            'versionsuffix': '',
        }
        res = template_constant_dict(ec)

        # 'arch' needs to be handled separately, since value depends on system architecture
        self.assertTrue('arch' in res)
        arch = res.pop('arch')
        self.assertTrue(arch_regex.match(arch), "'%s' matches with pattern '%s'" % (arch, arch_regex.pattern))

        self.assertEqual(res, expected)

        ec = EasyConfig(os.path.join(test_ecs_dir, 't', 'toy', 'toy-0.0-deps.eb'))
        # fiddle with version to check version_minor template ('0' should be retained)
        ec['version'] = '0.01'

        expected = {
            'bitbucket_account': 'toy',
            'github_account': 'toy',
            'name': 'toy',
            'nameletter': 't',
            'toolchain_name': 'system',
            'toolchain_version': 'system',
            'version': '0.01',
            'version_major': '0',
            'version_major_minor': '0.01',
            'version_minor': '01',
            'versionprefix': '',
            'versionsuffix': '-deps',
        }
        res = template_constant_dict(ec)

        self.assertTrue('arch' in res)
        arch = res.pop('arch')
        self.assertTrue(arch_regex.match(arch), "'%s' matches with pattern '%s'" % (arch, arch_regex.pattern))

        self.assertEqual(res, expected)

        # also check result of template_constant_dict when dict representing extension is passed
        ext_dict = {
            'name': 'foo',
            'version': '1.2.3',
            'options': {
                'source_urls': ['https://example.com'],
                'source_tmpl': '%(name)s-%(version)s.tar.gz',
            },
        }
        res = template_constant_dict(ext_dict)

        self.assertTrue('arch' in res)
        arch = res.pop('arch')
        self.assertTrue(arch_regex.match(arch), "'%s' matches with pattern '%s'" % (arch, arch_regex.pattern))

        expected = {
            'name': 'foo',
            'nameletter': 'f',
            'version': '1.2.3',
            'version_major': '1',
            'version_major_minor': '1.2',
            'version_minor': '2'
        }
        self.assertEqual(res, expected)

    def test_parse_deps_templates(self):
        """Test whether handling of templates defined by dependencies is done correctly."""
        test_ecs = os.path.join(os.path.dirname(os.path.abspath(__file__)), 'easyconfigs', 'test_ecs')

        pyec = os.path.join(self.test_prefix, 'Python-2.7.10-foss-2018a.eb')
        shutil.copy2(os.path.join(test_ecs, 'p', 'Python', 'Python-2.7.10-intel-2018a.eb'), pyec)
        write_file(pyec, "\ntoolchain = {'name': 'foss', 'version': '2018a'}", append=True)

        ec_txt = '\n'.join([
            "easyblock = 'ConfigureMake'",
            "name = 'test'",
            "version = '1.2.3'",
            "versionsuffix = '-Python-%(pyver)s'",
            "homepage = 'http://example.com'",
            "description = 'test'",
            "toolchain = {'name': 'foss', 'version': '2018a'}",
            "dependencies = [('Python', '2.7.10'), ('pytest', '1.2.3', versionsuffix)]",
        ])
        test_ec = os.path.join(self.test_prefix, 'test.eb')
        write_file(test_ec, ec_txt)

        pytest_ec_txt = '\n'.join([
            "easyblock = 'ConfigureMake'",
            "name = 'pytest'",
            "version = '1.2.3'",
            "versionsuffix = '-Python-%(pyver)s'",
            "homepage = 'http://example.com'",
            "description = 'test'",
            "toolchain = {'name': 'foss', 'version': '2018a'}",
            "dependencies = [('Python', '2.7.10')]",
        ])
        write_file(os.path.join(self.test_prefix, 'pytest-1.2.3-foss-2018a-Python-2.7.10.eb'), pytest_ec_txt)

        build_options = {
            'external_modules_metadata': ConfigObj(),
            'robot_path': [test_ecs, self.test_prefix],
            'valid_module_classes': module_classes(),
            'validate': False,
        }
        init_config(args=['--module-naming-scheme=HierarchicalMNS'], build_options=build_options)

        # check if parsing of easyconfig & resolving dependencies works correctly
        ecs, _ = parse_easyconfigs([(test_ec, False)])
        ordered_ecs = resolve_dependencies(ecs, self.modtool, retain_all_deps=True)

        # verify module names of dependencies, by accessing raw config via _.config
        expected = [
            'MPI/GCC/6.4.0-2.28/OpenMPI/2.1.2/Python/2.7.10',
            'MPI/GCC/6.4.0-2.28/OpenMPI/2.1.2/pytest/1.2.3-Python-2.7.10',
        ]
        dep_full_mod_names = [d['full_mod_name'] for d in ordered_ecs[-1]['ec']._config['dependencies'][0]]
        self.assertEqual(dep_full_mod_names, expected)

    def test_hidden_toolchain(self):
        """Test hiding of toolchain via easyconfig parameter."""
        test_ecs_dir = os.path.join(os.path.dirname(os.path.abspath(__file__)), 'easyconfigs', 'test_ecs')
        ec_txt = read_file(os.path.join(test_ecs_dir, 'g', 'gzip', 'gzip-1.6-GCC-4.9.2.eb'))

        new_tc = "toolchain = {'name': 'GCC', 'version': '4.9.2', 'hidden': True}"
        ec_txt = re.sub("toolchain = .*", new_tc, ec_txt, re.M)

        ec_file = os.path.join(self.test_prefix, 'test.eb')
        write_file(ec_file, ec_txt)

        args = [
            ec_file,
            '--dry-run',
        ]
        outtxt = self.eb_main(args)
        self.assertTrue(re.search('module: GCC/\.4\.9\.2', outtxt))
        self.assertTrue(re.search('module: gzip/1\.6-GCC-4\.9\.2', outtxt))

    def test_categorize_files_by_type(self):
        """Test categorize_files_by_type"""
        self.assertEqual({'easyconfigs': [], 'files_to_delete': [], 'patch_files': []}, categorize_files_by_type([]))

        test_ecs_dir = os.path.join(os.path.dirname(os.path.abspath(__file__)), 'easyconfigs',)
        toy_patch_fn = 'toy-0.0_fix-silly-typo-in-printf-statement.patch'
        toy_patch = os.path.join(os.path.dirname(test_ecs_dir), 'sandbox', 'sources', 'toy', toy_patch_fn)
        paths = [
            'bzip2-1.0.6.eb',
            os.path.join(test_ecs_dir, 'test_ecs', 'g', 'gzip', 'gzip-1.4.eb'),
            toy_patch,
            'foo',
            ':toy-0.0-deps.eb',
        ]
        res = categorize_files_by_type(paths)
        expected = [
            'bzip2-1.0.6.eb',
            os.path.join(test_ecs_dir, 'test_ecs', 'g', 'gzip', 'gzip-1.4.eb'),
            'foo',
        ]
        self.assertEqual(res['easyconfigs'], expected)
        self.assertEqual(res['files_to_delete'], ['toy-0.0-deps.eb'])
        self.assertEqual(res['patch_files'], [toy_patch])

    def test_resolve_template(self):
        """Test resolve_template function."""
        self.assertEqual(resolve_template('', {}), '')
        tmpl_dict = {
            'name': 'FooBar',
            'namelower': 'foobar',
            'version': '1.2.3',
        }
        self.assertEqual(resolve_template('%(namelower)s-%(version)s', tmpl_dict), 'foobar-1.2.3')

        value, expected = ['%(namelower)s-%(version)s', 'name:%(name)s'], ['foobar-1.2.3', 'name:FooBar']
        self.assertEqual(resolve_template(value, tmpl_dict), expected)

        value, expected = ('%(namelower)s-%(version)s', 'name:%(name)s'), ('foobar-1.2.3', 'name:FooBar')
        self.assertEqual(resolve_template(value, tmpl_dict), expected)

        value, expected = {'%(namelower)s-%(version)s': 'name:%(name)s'}, {'foobar-1.2.3': 'name:FooBar'}
        self.assertEqual(resolve_template(value, tmpl_dict), expected)

        # nested value
        value = [
            {'%(name)s': '%(namelower)s', '%(version)s': '1.2.3', 'bleh': '%(name)s-%(version)s'},
            ('%(namelower)s', '%(version)s'),
            ['%(name)s', ('%(namelower)s-%(version)s',)],
        ]
        expected = [
            {'FooBar': 'foobar', '1.2.3': '1.2.3', 'bleh': 'FooBar-1.2.3'},
            ('foobar', '1.2.3'),
            ['FooBar', ('foobar-1.2.3',)],
        ]
        self.assertEqual(resolve_template(value, tmpl_dict), expected)

        # escaped template value
        self.assertEqual(resolve_template('%%(name)s', tmpl_dict), '%(name)s')

        # '%(name)' is not a correct template spec (missing trailing 's')
        self.assertEqual(resolve_template('%(name)', tmpl_dict), '%(name)')

    def test_det_subtoolchain_version(self):
        """Test det_subtoolchain_version function"""
        _, all_tc_classes = search_toolchain('')
        subtoolchains = dict((tc_class.NAME, getattr(tc_class, 'SUBTOOLCHAIN', None)) for tc_class in all_tc_classes)
        optional_toolchains = set(tc_class.NAME for tc_class in all_tc_classes if getattr(tc_class, 'OPTIONAL', False))

        current_tc = {'name': 'fosscuda', 'version': '2018a'}
        # missing gompic and double golfc should both give exceptions
        cands = [{'name': 'golfc', 'version': '2018a'},
                 {'name': 'golfc', 'version': '2018.01'}]
        self.assertErrorRegex(EasyBuildError,
                              "No version found for subtoolchain gompic in dependencies of fosscuda",
                              det_subtoolchain_version, current_tc, 'gompic', optional_toolchains, cands)
        self.assertErrorRegex(EasyBuildError,
                              "Multiple versions of golfc found in dependencies of toolchain fosscuda: 2018.01, 2018a",
                              det_subtoolchain_version, current_tc, 'golfc', optional_toolchains, cands)

        # missing candidate for golfc, ok for optional
        cands = [{'name': 'gompic', 'version': '2018a'}]
        versions = [det_subtoolchain_version(current_tc, subtoolchain_name, optional_toolchains, cands)
                    for subtoolchain_name in subtoolchains[current_tc['name']]]
        self.assertEqual(versions, ['2018a', None])

        # 'system', 'system' should be ok: return None for GCCcore, and None or '' for 'system'.
        current_tc = {'name': 'GCC', 'version': '6.4.0-2.28'}
        cands = [{'name': 'system', 'version': 'system'}]
        versions = [det_subtoolchain_version(current_tc, subtoolchain_name, optional_toolchains, cands)
                    for subtoolchain_name in subtoolchains[current_tc['name']]]
        self.assertEqual(versions, [None, None])

        init_config(build_options={'add_system_to_minimal_toolchains': True})

        versions = [det_subtoolchain_version(current_tc, subtoolchain_name, optional_toolchains, cands)
                    for subtoolchain_name in subtoolchains[current_tc['name']]]
        self.assertEqual(versions, [None, ''])

        # and GCCcore if existing too
        current_tc = {'name': 'GCC', 'version': '4.9.3-2.25'}
        cands = [{'name': 'GCCcore', 'version': '4.9.3'}]
        versions = [det_subtoolchain_version(current_tc, subtoolchain_name, optional_toolchains, cands)
                    for subtoolchain_name in subtoolchains[current_tc['name']]]
        self.assertEqual(versions, ['4.9.3', ''])

    def test_verify_easyconfig_filename(self):
        """Test verify_easyconfig_filename function"""
        test_ecs_dir = os.path.join(os.path.dirname(os.path.abspath(__file__)), 'easyconfigs', 'test_ecs')
        toy_ec = os.path.join(test_ecs_dir, 't', 'toy', 'toy-0.0-gompi-2018a-test.eb')
        toy_ec_name = os.path.basename(toy_ec)
        specs = {
            'name': 'toy',
            'toolchain': {'name': 'gompi', 'version': '2018a'},
            'version': '0.0',
            'versionsuffix': '-test'
        }

        # all is well
        verify_easyconfig_filename(toy_ec, specs)

        # pass parsed easyconfig
        parsed_ecs = process_easyconfig(toy_ec)
        verify_easyconfig_filename(toy_ec, specs, parsed_ec=parsed_ecs)
        verify_easyconfig_filename(toy_ec, specs, parsed_ec=parsed_ecs[0]['ec'])

        # incorrect spec
        specs['versionsuffix'] = ''
        error_pattern = "filename '%s' does not match with expected filename 'toy-0.0-gompi-2018a.eb' " % toy_ec_name
        error_pattern += "\(specs: name: 'toy'; version: '0.0'; versionsuffix: ''; "
        error_pattern += "toolchain name, version: 'gompi', '2018a'\)"
        self.assertErrorRegex(EasyBuildError, error_pattern, verify_easyconfig_filename, toy_ec, specs)
        specs['versionsuffix'] = '-test'

        # incorrect file name
        toy_txt = read_file(toy_ec)
        toy_ec = os.path.join(self.test_prefix, 'toy.eb')
        write_file(toy_ec, toy_txt)
        error_pattern = "filename 'toy.eb' does not match with expected filename 'toy-0.0-gompi-2018a-test.eb' "
        error_pattern += "\(specs: name: 'toy'; version: '0.0'; versionsuffix: '-test'; "
        error_pattern += "toolchain name, version: 'gompi', '2018a'\)"
        self.assertErrorRegex(EasyBuildError, error_pattern, verify_easyconfig_filename, toy_ec, specs)

        # incorrect file contents
        error_pattern = r"Contents of .*/%s does not match with filename" % os.path.basename(toy_ec)
        toy_txt = toy_txt.replace("versionsuffix = '-test'", "versionsuffix = ''")
        toy_ec = os.path.join(self.test_prefix, 'toy-0.0-gompi-2018a-test.eb')
        write_file(toy_ec, toy_txt)
        error_pattern = "Contents of .*/%s does not match with filename" % os.path.basename(toy_ec)
        self.assertErrorRegex(EasyBuildError, error_pattern, verify_easyconfig_filename, toy_ec, specs)

    def test_get_paths_for(self):
        """Test for get_paths_for"""
        orig_path = os.getenv('PATH', '')

        # get_paths_for should be robust against not having any 'eb' command available through $PATH
        path = []
        for subdir in orig_path.split(os.pathsep):
            if not os.path.exists(os.path.join(subdir, 'eb')):
                path.append(subdir)
        os.environ['PATH'] = os.pathsep.join(path)

        top_dir = os.path.dirname(os.path.abspath(__file__))
        mkdir(os.path.join(self.test_prefix, 'easybuild'))
        test_ecs = os.path.join(top_dir, 'easyconfigs')
        symlink(test_ecs, os.path.join(self.test_prefix, 'easybuild', 'easyconfigs'))

        # locations listed in 'robot_path' named argument are taken into account
        res = get_paths_for(subdir='easyconfigs', robot_path=[self.test_prefix])
        self.assertTrue(os.path.samefile(test_ecs, res[0]))

        # easyconfigs location can also be derived from location of 'eb'
        write_file(os.path.join(self.test_prefix, 'bin', 'eb'), "#!/bin/bash; echo 'This is a fake eb'")
        adjust_permissions(os.path.join(self.test_prefix, 'bin', 'eb'), stat.S_IXUSR)
        os.environ['PATH'] = '%s:%s' % (os.path.join(self.test_prefix, 'bin'), orig_path)

        res = get_paths_for(subdir='easyconfigs', robot_path=None)
        self.assertTrue(os.path.samefile(test_ecs, res[-1]))

        # also works when 'eb' resides in a symlinked location
        altbin = os.path.join(self.test_prefix, 'some', 'other', 'symlinked', 'bin')
        mkdir(os.path.dirname(altbin), parents=True)
        symlink(os.path.join(self.test_prefix, 'bin'), altbin)
        os.environ['PATH'] = '%s:%s' % (altbin, orig_path)
        res = get_paths_for(subdir='easyconfigs', robot_path=None)
        self.assertTrue(os.path.samefile(test_ecs, res[-1]))

        # also locations in sys.path are considered
        os.environ['PATH'] = orig_path
        sys.path.insert(0, self.test_prefix)
        res = get_paths_for(subdir='easyconfigs', robot_path=None)
        self.assertTrue(os.path.samefile(test_ecs, res[0]))

    def test_is_generic_easyblock(self):
        """Test for is_generic_easyblock function."""

        for name in ['Binary', 'ConfigureMake', 'CMakeMake', 'PythonPackage', 'JAR']:
            self.assertTrue(is_generic_easyblock(name))

        for name in ['EB_bzip2', 'EB_DL_underscore_POLY_underscore_Classic', 'EB_GCC', 'EB_WRF_minus_Fire']:
            self.assertFalse(is_generic_easyblock(name))

    def test_get_module_path(self):
        """Test get_module_path function."""
        self.assertEqual(get_module_path('EB_bzip2', generic=False), 'easybuild.easyblocks.bzip2')
        self.assertEqual(get_module_path('EB_bzip2'), 'easybuild.easyblocks.bzip2')

        self.assertEqual(get_module_path('RPackage'), 'easybuild.easyblocks.generic.rpackage')
        self.assertEqual(get_module_path('RPackage', generic=True), 'easybuild.easyblocks.generic.rpackage')

    def test_not_an_easyconfig(self):
        """Test error reporting when a file that's not actually an easyconfig file is provided."""
        test_ecs_dir = os.path.join(os.path.dirname(os.path.abspath(__file__)), 'easyconfigs',)
        # run test on an easyconfig file that was downloaded using wget using a non-raw GitHub URL
        # cfr. https://github.com/easybuilders/easybuild-framework/issues/2383
        not_an_ec = os.path.join(os.path.dirname(test_ecs_dir), 'sandbox', 'not_an_easyconfig.eb')

        error_pattern = "Parsing easyconfig file failed: invalid syntax"
        self.assertErrorRegex(EasyBuildError, error_pattern, EasyConfig, not_an_ec)

    def test_check_sha256_checksums(self):
        """Test for check_sha256_checksums function."""
        test_ecs_dir = os.path.join(os.path.dirname(os.path.abspath(__file__)), 'easyconfigs', 'test_ecs')
        toy_ec = os.path.join(test_ecs_dir, 't', 'toy', 'toy-0.0.eb')
        toy_ec_txt = read_file(toy_ec)

        checksums_regex = re.compile('^checksums = \[\[(.|\n)*\]\]', re.M)

        # wipe out specified checksums, to make check fail
        test_ec = os.path.join(self.test_prefix, 'toy-0.0-fail.eb')
        write_file(test_ec, checksums_regex.sub('checksums = []', toy_ec_txt))
        ecs, _ = parse_easyconfigs([(test_ec, False)])
        ecs = [ec['ec'] for ec in ecs]

        # result is non-empty list with strings describing checksum issues
        res = check_sha256_checksums(ecs)
        # result should be non-empty, i.e. contain a list of messages highlighting checksum issues
        self.assertTrue(res)
        self.assertTrue(res[0].startswith('Checksums missing for one or more sources/patches in toy-0.0-fail.eb'))

        # test use of whitelist regex patterns: check passes because easyconfig is whitelisted by filename
        for regex in ['toy-.*', '.*-0\.0-fail\.eb']:
            res = check_sha256_checksums(ecs, whitelist=[regex])
            self.assertFalse(res)

        # re-test with MD5 checksum to make test fail
        toy_md5 = 'be662daa971a640e40be5c804d9d7d10'
        test_ec_txt = checksums_regex.sub('checksums = ["%s"]' % toy_md5, toy_ec_txt)

        test_ec = os.path.join(self.test_prefix, 'toy-0.0-md5.eb')
        write_file(test_ec, test_ec_txt)
        ecs, _ = parse_easyconfigs([(test_ec, False)])
        ecs = [ec['ec'] for ec in ecs]

        res = check_sha256_checksums(ecs)
        self.assertTrue(res)
        self.assertTrue(res[-1].startswith("Non-SHA256 checksum found for toy-0.0.tar.gz"))

        # re-test with right checksum in place
        toy_sha256 = '44332000aa33b99ad1e00cbd1a7da769220d74647060a10e807b916d73ea27bc'
        test_ec_txt = checksums_regex.sub('checksums = ["%s"]' % toy_sha256, toy_ec_txt)
        test_ec_txt = re.sub('patches = \[(.|\n)*\]', '', test_ec_txt)

        test_ec = os.path.join(self.test_prefix, 'toy-0.0-ok.eb')
        write_file(test_ec, test_ec_txt)
        ecs, _ = parse_easyconfigs([(test_ec, False)])
        ecs = [ec['ec'] for ec in ecs]

        # if no checksum issues are found, result is an empty list
        self.assertEqual(check_sha256_checksums(ecs), [])

        # also test toy easyconfig with extensions, for which some checksums are missing
        toy_ec = os.path.join(test_ecs_dir, 't', 'toy', 'toy-0.0-gompi-2018a-test.eb')
        ecs, _ = parse_easyconfigs([(toy_ec, False)])
        ecs = [ec['ec'] for ec in ecs]

        # checksum issues found, so result is non-empty
        res = check_sha256_checksums(ecs)
        self.assertTrue(res)
        # multiple checksums listed for source tarball, while exactly one (SHA256) checksum is expected
        self.assertTrue(res[1].startswith("Non-SHA256 checksum found for toy-0.0.tar.gz: "))

    def test_deprecated(self):
        """Test use of 'deprecated' easyconfig parameter."""
        topdir = os.path.dirname(os.path.abspath(__file__))
        toy_ec_txt = read_file(os.path.join(topdir, 'easyconfigs', 'test_ecs', 't', 'toy', 'toy-0.0.eb'))
        test_ec = os.path.join(self.test_prefix, 'test.eb')
        write_file(test_ec, toy_ec_txt + "\ndeprecated = 'this is just a test'")

        error_pattern = r"easyconfig file '.*/test.eb' is marked as deprecated:\nthis is just a test\n \(see also"
        self.assertErrorRegex(EasyBuildError, error_pattern, EasyConfig, test_ec)

    def test_filename(self):
        """Test filename method of EasyConfig class."""
        init_config(build_options={'silent': True})
        test_ecs_dir = os.path.join(os.path.dirname(os.path.abspath(__file__)), 'easyconfigs', 'test_ecs')

        test_ecs = [
            os.path.join('g', 'GCC', 'GCC-4.6.4.eb'),
            os.path.join('g', 'gzip', 'gzip-1.5-foss-2018a.eb'),
            os.path.join('s', 'ScaLAPACK', 'ScaLAPACK-2.0.2-gompic-2018a-OpenBLAS-0.2.20.eb'),
            os.path.join('o', 'OpenBLAS', 'OpenBLAS-0.2.8-GCC-4.8.2-LAPACK-3.4.2.eb'),
            os.path.join('t', 'toy', 'toy-0.0.eb'),
            os.path.join('t', 'toy', 'toy-0.0-deps.eb'),
        ]
        for test_ec in test_ecs:
            test_ec = os.path.join(test_ecs_dir, test_ec)
            ec = EasyConfig(test_ec)
            self.assertTrue(ec.filename(), os.path.basename(test_ec))

    def test_get_ref(self):
        """Test get_ref method."""
        test_ecs_dir = os.path.join(os.path.dirname(os.path.abspath(__file__)), 'easyconfigs', 'test_ecs')
        ec = EasyConfig(os.path.join(test_ecs_dir, 't', 'toy', 'toy-0.0-iter.eb'))

        # without using get_ref, we get a (templated) copy rather than the original value
        sources = ec['sources']
        self.assertEqual(sources, ['toy-0.0.tar.gz'])
        self.assertFalse(sources is ec._config['sources'][0])

        # same for .get
        sources = ec.get('sources')
        self.assertEqual(sources, ['toy-0.0.tar.gz'])
        self.assertFalse(sources is ec._config['sources'][0])

        # with get_ref, we get the original untemplated value
        sources_ref = ec.get_ref('sources')
        self.assertEqual(sources_ref, ['%(name)s-%(version)s.tar.gz'])
        self.assertTrue(sources_ref is ec._config['sources'][0])

        sanity_check_paths_ref = ec.get_ref('sanity_check_paths')
        self.assertTrue(sanity_check_paths_ref is ec._config['sanity_check_paths'][0])

        # also items inside are still references to original (i.e. not copies)
        self.assertTrue(sanity_check_paths_ref['files'] is ec._config['sanity_check_paths'][0]['files'])

        # get_ref also works for values other than lists/dicts
        self.assertEqual(ec['description'], "Toy C program, 100% toy.")
        descr_ref = ec.get_ref('description')
        self.assertEqual(descr_ref, "Toy C program, 100% %(name)s.")
        self.assertTrue(descr_ref is ec._config['description'][0])

    def test_multi_deps(self):
        """Test handling of multi_deps easyconfig parameter."""
        test_ecs_dir = os.path.join(os.path.dirname(os.path.abspath(__file__)), 'easyconfigs', 'test_ecs')
        toy_ec = os.path.join(test_ecs_dir, 't', 'toy', 'toy-0.0.eb')
        toy_ec_txt = read_file(toy_ec)

        ec = EasyConfig(toy_ec)
        self.assertEqual(ec['builddependencies'], [])
        self.assertEqual(ec['multi_deps'], {})
        self.assertEqual(ec.multi_deps, [])

        test_ec = os.path.join(self.test_prefix, 'test.eb')
        test_ec_txt = toy_ec_txt + "\nmulti_deps = {'GCC': ['4.6.3', '4.8.3', '7.3.0-2.30']}"
        write_file(test_ec, test_ec_txt)

        ec = EasyConfig(test_ec)

        # builddependencies should now be a non-empty list of lists, each with one entry corresponding to a GCC version
        builddeps = ec['builddependencies']
        self.assertTrue(builddeps)
        self.assertTrue(isinstance(builddeps, list))
        self.assertEqual(len(builddeps), 3)
        self.assertTrue(all(isinstance(bd, list) for bd in builddeps))
        self.assertTrue(all(len(bd) == 1 for bd in builddeps))
        self.assertTrue(all(bd[0]['name'] == 'GCC' for bd in builddeps))
        self.assertEqual(sorted(bd[0]['version'] for bd in builddeps), ['4.6.3', '4.8.3', '7.3.0-2.30'])

        # get_parsed_multi_deps() method basically returns same list
        multi_deps = ec.get_parsed_multi_deps()
        self.assertTrue(isinstance(multi_deps, list))
        self.assertEqual(len(multi_deps), 3)
        self.assertTrue(all(isinstance(bd, list) for bd in multi_deps))
        self.assertTrue(all(len(bd) == 1 for bd in multi_deps))
        self.assertTrue(all(bd[0]['name'] == 'GCC' for bd in multi_deps))
        self.assertEqual(sorted(bd[0]['version'] for bd in multi_deps), ['4.6.3', '4.8.3', '7.3.0-2.30'])

        # if builddependencies is also specified, then these build deps are added to each sublist
        write_file(test_ec, test_ec_txt + "\nbuilddependencies = [('CMake', '3.12.1'), ('foo', '1.2.3')]")
        ec = EasyConfig(test_ec)
        builddeps = ec['builddependencies']
        self.assertTrue(builddeps)
        self.assertTrue(isinstance(builddeps, list))
        self.assertEqual(len(builddeps), 3)
        self.assertTrue(all(isinstance(bd, list) for bd in builddeps))
        self.assertTrue(all(len(bd) == 3 for bd in builddeps))
        self.assertTrue(all(bd[0]['name'] == 'CMake' for bd in builddeps))
        self.assertTrue(all(bd[0]['version'] == '3.12.1' for bd in builddeps))
        self.assertTrue(all(bd[0]['full_mod_name'] == 'CMake/3.12.1' for bd in builddeps))
        self.assertTrue(all(bd[1]['name'] == 'foo' for bd in builddeps))
        self.assertTrue(all(bd[1]['version'] == '1.2.3' for bd in builddeps))
        self.assertTrue(all(bd[1]['full_mod_name'] == 'foo/1.2.3' for bd in builddeps))
        self.assertTrue(all(bd[2]['name'] == 'GCC' for bd in builddeps))
        self.assertEqual(sorted(bd[2]['version'] for bd in builddeps), ['4.6.3', '4.8.3', '7.3.0-2.30'])

        # get_parsed_multi_deps() method returns same list, but CMake & foo are not included
        multi_deps = ec.get_parsed_multi_deps()
        self.assertTrue(isinstance(multi_deps, list))
        self.assertEqual(len(multi_deps), 3)
        self.assertTrue(all(isinstance(bd, list) for bd in multi_deps))
        self.assertTrue(all(len(bd) == 1 for bd in multi_deps))
        self.assertTrue(all(bd[0]['name'] == 'GCC' for bd in multi_deps))
        self.assertEqual(sorted(bd[0]['version'] for bd in multi_deps), ['4.6.3', '4.8.3', '7.3.0-2.30'])

        # trying to combine multi_deps with a list of lists in builddependencies is not allowed
        write_file(test_ec, test_ec_txt + "\nbuilddependencies = [[('CMake', '3.12.1')], [('CMake', '3.9.1')]]")
        error_pattern = "Can't combine multi_deps with builddependencies specified as list of lists"
        self.assertErrorRegex(EasyBuildError, error_pattern, EasyConfig, test_ec)

        # test with different number of dependency versions in multi_deps, should result in a clean error
        test_ec_txt = toy_ec_txt + "\nmulti_deps = {'one': ['1.0'], 'two': ['2.0', '2.1']}"
        write_file(test_ec, test_ec_txt)

        error_pattern = "Not all the dependencies listed in multi_deps have the same number of versions!"
        self.assertErrorRegex(EasyBuildError, error_pattern, EasyConfig, test_ec)

    def test_multi_deps_templated_builddeps(self):
        """Test effect of multi_deps on builddependencies w.r.t. resolving templates like %(pyver)s."""
        test_ecs_dir = os.path.join(os.path.dirname(os.path.abspath(__file__)), 'easyconfigs', 'test_ecs')
        toy_ec = os.path.join(test_ecs_dir, 't', 'toy', 'toy-0.0.eb')
        toy_ec_txt = read_file(toy_ec)

        test_ec = os.path.join(self.test_prefix, 'test.eb')
        test_ec_txt = toy_ec_txt + "\nmulti_deps = {'Python': ['3.7.2', '2.7.15']}"
        write_file(test_ec, test_ec_txt + "\nbuilddependencies = [('SWIG', '3.0.12', '-Python-%(pyver)s')]")
        ec = EasyConfig(test_ec)
        eb = EasyBlock(ec)
        eb.silent = True

        # start iteration #0
        eb.handle_iterate_opts()

        builddeps = ec['builddependencies']

        self.assertTrue(isinstance(builddeps, list))
        self.assertEqual(len(builddeps), 2)
        self.assertTrue(all(isinstance(bd, dict) for bd in builddeps))

        # first listed build dep should be SWIG
        self.assertEqual(builddeps[0]['name'], 'SWIG')
        self.assertEqual(builddeps[0]['version'], '3.0.12')
        # template %(pyver)s values should be resolved correctly based on 1st item in multi_deps
        self.assertEqual(builddeps[0]['versionsuffix'], '-Python-3.7.2')
        self.assertEqual(builddeps[0]['full_mod_name'], 'SWIG/3.0.12-Python-3.7.2')

        # 2nd listed build dep should be Python
        self.assertEqual(builddeps[1]['name'], 'Python')
        self.assertEqual(builddeps[1]['version'], '3.7.2')
        self.assertEqual(builddeps[1]['full_mod_name'], 'Python/3.7.2')

        eb.handle_iterate_opts()
        builddeps = ec['builddependencies']

        self.assertEqual(builddeps[0]['name'], 'SWIG')
        self.assertEqual(builddeps[0]['version'], '3.0.12')
        # template %(pyver)s values should be resolved correctly based on 2nd item in multi_deps
        self.assertEqual(builddeps[0]['versionsuffix'], '-Python-2.7.15')
        self.assertEqual(builddeps[0]['full_mod_name'], 'SWIG/3.0.12-Python-2.7.15')

        # 2nd listed build dep should be Python
        self.assertEqual(builddeps[1]['name'], 'Python')
        self.assertEqual(builddeps[1]['version'], '2.7.15')
        self.assertEqual(builddeps[1]['full_mod_name'], 'Python/2.7.15')

    def test_iter_builddeps_templates(self):
        """Test whether iterative builddependencies are taken into account to define *ver and *shortver templates."""
        test_ecs_dir = os.path.join(os.path.dirname(os.path.abspath(__file__)), 'easyconfigs', 'test_ecs')
        toy_ec = os.path.join(test_ecs_dir, 't', 'toy', 'toy-0.0.eb')
        toy_ec_txt = read_file(toy_ec)

        test_ec = os.path.join(self.test_prefix, 'test.eb')
        test_ec_txt = toy_ec_txt + "\nmulti_deps = {'Python': ['2.7.15', '3.6.6']}"
        write_file(test_ec, test_ec_txt)

        ec = EasyConfig(test_ec)

        # %(pyver)s and %(pyshortver)s template are not defined when not in iterative mode
        self.assertFalse('pyver' in ec.template_values)
        self.assertFalse('pyshortver' in ec.template_values)

        # save reference to original list of lists of build dependencies
        builddeps = ec['builddependencies']

        ec.start_iterating()

        # start with first list of build dependencies (i.e. Python 2.7.15)
        ec['builddependencies'] = builddeps[0]

        ec.generate_template_values()
        self.assertTrue('pyver' in ec.template_values)
        self.assertEqual(ec.template_values['pyver'], '2.7.15')
        self.assertTrue('pyshortver' in ec.template_values)
        self.assertEqual(ec.template_values['pyshortver'], '2.7')

        # put next list of build dependencies in place (i.e. Python 3.7.2)
        ec['builddependencies'] = builddeps[1]

        ec.generate_template_values()
        self.assertTrue('pyver' in ec.template_values)
        self.assertEqual(ec.template_values['pyver'], '3.6.6')
        self.assertTrue('pyshortver' in ec.template_values)
        self.assertEqual(ec.template_values['pyshortver'], '3.6')


def suite():
    """ returns all the testcases in this module """
    return TestLoaderFiltered().loadTestsFromTestCase(EasyConfigTest, sys.argv[1:])


if __name__ == '__main__':
    res = TextTestRunner(verbosity=1).run(suite())
    sys.exit(len(res.failures))<|MERGE_RESOLUTION|>--- conflicted
+++ resolved
@@ -411,7 +411,7 @@
             'versionsuffix = "-test"',
             'homepage = "http://example.com"',
             'description = "test easyconfig"',
-            'toolchain = {"name": "dummy", "version": ""}',
+            'toolchain = {"name": "system", "version": "system"}',
             'dependencies = [("Python", "3.6.6")]',
             'exts_defaultclass = "EB_Toy"',
             # bogus, but useful to check whether this get resolved
@@ -751,7 +751,7 @@
                 'versionsuffix': '',
                 'toolchain': ec['toolchain'],
                 'toolchain_inherited': True,
-                'dummy': False,
+                'system': False,
                 'short_mod_name': 'testbuildonly/.4.9.3-2.25-GCC-4.8.3',
                 'full_mod_name': 'testbuildonly/.4.9.3-2.25-GCC-4.8.3',
                 'build_only': True,
@@ -801,23 +801,6 @@
                 'external_module': False,
                 'external_module_metadata': {},
             },
-<<<<<<< HEAD
-            {
-                'name': 'testbuildonly',
-                'version': '4.9.3-2.25',
-                'versionsuffix': '',
-                'toolchain': ec['toolchain'],
-                'toolchain_inherited': True,
-                'system': False,
-                'short_mod_name': 'testbuildonly/.4.9.3-2.25-GCC-4.8.3',
-                'full_mod_name': 'testbuildonly/.4.9.3-2.25-GCC-4.8.3',
-                'build_only': True,
-                'hidden': True,
-                'external_module': False,
-                'external_module_metadata': {},
-            },
-=======
->>>>>>> a014104c
         ]
 
         # hidden dependencies must be included in list of dependencies
