# #
# Copyright 2012-2019 Ghent University
#
# This file is part of EasyBuild,
# originally created by the HPC team of Ghent University (http://ugent.be/hpc/en),
# with support of Ghent University (http://ugent.be/hpc),
# the Flemish Supercomputer Centre (VSC) (https://www.vscentrum.be),
# Flemish Research Foundation (FWO) (http://www.fwo.be/en)
# and the Department of Economy, Science and Innovation (EWI) (http://www.ewi-vlaanderen.be/en).
#
# https://github.com/easybuilders/easybuild
#
# EasyBuild is free software: you can redistribute it and/or modify
# it under the terms of the GNU General Public License as published by
# the Free Software Foundation v2.
#
# EasyBuild is distributed in the hope that it will be useful,
# but WITHOUT ANY WARRANTY; without even the implied warranty of
# MERCHANTABILITY or FITNESS FOR A PARTICULAR PURPOSE.  See the
# GNU General Public License for more details.
#
# You should have received a copy of the GNU General Public License
# along with EasyBuild.  If not, see <http://www.gnu.org/licenses/>.
# #
"""
Unit tests for easyconfig.py

@author: Toon Willems (Ghent University)
@author: Kenneth Hoste (Ghent University)
@author: Stijn De Weirdt (Ghent University)
"""
import copy
import glob
import os
import re
import shutil
import stat
import sys
import tempfile
from distutils.version import LooseVersion
from test.framework.utilities import EnhancedTestCase, TestLoaderFiltered, init_config
from unittest import TextTestRunner

import easybuild.tools.build_log
import easybuild.framework.easyconfig as easyconfig
from easybuild.framework.easyblock import EasyBlock
from easybuild.framework.easyconfig.constants import EXTERNAL_MODULE_MARKER
from easybuild.framework.easyconfig.easyconfig import ActiveMNS, EasyConfig, create_paths, copy_easyconfigs
from easybuild.framework.easyconfig.easyconfig import is_generic_easyblock, get_easyblock_class, get_module_path
from easybuild.framework.easyconfig.easyconfig import letter_dir_for, process_easyconfig, resolve_template
from easybuild.framework.easyconfig.easyconfig import det_subtoolchain_version, verify_easyconfig_filename
from easybuild.framework.easyconfig.licenses import License, LicenseGPLv3
from easybuild.framework.easyconfig.parser import fetch_parameters_from_easyconfig
from easybuild.framework.easyconfig.templates import template_constant_dict, to_template_str
from easybuild.framework.easyconfig.style import check_easyconfigs_style
from easybuild.framework.easyconfig.tools import categorize_files_by_type, check_sha256_checksums, dep_graph
from easybuild.framework.easyconfig.tools import find_related_easyconfigs, get_paths_for, parse_easyconfigs
from easybuild.framework.easyconfig.tweak import obtain_ec_for, tweak_one
from easybuild.tools.build_log import EasyBuildError
from easybuild.tools.config import module_classes
from easybuild.tools.configobj import ConfigObj
from easybuild.tools.docs import avail_easyconfig_constants, avail_easyconfig_templates
from easybuild.tools.filetools import adjust_permissions, change_dir, copy_file, mkdir, read_file, remove_file
from easybuild.tools.filetools import symlink, write_file
from easybuild.tools.module_naming_scheme.toolchain import det_toolchain_compilers, det_toolchain_mpi
from easybuild.tools.module_naming_scheme.utilities import det_full_ec_version
from easybuild.tools.options import parse_external_modules_metadata
from easybuild.tools.py2vs3 import reload
from easybuild.tools.robot import resolve_dependencies
from easybuild.tools.systemtools import get_shared_lib_ext
from easybuild.tools.toolchain.utilities import search_toolchain
from easybuild.tools.utilities import quote_str
from test.framework.utilities import find_full_path

try:
    import pycodestyle  # noqa
except ImportError:
    try:
        import pep8  # noqa
    except ImportError:
        pass


EXPECTED_DOTTXT_TOY_DEPS = """digraph graphname {
toy;
"GCC/6.4.0-2.28 (EXT)";
intel;
toy -> intel;
toy -> "GCC/6.4.0-2.28 (EXT)";
}
"""


class EasyConfigTest(EnhancedTestCase):
    """ easyconfig tests """
    contents = None
    eb_file = ''

    def setUp(self):
        """Set up everything for running a unit test."""
        super(EasyConfigTest, self).setUp()

        self.cwd = os.getcwd()
        self.all_stops = [x[0] for x in EasyBlock.get_steps()]
        if os.path.exists(self.eb_file):
            os.remove(self.eb_file)

    def prep(self):
        """Prepare for test."""
        # (re)cleanup last test file
        if os.path.exists(self.eb_file):
            os.remove(self.eb_file)
        if self.contents is not None:
            fd, self.eb_file = tempfile.mkstemp(prefix='easyconfig_test_file_', suffix='.eb')
            os.close(fd)
            write_file(self.eb_file, self.contents)

    def tearDown(self):
        """ make sure to remove the temporary file """
        super(EasyConfigTest, self).tearDown()
        if os.path.exists(self.eb_file):
            os.remove(self.eb_file)

    def test_empty(self):
        """ empty files should not parse! """
        self.contents = "# empty string"
        self.prep()
        self.assertRaises(EasyBuildError, EasyConfig, self.eb_file)
        self.assertErrorRegex(EasyBuildError, "expected a valid path", EasyConfig, "")

    def test_mandatory(self):
        """ make sure all checking of mandatory parameters works """
        self.contents = '\n'.join([
            'easyblock = "ConfigureMake"',
            'name = "pi"',
            'version = "3.14"',
        ])
        self.prep()
        self.assertErrorRegex(EasyBuildError, "mandatory parameters not provided", EasyConfig, self.eb_file)

        self.contents += '\n' + '\n'.join([
            'homepage = "http://example.com"',
            'description = "test easyconfig"',
            'toolchain = {"name": "system", "version": "system"}',
        ])
        self.prep()

        eb = EasyConfig(self.eb_file)

        self.assertEqual(eb['name'], "pi")
        self.assertEqual(eb['version'], "3.14")
        self.assertEqual(eb['homepage'], "http://example.com")
        self.assertEqual(eb['toolchain'], {"name": "system", "version": "system"})
        self.assertEqual(eb['description'], "test easyconfig")

    def test_validation(self):
        """ test other validations beside mandatory parameters """
        self.contents = '\n'.join([
            'easyblock = "ConfigureMake"',
            'name = "pi"',
            'version = "3.14"',
            'homepage = "http://example.com"',
            'description = "test easyconfig"',
            'toolchain = {"name": "system", "version": "system"}',
            'stop = "notvalid"',
        ])
        self.prep()
        ec = EasyConfig(self.eb_file, validate=False)
        self.assertErrorRegex(EasyBuildError, r"\w* provided '\w*' is not valid", ec.validate)

        ec['stop'] = 'patch'
        # this should now not crash
        ec.validate()

        ec['osdependencies'] = ['non-existent-dep']
        self.assertErrorRegex(EasyBuildError, "OS dependencies were not found", ec.validate)

        # system toolchain, installversion == version
        self.assertEqual(det_full_ec_version(ec), "3.14")

        os.chmod(self.eb_file, 0o000)
        self.assertErrorRegex(EasyBuildError, "Permission denied", EasyConfig, self.eb_file)
        os.chmod(self.eb_file, 0o755)

        self.contents += "\nsyntax_error'"
        self.prep()
        error_pattern = "Parsing easyconfig file failed: EOL while scanning string literal"
        self.assertErrorRegex(EasyBuildError, error_pattern, EasyConfig, self.eb_file)

        # introduce "TypeError: format requires mapping" issue"
        self.contents = self.contents.replace("syntax_error'", "foo = '%(name)s %s' % version")
        self.prep()
        error_pattern = "Parsing easyconfig file failed: format requires a mapping \(line 8\)"
        self.assertErrorRegex(EasyBuildError, error_pattern, EasyConfig, self.eb_file)

    def test_shlib_ext(self):
        """ inside easyconfigs shared_lib_ext should be set """
        self.contents = '\n'.join([
            'easyblock = "ConfigureMake"',
            'name = "pi"',
            'version = "3.14"',
            'homepage = "http://example.com"',
            'description = "test easyconfig"',
            'toolchain = {"name": "system", "version": "system"}',
            'sanity_check_paths = { "files": ["lib/lib.%s" % SHLIB_EXT] }',
        ])
        self.prep()
        eb = EasyConfig(self.eb_file)
        self.assertEqual(eb['sanity_check_paths']['files'][0], "lib/lib.%s" % get_shared_lib_ext())

    def test_dependency(self):
        """ test all possible ways of specifying dependencies """
        init_config(build_options={'silent': True})

        self.contents = '\n'.join([
            'easyblock = "ConfigureMake"',
            'name = "pi"',
            'version = "3.14"',
            'versionsuffix = "-test"',
            'homepage = "http://example.com"',
            'description = "test easyconfig"',
            'toolchain = {"name":"GCC", "version": "4.6.3"}',
            'dependencies = ['
            '   ("first", "1.1"),'
            '   {"name": "second", "version": "2.2"},',
            # funky way of referring to version(suffix), but should work!
            '   ("foo", "%(version)s", versionsuffix),',
            '   ("bar", "1.2.3", "%(versionsuffix)s-123"),',
            ']',
            'builddependencies = [',
            '   ("first", "1.1"),',
            '   {"name": "second", "version": "2.2"},',
            ']',
        ])
        self.prep()
        eb = EasyConfig(self.eb_file)
        # should include builddependencies
        self.assertEqual(len(eb.dependencies()), 6)
        self.assertEqual(len(eb.builddependencies()), 2)

        first = eb.dependencies()[0]
        second = eb.dependencies()[1]

        self.assertEqual(first['name'], "first")
        self.assertEqual(first['version'], "1.1")
        self.assertEqual(first['versionsuffix'], '')

        self.assertEqual(second['name'], "second")
        self.assertEqual(second['version'], "2.2")
        self.assertEqual(second['versionsuffix'], '')

        self.assertEqual(eb['dependencies'][2]['name'], 'foo')
        self.assertEqual(eb['dependencies'][2]['version'], '3.14')
        self.assertEqual(eb['dependencies'][2]['versionsuffix'], '-test')

        self.assertEqual(eb['dependencies'][3]['name'], 'bar')
        self.assertEqual(eb['dependencies'][3]['version'], '1.2.3')
        self.assertEqual(eb['dependencies'][3]['versionsuffix'], '-test-123')

        self.assertEqual(det_full_ec_version(first), '1.1-GCC-4.6.3')
        self.assertEqual(det_full_ec_version(second), '2.2-GCC-4.6.3')

        # same tests for builddependencies
        first = eb.builddependencies()[0]
        second = eb.builddependencies()[1]

        self.assertEqual(first['name'], "first")
        self.assertEqual(second['name'], "second")

        self.assertEqual(first['version'], "1.1")
        self.assertEqual(second['version'], "2.2")

        self.assertEqual(det_full_ec_version(first), '1.1-GCC-4.6.3')
        self.assertEqual(det_full_ec_version(second), '2.2-GCC-4.6.3')

        self.assertErrorRegex(EasyBuildError, "Dependency foo of unsupported type", eb._parse_dependency, "foo")
        self.assertErrorRegex(EasyBuildError, "without name", eb._parse_dependency, ())
        self.assertErrorRegex(EasyBuildError, "without version", eb._parse_dependency, {'name': 'test'})
        err_msg = "Incorrect external dependency specification"
        self.assertErrorRegex(EasyBuildError, err_msg, eb._parse_dependency, (EXTERNAL_MODULE_MARKER,))
        self.assertErrorRegex(EasyBuildError, err_msg, eb._parse_dependency, ('foo', '1.2.3', EXTERNAL_MODULE_MARKER))

    def test_extra_options(self):
        """ extra_options should allow other variables to be stored """
        init_config(build_options={'silent': True})

        self.contents = '\n'.join([
            'easyblock = "ConfigureMake"',
            'name = "pi"',
            'version = "3.14"',
            'homepage = "http://example.com"',
            'description = "test easyconfig"',
            'toolchain = {"name":"GCC", "version": "4.6.3"}',
            'toolchainopts = { "static": True}',
            'dependencies = [("first", "1.1"), {"name": "second", "version": "2.2"}]',
        ])
        self.prep()
        eb = EasyConfig(self.eb_file)
        self.assertErrorRegex(EasyBuildError, "unknown easyconfig parameter", lambda: eb['custom_key'])

        extra_vars = {'custom_key': ['default', "This is a default key", easyconfig.CUSTOM]}

        eb = EasyConfig(self.eb_file, extra_options=extra_vars)
        self.assertEqual(eb['custom_key'], 'default')

        eb['custom_key'] = "not so default"
        self.assertEqual(eb['custom_key'], 'not so default')

        self.contents += "\ncustom_key = 'test'"

        self.prep()

        eb = EasyConfig(self.eb_file, extra_options=extra_vars)
        self.assertEqual(eb['custom_key'], 'test')

        eb['custom_key'] = "not so default"
        self.assertEqual(eb['custom_key'], 'not so default')

        # test if extra toolchain options are being passed
        self.assertEqual(eb.toolchain.options['static'], True)

        # test extra mandatory parameters
        extra_vars.update({'mandatory_key': ['default', 'another mandatory key', easyconfig.MANDATORY]})
        self.assertErrorRegex(EasyBuildError, r"mandatory parameters not provided",
                              EasyConfig, self.eb_file, extra_options=extra_vars)

        self.contents += '\nmandatory_key = "value"'
        self.prep()

        eb = EasyConfig(self.eb_file, extra_options=extra_vars)

        self.assertEqual(eb['mandatory_key'], 'value')

    def test_exts_list(self):
        """Test handling of list of extensions."""
        topdir = os.path.dirname(os.path.abspath(__file__))
        os.environ['EASYBUILD_SOURCEPATH'] = ':'.join([
            os.path.join(topdir, 'easyconfigs', 'test_ecs', 'g', 'gzip'),
            os.path.join(topdir, 'easyconfigs', 'test_ecs', 't', 'toy'),
        ])
        init_config()
        self.contents = '\n'.join([
            'easyblock = "ConfigureMake"',
            'name = "pi"',
            'version = "3.14"',
            'homepage = "http://example.com"',
            'description = "test easyconfig"',
            'toolchain = {"name": "system", "version": "system"}',
            'exts_default_options = {',
            '    "source_tmpl": "gzip-1.4.eb",',  # dummy source template to avoid downloading fail
            '    "source_urls": ["http://example.com/%(name)s/%(version)s"]',
            '}',
            'exts_list = [',
            '   ("ext1", "1.0"),',
            '   ("ext2", "2.0", {',
            '       "source_urls": [("http://example.com", "suffix")],'
            '       "patches": ["toy-0.0.eb"],',  # dummy patch to avoid downloading fail
            '       "checksums": [',
                        # SHA256 checksum for source (gzip-1.4.eb)
            '           "154dcd5294c48bf91c009e7b55b87efcf7ed86e385493dd1264496d14c4cea17",',
                        # SHA256 checksum for 'patch' (toy-0.0.eb)
            '           "20e4beaa48b9db6b60217fcb3e6f28bea0c660b07d8c558e17dbe12f132cc703",',
            '       ],',
            '   }),',
            ']',
        ])
        self.prep()
        ec = EasyConfig(self.eb_file)
        eb = EasyBlock(ec)
        exts_sources = eb.fetch_extension_sources()

        self.assertEqual(len(exts_sources), 2)
        self.assertEqual(exts_sources[0]['name'], 'ext1')
        self.assertEqual(exts_sources[0]['version'], '1.0')
        self.assertEqual(exts_sources[0]['options'], {
            'source_tmpl': 'gzip-1.4.eb',
            'source_urls': ['http://example.com/%(name)s/%(version)s'],
        })
        self.assertEqual(exts_sources[1]['name'], 'ext2')
        self.assertEqual(exts_sources[1]['version'], '2.0')
        self.assertEqual(exts_sources[1]['options'], {
            'checksums': ['154dcd5294c48bf91c009e7b55b87efcf7ed86e385493dd1264496d14c4cea17',
                          '20e4beaa48b9db6b60217fcb3e6f28bea0c660b07d8c558e17dbe12f132cc703'],
            'patches': ['toy-0.0.eb'],
            'source_tmpl': 'gzip-1.4.eb',
            'source_urls': [('http://example.com', 'suffix')],
        })

        modfile = os.path.join(eb.make_module_step(), 'pi', '3.14' + eb.module_generator.MODULE_FILE_EXTENSION)
        modtxt = read_file(modfile)
        regex = re.compile('EBEXTSLISTPI.*ext1-1.0,ext2-2.0')
        self.assertTrue(regex.search(modtxt), "Pattern '%s' found in: %s" % (regex.pattern, modtxt))

    def test_extensions_templates(self):
        """Test whether templates used in exts_list are resolved properly."""

        # put dummy source file in place to avoid download fail
        toy_tar_gz = os.path.join(self.test_sourcepath, 'toy', 'toy-0.0.tar.gz')
        copy_file(toy_tar_gz, os.path.join(self.test_prefix, 'toy-0.0-py3-test.tar.gz'))
        toy_patch_fn = 'toy-0.0_fix-silly-typo-in-printf-statement.patch'
        toy_patch = os.path.join(self.test_sourcepath, 'toy', toy_patch_fn)
        copy_file(toy_patch, self.test_prefix)

        os.environ['EASYBUILD_SOURCEPATH'] = self.test_prefix
        init_config(build_options={'silent': True})

        self.contents = '\n'.join([
            'easyblock = "ConfigureMake"',
            'name = "pi"',
            'version = "3.14"',
            'versionsuffix = "-test"',
            'homepage = "http://example.com"',
            'description = "test easyconfig"',
            'toolchain = {"name": "dummy", "version": ""}',
            'dependencies = [("Python", "3.6.6")]',
            'exts_defaultclass = "EB_Toy"',
            # bogus, but useful to check whether this get resolved
            'exts_default_options = {"source_urls": [PYPI_SOURCE]}',
            'exts_list = [',
            '   ("toy", "0.0", {',
            # %(name)s and %(version_major_minor)s should be resolved using name/version of extension (not parent)
            # %(pymajver)s should get resolved because Python is listed as a (runtime) dep
            # %(versionsuffix)s should get resolved with value of parent
            '       "source_tmpl": "%(name)s-%(version_major_minor)s-py%(pymajver)s%(versionsuffix)s.tar.gz",',
            '       "patches": ["%(name)s-%(version)s_fix-silly-typo-in-printf-statement.patch"],',
            # use hacky prebuildopts that is picked up by 'EB_Toy' easyblock, to check whether templates are resolved
            '       "prebuildopts": "gcc -O2 %(name)s.c -o toy-%(version)s && mv toy-%(version)s toy #",',
            '   }),',
            ']',
        ])
        self.prep()
        ec = EasyConfig(self.eb_file)
        eb = EasyBlock(ec)
        eb.fetch_step()

        # run extensions step to install 'toy' extension
        eb.extensions_step()

        # check whether template values were resolved correctly in Extension instances that were created/used
        toy_ext = eb.ext_instances[0]
        self.assertEqual(os.path.basename(toy_ext.src), 'toy-0.0-py3-test.tar.gz')
        self.assertEqual(toy_ext.patches, [os.path.join(self.test_prefix, toy_patch_fn)])
        expected = {
            'patches': ['toy-0.0_fix-silly-typo-in-printf-statement.patch'],
            'prebuildopts': 'gcc -O2 toy.c -o toy-0.0 && mv toy-0.0 toy #',
            'source_tmpl': 'toy-0.0-py3-test.tar.gz',
            'source_urls': ['https://pypi.python.org/packages/source/t/toy'],
        }
        self.assertEqual(toy_ext.options, expected)

        # also .cfg of Extension instance was updated correctly
        self.assertEqual(toy_ext.cfg['source_urls'], ['https://pypi.python.org/packages/source/t/toy'])
        self.assertEqual(toy_ext.cfg['patches'], [toy_patch_fn])
        self.assertEqual(toy_ext.cfg['prebuildopts'], "gcc -O2 toy.c -o toy-0.0 && mv toy-0.0 toy #")

        # check whether files expected to be installed for 'toy' extension are in place
        pi_installdir = os.path.join(self.test_installpath, 'software', 'pi', '3.14-test')
        self.assertTrue(os.path.exists(os.path.join(pi_installdir, 'bin', 'toy')))
        self.assertTrue(os.path.exists(os.path.join(pi_installdir, 'lib', 'libtoy.a')))

    def test_suggestions(self):
        """ If a typo is present, suggestions should be provided (if possible) """
        self.contents = '\n'.join([
            'easyblock = "ConfigureMake"',
            'name = "pi"',
            'version = "3.14"',
            'homepage = "http://example.com"',
            'description = "test easyconfig"',
            'toolchain = {"name":"GCC", "version": "4.6.3"}',
            'dependencis = [("first", "1.1"), {"name": "second", "version": "2.2"}]',
            'source_uls = ["http://example.com"]',
            'source_URLs = ["http://example.com"]',
            'sourceURLs = ["http://example.com"]',
        ])
        self.prep()
        self.assertErrorRegex(EasyBuildError, "dependencis -> dependencies", EasyConfig, self.eb_file)
        self.assertErrorRegex(EasyBuildError, "source_uls -> source_urls", EasyConfig, self.eb_file)
        self.assertErrorRegex(EasyBuildError, "source_URLs -> source_urls", EasyConfig, self.eb_file)
        self.assertErrorRegex(EasyBuildError, "sourceURLs -> source_urls", EasyConfig, self.eb_file)

    def test_tweaking(self):
        """test tweaking ability of easyconfigs"""

        fd, tweaked_fn = tempfile.mkstemp(prefix='easybuild-tweaked-', suffix='.eb')
        os.close(fd)
        remove_file(tweaked_fn)

        patches = ["t1.patch", ("t2.patch", 1), ("t3.patch", "test"), ("t4.h", "include")]
        self.contents = '\n'.join([
            'easyblock = "ConfigureMake"',
            'name = "pi"',
            'homepage = "http://www.example.com"',
            'description = "dummy description"',
            'version = "3.14"',
            'toolchain = {"name": "GCC", "version": "4.6.3"}',
            'patches = %s',
        ]) % str(patches)
        self.prep()

        ver = "1.2.3"
        verpref = "myprefix"
        versuff = "mysuffix"
        tcname = "gompi"
        tcver = "2018a"
        new_patches = ['t5.patch', 't6.patch']
        homepage = "http://www.justatest.com"

        tweaks = {
                  'version': ver,
                  'versionprefix': verpref,
                  'versionsuffix': versuff,
                  'toolchain_version': tcver,
                  'patches': new_patches
                 }
        tweak_one(self.eb_file, tweaked_fn, tweaks)

        eb = EasyConfig(tweaked_fn)
        self.assertEqual(eb['version'], ver)
        self.assertEqual(eb['versionprefix'], verpref)
        self.assertEqual(eb['versionsuffix'], versuff)
        self.assertEqual(eb['toolchain']['version'], tcver)
        self.assertEqual(eb['patches'], new_patches)

        remove_file(tweaked_fn)

        eb = EasyConfig(self.eb_file)
        # eb['toolchain']['version'] = tcver does not work as expected with templating enabled
        eb.enable_templating = False
        eb['version'] = ver
        eb['toolchain']['version'] = tcver
        eb.enable_templating = True
        eb.dump(self.eb_file)

        tweaks = {
            'toolchain_name': tcname,
            'patches': new_patches[:1],
            'homepage': homepage,
        }

        tweak_one(self.eb_file, tweaked_fn, tweaks)

        eb = EasyConfig(tweaked_fn)
        self.assertEqual(eb['toolchain']['name'], tcname)
        self.assertEqual(eb['toolchain']['version'], tcver)
        self.assertEqual(eb['patches'], new_patches[:1])
        self.assertEqual(eb['version'], ver)
        self.assertEqual(eb['homepage'], homepage)

        # specify patches as string, eb should promote it to a list because original value was a list
        tweaks['patches'] = new_patches[0]
        eb = EasyConfig(tweaked_fn)
        self.assertEqual(eb['patches'], [new_patches[0]])

        # cleanup
        os.remove(tweaked_fn)

    def test_installversion(self):
        """Test generation of install version."""

        ver = "3.14"
        verpref = "myprefix|"
        versuff = "|mysuffix"
        tcname = "GCC"
        tcver = "4.6.3"
        system = "system"

        correct_installver = "%s%s-%s-%s%s" % (verpref, ver, tcname, tcver, versuff)
        cfg = {
            'version': ver,
            'toolchain': {'name': tcname, 'version': tcver},
            'versionprefix': verpref,
            'versionsuffix': versuff,
        }
        installver = det_full_ec_version(cfg)
        self.assertEqual(installver, "%s%s-%s-%s%s" % (verpref, ver, tcname, tcver, versuff))

        correct_installver = "%s%s%s" % (verpref, ver, versuff)
        cfg = {
            'version': ver,
            'toolchain': {'name': system, 'version': tcver},
            'versionprefix': verpref,
            'versionsuffix': versuff,
        }
        installver = det_full_ec_version(cfg)
        self.assertEqual(installver, correct_installver)

        # only version key is strictly needed
        self.assertEqual(det_full_ec_version({'version': '1.2.3'}), '1.2.3')

    def test_obtain_easyconfig(self):
        """test obtaining an easyconfig file given certain specifications"""
        init_config(build_options={'silent': True})

        change_dir(self.test_prefix)

        tcname = 'GCC'
        tcver = '4.6.3'
        patches = ["one.patch"]

        # prepare a couple of eb files to test again
        fns = ["pi-3.14.eb",
               "pi-3.13-GCC-4.6.3.eb",
               "pi-3.15-GCC-4.6.3.eb",
               "pi-3.15-GCC-4.8.3.eb",
               "foo-1.2.3-GCC-4.6.3.eb"]
        eb_files = [
            (fns[0], "\n".join([
                'easyblock = "ConfigureMake"',
                'name = "pi"',
                'version = "3.12"',
                'homepage = "http://example.com"',
                'description = "test easyconfig"',
                'toolchain = {"name": "system", "version": "system"}',
                'patches = %s' % patches
            ])),
            (fns[1], "\n".join([
                'easyblock = "ConfigureMake"',
                'name = "pi"',
                'version = "3.13"',
                'homepage = "http://example.com"',
                'description = "test easyconfig"',
                'toolchain = {"name": "%s", "version": "%s"}' % (tcname, tcver),
                'patches = %s' % patches
            ])),
            (fns[2], "\n".join([
                'easyblock = "ConfigureMake"',
                'name = "pi"',
                'version = "3.15"',
                'homepage = "http://example.com"',
                'description = "test easyconfig"',
                'toolchain = {"name": "%s", "version": "%s"}' % (tcname, tcver),
                'patches = %s' % patches
            ])),
            (fns[3], "\n".join([
                'easyblock = "ConfigureMake"',
                'name = "pi"',
                'version = "3.15"',
                'homepage = "http://example.com"',
                'description = "test easyconfig"',
                'toolchain = {"name": "%s", "version": "4.9.2"}' % tcname,
                'patches = %s' % patches
            ])),
            (fns[4], "\n".join([
                'easyblock = "ConfigureMake"',
                'name = "foo"',
                'version = "1.2.3"',
                'homepage = "http://example.com"',
                'description = "test easyconfig"',
                'toolchain = {"name": "%s", "version": "%s"}' % (tcname, tcver),
                'foo_extra1 = "bar"',
            ]))
        ]

        for (fn, txt) in eb_files:
            write_file(os.path.join(self.test_prefix, fn), txt)

        # should crash when no suited easyconfig file (or template) is available
        specs = {'name': 'nosuchsoftware'}
        error_regexp = ".*No easyconfig files found for software %s, and no templates available. I'm all out of ideas."
        error_regexp = error_regexp % specs['name']
        self.assertErrorRegex(EasyBuildError, error_regexp, obtain_ec_for, specs, [self.test_prefix], None)

        # should find matching easyconfig file
        specs = {
            'name': 'foo',
            'version': '1.2.3'
        }
        res = obtain_ec_for(specs, [self.test_prefix], None)
        self.assertEqual(res[0], False)
        self.assertEqual(res[1], os.path.join(self.test_prefix, fns[-1]))
        remove_file(res[1])

        # should not pick between multiple available toolchain names
        name = "pi"
        ver = "3.12"
        suff = "mysuff"
        specs.update({
            'name': name,
            'version': ver,
            'versionsuffix': suff
        })
        error_regexp = ".*No toolchain name specified, and more than one available: .*"
        self.assertErrorRegex(EasyBuildError, error_regexp, obtain_ec_for, specs, [self.test_prefix], None)

        # should be able to generate an easyconfig file that slightly differs
        ver = '3.16'
        specs.update({
            'toolchain_name': tcname,
            'toolchain_version': tcver,
            'version': ver,
            'start_dir': 'bar123'
        })
        res = obtain_ec_for(specs, [self.test_prefix], None)
        self.assertEqual(res[1], "%s-%s-%s-%s%s.eb" % (name, ver, tcname, tcver, suff))

        self.assertEqual(res[0], True)
        ec = EasyConfig(res[1])
        self.assertEqual(ec['name'], specs['name'])
        self.assertEqual(ec['version'], specs['version'])
        self.assertEqual(ec['versionsuffix'], specs['versionsuffix'])
        self.assertEqual(ec['toolchain'], {'name': tcname, 'version': tcver})
        self.assertEqual(ec['start_dir'], specs['start_dir'])
        remove_file(res[1])

        specs.update({
            'foo': 'bar123'
        })
        self.assertErrorRegex(EasyBuildError, "Unknown easyconfig parameter: foo",
                              obtain_ec_for, specs, [self.test_prefix], None)
        del specs['foo']

        # should pick correct version, i.e. not newer than what's specified, if a choice needs to be made
        ver = '3.14'
        specs.update({'version': ver})
        res = obtain_ec_for(specs, [self.test_prefix], None)
        self.assertEqual(res[0], True)
        ec = EasyConfig(res[1])
        self.assertEqual(ec['version'], specs['version'])
        txt = read_file(res[1])
        self.assertTrue(re.search("^version = [\"']%s[\"']$" % ver, txt, re.M))
        remove_file(res[1])

        # should pick correct toolchain version as well, i.e. now newer than what's specified,
        # if a choice needs to be made
        specs.update({
            'version': '3.15',
            'toolchain_version': '4.8.3',
        })
        res = obtain_ec_for(specs, [self.test_prefix], None)
        self.assertEqual(res[0], True)
        ec = EasyConfig(res[1])
        self.assertEqual(ec['version'], specs['version'])
        self.assertEqual(ec['toolchain']['version'], specs['toolchain_version'])
        txt = read_file(res[1])
        pattern = "^toolchain = .*version.*[\"']%s[\"'].*}$" % specs['toolchain_version']
        self.assertTrue(re.search(pattern, txt, re.M))
        os.remove(res[1])

        # should be able to prepend to list of patches and handle list of dependencies
        new_patches = ['two.patch', 'three.patch']
        specs.update({
            'patches': new_patches[:],
            'builddependencies': [('testbuildonly', '4.9.3-2.25')],
            'dependencies': [('foo', '1.2.3'), ('bar', '666', '-bleh', ('gompi', '2018a'))],
            'hiddendependencies': [('test', '3.2.1'), ('testbuildonly', '4.9.3-2.25')],
        })
        parsed_deps = [
            {
                'name': 'testbuildonly',
                'version': '4.9.3-2.25',
                'versionsuffix': '',
                'toolchain': ec['toolchain'],
                'toolchain_inherited': True,
                'dummy': False,
                'short_mod_name': 'testbuildonly/.4.9.3-2.25-GCC-4.8.3',
                'full_mod_name': 'testbuildonly/.4.9.3-2.25-GCC-4.8.3',
                'build_only': True,
                'hidden': True,
                'external_module': False,
                'external_module_metadata': {},
            },
            {
                'name': 'foo',
                'version': '1.2.3',
                'versionsuffix': '',
                'toolchain': ec['toolchain'],
                'toolchain_inherited': True,
                'system': False,
                'short_mod_name': 'foo/1.2.3-GCC-4.8.3',
                'full_mod_name': 'foo/1.2.3-GCC-4.8.3',
                'build_only': False,
                'hidden': False,
                'external_module': False,
                'external_module_metadata': {},
            },
            {
                'name': 'bar',
                'version': '666',
                'versionsuffix': '-bleh',
                'toolchain': {'name': 'gompi', 'version': '2018a'},
                'toolchain_inherited': False,
                'system': False,
                'short_mod_name': 'bar/666-gompi-2018a-bleh',
                'full_mod_name': 'bar/666-gompi-2018a-bleh',
                'build_only': False,
                'hidden': False,
                'external_module': False,
                'external_module_metadata': {},
            },
            {
                'name': 'test',
                'version': '3.2.1',
                'versionsuffix': '',
                'toolchain': ec['toolchain'],
                'toolchain_inherited': True,
                'system': False,
                'short_mod_name': 'test/.3.2.1-GCC-4.8.3',
                'full_mod_name': 'test/.3.2.1-GCC-4.8.3',
                'build_only': False,
                'hidden': True,
                'external_module': False,
                'external_module_metadata': {},
            },
<<<<<<< HEAD
            {
                'name': 'testbuildonly',
                'version': '4.9.3-2.25',
                'versionsuffix': '',
                'toolchain': ec['toolchain'],
                'toolchain_inherited': True,
                'system': False,
                'short_mod_name': 'testbuildonly/.4.9.3-2.25-GCC-4.8.3',
                'full_mod_name': 'testbuildonly/.4.9.3-2.25-GCC-4.8.3',
                'build_only': True,
                'hidden': True,
                'external_module': False,
                'external_module_metadata': {},
            },
=======
>>>>>>> a014104c
        ]

        # hidden dependencies must be included in list of dependencies
        res = obtain_ec_for(specs, [self.test_prefix], None)
        self.assertEqual(res[0], True)
        error_pattern = "Hidden deps with visible module names .* not in list of \(build\)dependencies: .*"
        self.assertErrorRegex(EasyBuildError, error_pattern, EasyConfig, res[1])
        remove_file(res[1])

        specs['dependencies'].append(('test', '3.2.1'))

        res = obtain_ec_for(specs, [self.test_prefix], None)
        self.assertEqual(res[0], True)
        ec = EasyConfig(res[1])
        self.assertEqual(ec['patches'], specs['patches'])
        self.assertEqual(ec.dependencies(), parsed_deps)

        # hidden dependencies are filtered from list of (build)dependencies
        self.assertFalse('test/3.2.1-GCC-4.8.3' in [d['full_mod_name'] for d in ec['dependencies']])
        self.assertTrue('test/.3.2.1-GCC-4.8.3' in [d['full_mod_name'] for d in ec['hiddendependencies']])
        self.assertFalse('testbuildonly/4.9.3-2.25-GCC-4.8.3' in [d['full_mod_name'] for d in ec['builddependencies']])
        self.assertTrue('testbuildonly/.4.9.3-2.25-GCC-4.8.3' in [d['full_mod_name'] for d in ec['hiddendependencies']])
        os.remove(res[1])

        # hidden dependencies are also filtered from list of dependencies when validation is skipped
        res = obtain_ec_for(specs, [self.test_prefix], None)
        ec = EasyConfig(res[1], validate=False)
        self.assertFalse('test/3.2.1-GCC-4.8.3' in [d['full_mod_name'] for d in ec['dependencies']])
        self.assertTrue('test/.3.2.1-GCC-4.8.3' in [d['full_mod_name'] for d in ec['hiddendependencies']])
        self.assertFalse('testbuildonly/4.9.3-2.25-GCC-4.8.3' in [d['full_mod_name'] for d in ec['builddependencies']])
        self.assertTrue('testbuildonly/.4.9.3-2.25-GCC-4.8.3' in [d['full_mod_name'] for d in ec['hiddendependencies']])
        os.remove(res[1])

        # verify append functionality for lists
        specs['patches'].insert(0, '')
        res = obtain_ec_for(specs, [self.test_prefix], None)
        self.assertEqual(res[0], True)
        ec = EasyConfig(res[1])
        self.assertEqual(ec['patches'], patches + new_patches)
        specs['patches'].remove('')
        os.remove(res[1])

        # verify prepend functionality for lists
        specs['patches'].append('')
        res = obtain_ec_for(specs, [self.test_prefix], None)
        self.assertEqual(res[0], True)
        ec = EasyConfig(res[1])
        self.assertEqual(ec['patches'], new_patches + patches)
        os.remove(res[1])

        # should use supplied filename
        fn = "my.eb"
        res = obtain_ec_for(specs, [self.test_prefix], fn)
        self.assertEqual(res[0], True)
        self.assertEqual(res[1], fn)
        os.remove(res[1])

        # should use a template if it's there
        tpl_path = os.path.join("share", "easybuild", "easyconfigs", "TEMPLATE.eb")

        def trim_path(path):
            dirs = path.split(os.path.sep)
            if len(dirs) > 3 and 'site-packages' in dirs:
                if path.endswith('.egg'):
                    path = os.path.join(*dirs[:-4])  # strip of lib/python2.7/site-packages/*.egg part
                else:
                    path = os.path.join(*dirs[:-3])  # strip of lib/python2.7/site-packages part

            return path

        tpl_full_path = find_full_path(tpl_path, trim=trim_path)

        # only run this test if the TEMPLATE.eb file is available
        # TODO: use unittest.skip for this (but only works from Python 2.7)
        if tpl_full_path:
            shutil.copy2(tpl_full_path, self.test_prefix)
            specs.update({'name': 'nosuchsoftware'})
            res = obtain_ec_for(specs, [self.test_prefix], None)
            self.assertEqual(res[0], True)
            ec = EasyConfig(res[1])
            self.assertEqual(ec['name'], specs['name'])
            os.remove(res[1])

    def test_templating(self):
        """ test easyconfig templating """
        inp = {
           'name': 'PI',
           # purposely using minor version that starts with a 0, to check for correct version_minor value
           'version': '3.04',
           'namelower': 'pi',
           'cmd': 'tar xfvz %s',
        }
        # don't use any escaping insanity here, since it is templated itself
        self.contents = '\n'.join([
            'easyblock = "ConfigureMake"',
            'name = "%(name)s"',
            'version = "%(version)s"',
            'versionsuffix = "-Python-%%(pyver)s"',
            'homepage = "http://example.com/%%(nameletter)s/%%(nameletterlower)s/v%%(version_major)s/"',
            'description = "test easyconfig %%(name)s"',
            'toolchain = {"name": "system", "version": "system"}',
            'source_urls = [GOOGLECODE_SOURCE, GITHUB_SOURCE]',
            'sources = [SOURCE_TAR_GZ, (SOURCELOWER_TAR_BZ2, "%(cmd)s")]',
            'sanity_check_paths = {',
            '   "files": ["bin/pi_%%(version_major)s_%%(version_minor)s", "lib/python%%(pyshortver)s/site-packages"],',
            '   "dirs": ["libfoo.%%s" %% SHLIB_EXT, "lib/%%(arch)s"],',
            '}',
            'dependencies = [',
            '   ("Java", "1.7.80"),'
            '   ("Perl", "5.22.0"),'
            '   ("Python", "2.7.10"),'
            '   ("R", "3.2.3"),'
            ']',
            'modloadmsg = "%s"' % '; '.join([
                'Java: %%(javaver)s, %%(javamajver)s, %%(javashortver)s',
                'Python: %%(pyver)s, %%(pymajver)s, %%(pyshortver)s',
                'Perl: %%(perlver)s, %%(perlmajver)s, %%(perlshortver)s',
                'R: %%(rver)s, %%(rmajver)s, %%(rshortver)s',
            ]),
            'license_file = HOME + "/licenses/PI/license.txt"',
            "github_account = 'easybuilders'",
        ]) % inp
        self.prep()
        eb = EasyConfig(self.eb_file, validate=False)
        eb.validate()

        # temporarily disable templating, just so we can check later whether it's *still* disabled
        eb.enable_templating = False

        eb.generate_template_values()

        self.assertFalse(eb.enable_templating)
        eb.enable_templating = True

        self.assertEqual(eb['description'], "test easyconfig PI")
        self.assertEqual(eb['sources'][0], 'PI-3.04.tar.gz')
        self.assertEqual(eb['sources'][1], ('pi-3.04.tar.bz2', "tar xfvz %s"))
        self.assertEqual(eb['source_urls'][0], 'http://pi.googlecode.com/files')
        self.assertEqual(eb['source_urls'][1], 'https://github.com/easybuilders/PI/archive')
        self.assertEqual(eb['versionsuffix'], '-Python-2.7.10')
        self.assertEqual(eb['sanity_check_paths']['files'][0], 'bin/pi_3_04')
        self.assertEqual(eb['sanity_check_paths']['files'][1], 'lib/python2.7/site-packages')
        self.assertEqual(eb['sanity_check_paths']['dirs'][0], 'libfoo.%s' % get_shared_lib_ext())
        lib_arch_regex = re.compile('^lib/[a-z0-9_]+$')  # should match lib/x86_64, lib/aarch64, lib/ppc64le, etc.
        dirs1 = eb['sanity_check_paths']['dirs'][1]
        self.assertTrue(lib_arch_regex.match(dirs1), "Pattern '%s' matches '%s'" % (lib_arch_regex.pattern, dirs1))
        self.assertEqual(eb['homepage'], "http://example.com/P/p/v3/")
        expected = "Java: 1.7.80, 1, 1.7; Python: 2.7.10, 2, 2.7; Perl: 5.22.0, 5, 5.22; R: 3.2.3, 3, 3.2"
        self.assertEqual(eb['modloadmsg'], expected)
        self.assertEqual(eb['license_file'], os.path.join(os.environ['HOME'], 'licenses', 'PI', 'license.txt'))

        # test the escaping insanity here (ie all the crap we allow in easyconfigs)
        eb['description'] = "test easyconfig % %% %s% %%% %(name)s %%(name)s %%%(name)s %%%%(name)s"
        self.assertEqual(eb['description'], "test easyconfig % %% %s% %%% PI %(name)s %PI %%(name)s")

    def test_templating_doc(self):
        """test templating documentation"""
        doc = avail_easyconfig_templates()
        # expected length: 1 per constant and 1 extra per constantgroup
        temps = [
            easyconfig.templates.TEMPLATE_NAMES_EASYCONFIG,
            easyconfig.templates.TEMPLATE_SOFTWARE_VERSIONS * 2,
            easyconfig.templates.TEMPLATE_NAMES_CONFIG,
            easyconfig.templates.TEMPLATE_NAMES_LOWER,
            easyconfig.templates.TEMPLATE_NAMES_EASYBLOCK_RUN_STEP,
            easyconfig.templates.TEMPLATE_CONSTANTS,
        ]

        self.assertEqual(len(doc.split('\n')), sum([len(temps)] + [len(x) for x in temps]))

    def test_constant_doc(self):
        """test constant documentation"""
        doc = avail_easyconfig_constants()
        # expected length: 1 per constant and 1 extra per constantgroup
        temps = [
                 easyconfig.constants.EASYCONFIG_CONSTANTS,
                ]
        self.assertEqual(len(doc.split('\n')), sum([len(temps)] + [len(x) for x in temps]))

    def test_build_options(self):
        """Test configure/build/install options, both strings and lists."""
        orig_contents = '\n'.join([
            'easyblock = "ConfigureMake"',
            'name = "pi"',
            'version = "3.14"',
            'homepage = "http://example.com"',
            'description = "test easyconfig"',
            'toolchain = {"name": "system", "version": "system"}',
        ])
        self.contents = orig_contents
        self.prep()

        # configopts as string
        configopts = '--opt1 --opt2=foo'
        self.contents = orig_contents + "\nconfigopts = '%s'" % configopts
        self.prep()
        eb = EasyConfig(self.eb_file)

        self.assertEqual(eb['configopts'], configopts)

        # configopts as list
        configopts = ['--opt1 --opt2=foo', '--opt1 --opt2=bar']
        self.contents = orig_contents + "\nconfigopts = %s" % str(configopts)
        self.prep()
        eb = EasyConfig(self.eb_file)

        self.assertEqual(eb['configopts'][0], configopts[0])
        self.assertEqual(eb['configopts'][1], configopts[1])

        # also buildopts and installopts as lists
        buildopts = ['CC=foo', 'CC=bar']
        installopts = ['FOO=foo', 'BAR=bar']
        self.contents = orig_contents + '\n' + '\n'.join([
            "configopts = %s" % str(configopts),
            "buildopts = %s" % str(buildopts),
            "installopts = %s" % str(installopts),
        ])
        self.prep()
        eb = EasyConfig(self.eb_file)

        self.assertEqual(eb['configopts'][0], configopts[0])
        self.assertEqual(eb['configopts'][1], configopts[1])
        self.assertEqual(eb['buildopts'][0], buildopts[0])
        self.assertEqual(eb['buildopts'][1], buildopts[1])
        self.assertEqual(eb['installopts'][0], installopts[0])
        self.assertEqual(eb['installopts'][1], installopts[1])

        # error should be thrown if lists are not equal
        installopts = ['FOO=foo', 'BAR=bar', 'BAZ=baz']
        self.contents = orig_contents + '\n' + '\n'.join([
            "configopts = %s" % str(configopts),
            "buildopts = %s" % str(buildopts),
            "installopts = %s" % str(installopts),
        ])
        self.prep()
        eb = EasyConfig(self.eb_file, validate=False)
        self.assertErrorRegex(EasyBuildError, "Build option lists for iterated build should have same length",
                              eb.validate)

        # list with a single element is OK, is treated as a string
        installopts = ['FOO=foo']
        self.contents = orig_contents + '\n' + '\n'.join([
            "configopts = %s" % str(configopts),
            "buildopts = %s" % str(buildopts),
            "installopts = %s" % str(installopts),
        ])
        self.prep()
        eb = EasyConfig(self.eb_file)

    def test_buildininstalldir(self):
        """Test specifying build in install dir."""
        self.contents = '\n'.join([
            'easyblock = "ConfigureMake"',
            'name = "pi"',
            'version = "3.14"',
            'homepage = "http://example.com"',
            'description = "test easyconfig"',
            'toolchain = {"name": "system", "version": "system"}',
            'buildininstalldir = True',
        ])
        self.prep()
        ec = EasyConfig(self.eb_file)
        eb = EasyBlock(ec)
        eb.gen_builddir()
        eb.gen_installdir()
        eb.make_builddir()
        eb.make_installdir()
        self.assertEqual(eb.builddir, eb.installdir)
        self.assertTrue(os.path.isdir(eb.builddir))

    def test_format_equivalence_basic(self):
        """Test whether easyconfigs in different formats are equivalent."""
        # hard enable experimental
        orig_experimental = easybuild.tools.build_log.EXPERIMENTAL
        easybuild.tools.build_log.EXPERIMENTAL = True

        easyconfigs_path = os.path.join(os.path.dirname(__file__), 'easyconfigs')

        # set max diff high enough to make sure the difference is shown in case of problems
        self.maxDiff = 10000

        for eb_file1, eb_file2, specs in [
            ('gzip-1.4.eb', 'gzip.eb', {}),
            ('gzip-1.4.eb', 'gzip.eb', {'version': '1.4'}),
            ('gzip-1.4.eb', 'gzip.eb', {'version': '1.4', 'toolchain': {'name': 'system', 'version': 'system'}}),
            ('gzip-1.4-GCC-4.6.3.eb', 'gzip.eb', {'version': '1.4', 'toolchain': {'name': 'GCC', 'version': '4.6.3'}}),
            ('gzip-1.5-foss-2018a.eb', 'gzip.eb',
             {'version': '1.5', 'toolchain': {'name': 'foss', 'version': '2018a'}}),
            ('gzip-1.5-intel-2018a.eb', 'gzip.eb',
             {'version': '1.5', 'toolchain': {'name': 'intel', 'version': '2018a'}}),
        ]:
            eb_file1 = glob.glob(os.path.join(easyconfigs_path, 'v1.0', '*', '*', eb_file1))[0]
            ec1 = EasyConfig(eb_file1, validate=False)
            ec2 = EasyConfig(os.path.join(easyconfigs_path, 'v2.0', eb_file2), validate=False, build_specs=specs)

            ec2_dict = ec2.asdict()
            # reset mandatory attributes from format2 that are not defined in format 1 easyconfigs
            for attr in ['docurls', 'software_license_urls']:
                ec2_dict[attr] = None

            self.assertEqual(ec1.asdict(), ec2_dict, "Parsed %s is equivalent with %s" % (eb_file1, eb_file2))

        # restore
        easybuild.tools.build_log.EXPERIMENTAL = orig_experimental

    def test_fetch_parameters_from_easyconfig(self):
        """Test fetch_parameters_from_easyconfig function."""
        test_ecs_dir = os.path.join(os.path.abspath(os.path.dirname(__file__)), 'easyconfigs', 'test_ecs')
        toy_ec_file = os.path.join(test_ecs_dir, 't', 'toy', 'toy-0.0.eb')

        for ec_file, correct_name, correct_easyblock in [
            (toy_ec_file, 'toy', None),
            (os.path.join(test_ecs_dir, 'f', 'foss', 'foss-2018a.eb'), 'foss', 'Toolchain'),
        ]:
            name, easyblock = fetch_parameters_from_easyconfig(read_file(ec_file), ['name', 'easyblock'])
            self.assertEqual(name, correct_name)
            self.assertEqual(easyblock, correct_easyblock)

        expected = "Toy C program, 100% toy."
        self.assertEqual(fetch_parameters_from_easyconfig(read_file(toy_ec_file), ['description'])[0], expected)

        res = fetch_parameters_from_easyconfig("easyblock = 'ConfigureMake'  # test comment", ['easyblock'])
        self.assertEqual(res, ['ConfigureMake'])

    def test_get_easyblock_class(self):
        """Test get_easyblock_class function."""
        from easybuild.easyblocks.generic.configuremake import ConfigureMake
        from easybuild.easyblocks.generic.toolchain import Toolchain
        from easybuild.easyblocks.toy import EB_toy
        for easyblock, easyblock_class in [
            ('ConfigureMake', ConfigureMake),
            ('easybuild.easyblocks.generic.configuremake.ConfigureMake', ConfigureMake),
            ('Toolchain', Toolchain),
            ('EB_toy', EB_toy),
        ]:
            self.assertEqual(get_easyblock_class(easyblock), easyblock_class)

        error_pattern = "No software-specific easyblock 'EB_gzip' found"
        self.assertErrorRegex(EasyBuildError, error_pattern, get_easyblock_class, None, name='gzip')
        self.assertEqual(get_easyblock_class(None, name='gzip', error_on_missing_easyblock=False), None)
        self.assertEqual(get_easyblock_class(None, name='toy'), EB_toy)
        self.assertErrorRegex(EasyBuildError, "Failed to import EB_TOY", get_easyblock_class, None, name='TOY')
        self.assertEqual(get_easyblock_class(None, name='TOY', error_on_failed_import=False), None)

        # also test deprecated default_fallback named argument
        self.assertErrorRegex(EasyBuildError, "DEPRECATED", get_easyblock_class, None, name='gzip',
                              default_fallback=False)

        orig_value = easybuild.tools.build_log.CURRENT_VERSION
        easybuild.tools.build_log.CURRENT_VERSION = '3.9'
        self.mock_stderr(True)
        self.assertEqual(get_easyblock_class(None, name='gzip', default_fallback=False), None)
        self.mock_stderr(False)
        easybuild.tools.build_log.CURRENT_VERSION = orig_value

    def test_letter_dir(self):
        """Test letter_dir_for function."""
        test_cases = {
            'foo': 'f',
            'Bar': 'b',
            'CAPS': 'c',
            'R': 'r',
            '3to2': '0',
            '7zip': '0',
            '_bleh_': '0',
            '*': '*',
        }
        for name, letter in test_cases.items():
            self.assertEqual(letter_dir_for(name), letter)

    def test_easyconfig_paths(self):
        """Test create_paths function."""
        cand_paths = create_paths('/some/path', 'Foo', '1.2.3')
        expected_paths = [
            '/some/path/Foo/1.2.3.eb',
            '/some/path/Foo/Foo-1.2.3.eb',
            '/some/path/f/Foo/Foo-1.2.3.eb',
            '/some/path/Foo-1.2.3.eb',
        ]
        self.assertEqual(cand_paths, expected_paths)

        cand_paths = create_paths('foobar', '3to2', '1.1.1')
        expected_paths = [
            'foobar/3to2/1.1.1.eb',
            'foobar/3to2/3to2-1.1.1.eb',
            'foobar/0/3to2/3to2-1.1.1.eb',
            'foobar/3to2-1.1.1.eb',
        ]
        self.assertEqual(cand_paths, expected_paths)

    def test_toolchain_inspection(self):
        """Test whether available toolchain inspection functionality is working."""
        test_ecs = os.path.join(os.path.dirname(os.path.abspath(__file__)), 'easyconfigs', 'test_ecs')
        build_options = {
            'robot_path': [test_ecs],
            'valid_module_classes': module_classes(),
        }
        init_config(build_options=build_options)

        ec = EasyConfig(os.path.join(test_ecs, 'g', 'gzip', 'gzip-1.5-foss-2018a.eb'))
        tc_compilers = ['/'.join([x['name'], x['version']]) for x in det_toolchain_compilers(ec)]
        self.assertEqual(tc_compilers, ['GCC/6.4.0-2.28'])
        self.assertEqual(det_toolchain_mpi(ec)['name'], 'OpenMPI')

        ec = EasyConfig(os.path.join(test_ecs, 'h', 'hwloc', 'hwloc-1.11.8-GCC-6.4.0-2.28.eb'))
        tc_comps = det_toolchain_compilers(ec)
        expected = ['GCC/6.4.0-2.28']
        self.assertEqual(['/'.join([x['name'], x['version'] + x['versionsuffix']]) for x in tc_comps], expected)
        self.assertEqual(det_toolchain_mpi(ec), None)

        ec = EasyConfig(os.path.join(test_ecs, 't', 'toy', 'toy-0.0.eb'))
        self.assertEqual(det_toolchain_compilers(ec), None)
        self.assertEqual(det_toolchain_mpi(ec), None)

    def test_filter_deps(self):
        """Test filtered dependencies."""
        test_ecs_dir = os.path.join(os.path.abspath(os.path.dirname(__file__)), 'easyconfigs', 'test_ecs')
        ec_file = os.path.join(test_ecs_dir, 'f', 'foss', 'foss-2018a.eb')
        ec = EasyConfig(ec_file)
        deps = sorted([dep['name'] for dep in ec.dependencies()])
        self.assertEqual(deps, ['FFTW', 'GCC', 'OpenBLAS', 'OpenMPI', 'ScaLAPACK'])

        # test filtering multiple deps
        init_config(build_options={'filter_deps': ['FFTW', 'ScaLAPACK']})
        deps = sorted([dep['name'] for dep in ec.dependencies()])
        self.assertEqual(deps, ['GCC', 'OpenBLAS', 'OpenMPI'])

        # test filtering of non-existing dep
        init_config(build_options={'filter_deps': ['zlib']})
        deps = sorted([dep['name'] for dep in ec.dependencies()])
        self.assertEqual(deps, ['FFTW', 'GCC', 'OpenBLAS', 'OpenMPI', 'ScaLAPACK'])

        # test parsing of value passed to --filter-deps
        opts = init_config(args=[])
        self.assertEqual(opts.filter_deps, None)
        opts = init_config(args=['--filter-deps=zlib'])
        self.assertEqual(opts.filter_deps, ['zlib'])
        opts = init_config(args=['--filter-deps=zlib,ncurses'])
        self.assertEqual(opts.filter_deps, ['zlib', 'ncurses'])

        # make sure --filter-deps is honored when combined with --minimal-toolchains,
        # i.e. that toolchain for dependencies which are filtered out is not being minized
        build_options = {
            'external_modules_metadata': ConfigObj(),
            'minimal_toolchains': True,
            'robot_path': [test_ecs_dir],
            'valid_module_classes': module_classes(),
        }
        init_config(build_options=build_options)

        ec_file = os.path.join(self.test_prefix, 'test.eb')
        shutil.copy2(os.path.join(test_ecs_dir, 'o', 'OpenMPI', 'OpenMPI-2.1.2-GCC-6.4.0-2.28.eb'), ec_file)

        ec_txt = read_file(ec_file)
        ec_txt = ec_txt.replace('hwloc', 'deptobefiltered')
        write_file(ec_file, ec_txt)

        self.assertErrorRegex(EasyBuildError, "Failed to determine minimal toolchain for dep .*",
                              EasyConfig, ec_file, validate=False)

        build_options.update({'filter_deps': ['deptobefiltered']})
        init_config(build_options=build_options)
        ec = EasyConfig(ec_file, validate=False)
        self.assertEqual(ec.dependencies(), [])

    def test_replaced_easyconfig_parameters(self):
        """Test handling of replaced easyconfig parameters."""
        test_ecs_dir = os.path.join(os.path.abspath(os.path.dirname(__file__)), 'easyconfigs', 'test_ecs')
        ec = EasyConfig(os.path.join(test_ecs_dir, 't', 'toy', 'toy-0.0.eb'))
        replaced_parameters = {
            'license': ('license_file', '2.0'),
            'makeopts': ('buildopts', '2.0'),
            'premakeopts': ('prebuildopts', '2.0'),
        }
        for key, (newkey, ver) in replaced_parameters.items():
            error_regex = "NO LONGER SUPPORTED since v%s.*'%s' is replaced by '%s'" % (ver, key, newkey)
            self.assertErrorRegex(EasyBuildError, error_regex, ec.get, key)
            self.assertErrorRegex(EasyBuildError, error_regex, lambda k: ec[k], key)

            def foo(key):
                ec[key] = 'foo'

            self.assertErrorRegex(EasyBuildError, error_regex, foo, key)

    def test_deprecated_easyconfig_parameters(self):
        """Test handling of replaced easyconfig parameters."""
        os.environ.pop('EASYBUILD_DEPRECATED')
        easybuild.tools.build_log.CURRENT_VERSION = self.orig_current_version
        init_config()

        test_ecs_dir = os.path.join(os.path.abspath(os.path.dirname(__file__)), 'easyconfigs', 'test_ecs')
        ec = EasyConfig(os.path.join(test_ecs_dir, 't', 'toy', 'toy-0.0.eb'))

        orig_deprecated_parameters = copy.deepcopy(easyconfig.parser.DEPRECATED_PARAMETERS)
        easyconfig.parser.DEPRECATED_PARAMETERS.update({
            'foobar': ('barfoo', '0.0'),  # deprecated since forever
            'foobarbarfoo': ('barfoofoobar', '1000000000'),  # won't be actually deprecated for a while
        })

        # copy classes before reloading, so we can restore them (other isinstance checks fail)
        orig_EasyConfig = copy.deepcopy(easyconfig.easyconfig.EasyConfig)
        orig_ActiveMNS = copy.deepcopy(easyconfig.easyconfig.ActiveMNS)
        reload(easyconfig.parser)

        for key, (newkey, depr_ver) in easyconfig.parser.DEPRECATED_PARAMETERS.items():
            if LooseVersion(depr_ver) <= easybuild.tools.build_log.CURRENT_VERSION:
                # deprecation error
                error_regex = "DEPRECATED.*since v%s.*'%s' is deprecated.*use '%s' instead" % (depr_ver, key, newkey)
                self.assertErrorRegex(EasyBuildError, error_regex, ec.get, key)
                self.assertErrorRegex(EasyBuildError, error_regex, lambda k: ec[k], key)

                def foo(key):
                    ec[key] = 'foo'

                self.assertErrorRegex(EasyBuildError, error_regex, foo, key)
            else:
                # only deprecation warning, but key is replaced when getting/setting
                ec[key] = 'test123'
                self.assertEqual(ec[newkey], 'test123')
                self.assertEqual(ec[key], 'test123')
                ec[newkey] = '123test'
                self.assertEqual(ec[newkey], '123test')
                self.assertEqual(ec[key], '123test')

        easyconfig.parser.DEPRECATED_PARAMETERS = orig_deprecated_parameters
        reload(easyconfig.parser)
        easyconfig.easyconfig.EasyConfig = orig_EasyConfig
        easyconfig.easyconfig.ActiveMNS = orig_ActiveMNS

    def test_unknown_easyconfig_parameter(self):
        """Check behaviour when unknown easyconfig parameters are used."""
        self.contents = '\n'.join([
            'easyblock = "ConfigureMake"',
            'name = "pi"',
            'version = "3.14"',
            'homepage = "http://example.com"',
            'description = "test easyconfig"',
            'toolchain = {"name": "system", "version": "system"}',
        ])
        self.prep()
        ec = EasyConfig(self.eb_file)
        self.assertFalse('therenosucheasyconfigparameterlikethis' in ec)
        error_regex = "unknown easyconfig parameter"
        self.assertErrorRegex(EasyBuildError, error_regex, lambda k: ec[k], 'therenosucheasyconfigparameterlikethis')

        def set_ec_key(key):
            """Dummy function to set easyconfig parameter in 'ec' EasyConfig instance"""
            ec[key] = 'foobar'

        self.assertErrorRegex(EasyBuildError, error_regex, set_ec_key, 'therenosucheasyconfigparameterlikethis')

    def test_external_dependencies(self):
        """Test specifying external (build) dependencies."""
        topdir = os.path.dirname(os.path.abspath(__file__))
        ectxt = read_file(os.path.join(topdir, 'easyconfigs', 'test_ecs', 't', 'toy', 'toy-0.0-deps.eb'))
        toy_ec = os.path.join(self.test_prefix, 'toy-0.0-external-deps.eb')

        # just specify some of the test modules we ship, doesn't matter where they come from
        ectxt += "\ndependencies += ["
        ectxt += "  ('foobar/1.2.3', EXTERNAL_MODULE), "
        ectxt += "  ('test/9.7.5', EXTERNAL_MODULE), "
        ectxt += "  ('pi/3.14', EXTERNAL_MODULE), "
        ectxt += "  ('hidden/.1.2.3', EXTERNAL_MODULE), "
        ectxt += "]"
        ectxt += "\nbuilddependencies = [('somebuilddep/0.1', EXTERNAL_MODULE)]"
        ectxt += "\ntoolchain = {'name': 'GCC', 'version': '6.4.0-2.28'}"
        write_file(toy_ec, ectxt)

        ec = EasyConfig(toy_ec)

        builddeps = ec.builddependencies()
        self.assertEqual(len(builddeps), 1)
        self.assertEqual(builddeps[0]['short_mod_name'], 'somebuilddep/0.1')
        self.assertEqual(builddeps[0]['full_mod_name'], 'somebuilddep/0.1')
        self.assertEqual(builddeps[0]['external_module'], True)

        deps = ec.dependencies()
        self.assertEqual(len(deps), 7)
        correct_deps = ['somebuilddep/0.1', 'intel/2018a', 'GCC/6.4.0-2.28', 'foobar/1.2.3', 'test/9.7.5', 'pi/3.14',
                        'hidden/.1.2.3']
        self.assertEqual([d['short_mod_name'] for d in deps], correct_deps)
        self.assertEqual([d['full_mod_name'] for d in deps], correct_deps)
        self.assertEqual([d['external_module'] for d in deps], [True, False, True, True, True, True, True])
        self.assertEqual([d['hidden'] for d in deps], [False, False, False, False, False, False, True])

        metadata = os.path.join(self.test_prefix, 'external_modules_metadata.cfg')
        metadatatxt = '\n'.join([
            '[pi/3.14]',
            'name = PI',
            'version = 3.14',
            'prefix = PI_PREFIX',
            '[test/9.7.5]',
            'name = test',
            'version = 9.7.5',
            'prefix = TEST_INC/..',
            '[foobar/1.2.3]',
            'name = foo,bar',
            'version = 1.2.3, 3.2.1',
            'prefix = /foo/bar',
        ])
        write_file(metadata, metadatatxt)
        build_options = {
            'external_modules_metadata': parse_external_modules_metadata([metadata]),
            'valid_module_classes': module_classes(),
        }
        init_config(build_options=build_options)
        ec = EasyConfig(toy_ec)
        self.assertEqual(ec.dependencies()[3]['short_mod_name'], 'foobar/1.2.3')
        self.assertEqual(ec.dependencies()[3]['external_module'], True)
        metadata = {
            'name': ['foo', 'bar'],
            'version': ['1.2.3', '3.2.1'],
            'prefix': '/foo/bar',
        }
        self.assertEqual(ec.dependencies()[3]['external_module_metadata'], metadata)

        self.assertEqual(ec.dependencies()[4]['short_mod_name'], 'test/9.7.5')
        self.assertEqual(ec.dependencies()[4]['external_module'], True)
        metadata = {
            'name': ['test'],
            'version': ['9.7.5'],
            'prefix': 'TEST_INC/..',
        }
        self.assertEqual(ec.dependencies()[4]['external_module_metadata'], metadata)

        self.assertEqual(ec.dependencies()[5]['short_mod_name'], 'pi/3.14')
        self.assertEqual(ec.dependencies()[5]['external_module'], True)
        metadata = {
            'name': ['PI'],
            'version': ['3.14'],
            'prefix': 'PI_PREFIX',
        }
        self.assertEqual(ec.dependencies()[5]['external_module_metadata'], metadata)

        # check whether $EBROOT*/$EBVERSION* environment variables are defined correctly for external modules
        os.environ['PI_PREFIX'] = '/test/prefix/PI'
        os.environ['TEST_INC'] = '/test/prefix/test/include'
        ec.toolchain.dry_run = True
        ec.toolchain.prepare(deps=ec.dependencies(), silent=True)

        self.assertEqual(os.environ.get('EBROOTBAR'), '/foo/bar')
        self.assertEqual(os.environ.get('EBROOTFOO'), '/foo/bar')
        self.assertEqual(os.environ.get('EBROOTHIDDEN'), None)
        self.assertEqual(os.environ.get('EBROOTPI'), '/test/prefix/PI')
        self.assertEqual(os.environ.get('EBROOTTEST'), '/test/prefix/test/include/../')
        self.assertEqual(os.environ.get('EBVERSIONBAR'), '3.2.1')
        self.assertEqual(os.environ.get('EBVERSIONFOO'), '1.2.3')
        self.assertEqual(os.environ.get('EBVERSIONHIDDEN'), None)
        self.assertEqual(os.environ.get('EBVERSIONPI'), '3.14')
        self.assertEqual(os.environ.get('EBVERSIONTEST'), '9.7.5')

    def test_update(self):
        """Test use of update() method for EasyConfig instances."""
        topdir = os.path.abspath(os.path.dirname(__file__))
        toy_ebfile = os.path.join(topdir, 'easyconfigs', 'test_ecs', 't', 'toy', 'toy-0.0.eb')
        ec = EasyConfig(toy_ebfile)

        # for string values: append
        ec.update('unpack_options', '--strip-components=1')
        self.assertEqual(ec['unpack_options'].strip(), '--strip-components=1')

        ec.update('description', "- just a test")
        self.assertEqual(ec['description'].strip(), "Toy C program, 100% toy. - just a test")

        # spaces in between multiple updates for stirng values
        ec.update('configopts', 'CC="$CC"')
        ec.update('configopts', 'CXX="$CXX"')
        self.assertTrue(ec['configopts'].strip().endswith('CC="$CC"  CXX="$CXX"'))

        # for list values: extend
        ec.update('patches', ['foo.patch', 'bar.patch'])
        toy_patch_fn = 'toy-0.0_fix-silly-typo-in-printf-statement.patch'
        self.assertEqual(ec['patches'], [toy_patch_fn, ('toy-extra.txt', 'toy-0.0'), 'foo.patch', 'bar.patch'])

        # for unallowed duplicates
        ec.update('configopts', 'SOME_VALUE')
        configopts_tmp = ec['configopts']
        ec.update('configopts', 'SOME_VALUE', allow_duplicate=False)
        self.assertEqual(ec['configopts'], configopts_tmp)

        # for unallowed duplicates when a list is used
        ec.update('patches', ['foo2.patch', 'bar2.patch'])
        patches_tmp = copy.deepcopy(ec['patches'])
        ec.update('patches', ['foo2.patch', 'bar2.patch'], allow_duplicate=False)
        self.assertEqual(ec['patches'], patches_tmp)

    def test_hide_hidden_deps(self):
        """Test use of --hide-deps on hiddendependencies."""
        test_dir = os.path.dirname(os.path.abspath(__file__))
        ec_file = os.path.join(test_dir, 'easyconfigs', 'test_ecs', 'g', 'gzip', 'gzip-1.4-GCC-4.6.3.eb')
        ec = EasyConfig(ec_file)
        self.assertEqual(ec['hiddendependencies'][0]['full_mod_name'], 'toy/.0.0-deps')
        self.assertEqual(ec['dependencies'][0]['full_mod_name'], 'toy/.0.0-deps')

        build_options = {
            'hide_deps': ['toy'],
            'valid_module_classes': module_classes(),
        }
        init_config(build_options=build_options)
        ec = EasyConfig(ec_file)
        self.assertEqual(ec['hiddendependencies'][0]['full_mod_name'], 'toy/.0.0-deps')
        self.assertEqual(ec['dependencies'][0]['full_mod_name'], 'toy/.0.0-deps')

    def test_quote_str(self):
        """Test quote_str function."""
        teststrings = {
            'foo': '"foo"',
            'foo\'bar': '"foo\'bar"',
            'foo\'bar"baz': '"""foo\'bar"baz"""',
            "foo'bar\"baz": '"""foo\'bar"baz"""',
            "foo\nbar": '"foo\nbar"',
            'foo bar': '"foo bar"'
        }

        for t in teststrings:
            self.assertEqual(quote_str(t), teststrings[t])

        # test escape_newline
        self.assertEqual(quote_str("foo\nbar", escape_newline=False), '"foo\nbar"')
        self.assertEqual(quote_str("foo\nbar", escape_newline=True), '"""foo\nbar"""')

        # test prefer_single_quotes
        self.assertEqual(quote_str("foo", prefer_single_quotes=True), "'foo'")
        self.assertEqual(quote_str('foo bar', prefer_single_quotes=True), '"foo bar"')
        self.assertEqual(quote_str("foo'bar", prefer_single_quotes=True), '"foo\'bar"')

        # non-string values
        n = 42
        self.assertEqual(quote_str(n), 42)
        self.assertEqual(quote_str(["foo", "bar"]), ["foo", "bar"])
        self.assertEqual(quote_str(('foo', 'bar')), ('foo', 'bar'))

    def test_dump(self):
        """Test EasyConfig's dump() method."""
        test_ecs_dir = os.path.join(os.path.dirname(os.path.abspath(__file__)), 'easyconfigs', 'test_ecs')
        build_options = {
            'check_osdeps': False,
            'robot_path': [test_ecs_dir],
            'valid_module_classes': module_classes(),
        }
        init_config(build_options=build_options)
        ecfiles = [
            't/toy/toy-0.0.eb',
            'f/foss/foss-2018a.eb',
            's/ScaLAPACK/ScaLAPACK-2.0.2-gompi-2018a-OpenBLAS-0.2.20.eb',
            'g/gzip/gzip-1.4-GCC-4.6.3.eb',
            'p/Python/Python-2.7.10-intel-2018a.eb',
        ]
        for ecfile in ecfiles:
            test_ec = os.path.join(self.test_prefix, 'test.eb')

            ec = EasyConfig(os.path.join(test_ecs_dir, ecfile))
            ec.enable_templating = False
            ecdict = ec.asdict()
            ec.dump(test_ec)
            # dict representation of EasyConfig instance should not change after dump
            self.assertEqual(ecdict, ec.asdict())
            ectxt = read_file(test_ec)

            patterns = [
                r"^name = ['\"]",
                r"^version = ['0-9\.]",
                r'^description = ["\']',
                r"^toolchain = {'name': .*, 'version': .*}",
            ]
            for pattern in patterns:
                regex = re.compile(pattern, re.M)
                self.assertTrue(regex.search(ectxt), "Pattern '%s' found in: %s" % (regex.pattern, ectxt))

            # parse result again
            dumped_ec = EasyConfig(test_ec)
            dumped_ec.enable_templating = False

            # check that selected parameters still have the same value
            params = [
                'name',
                'toolchain',
                'dependencies',  # checking this is important w.r.t. filtered hidden dependencies being restored in dump
                'exts_list',  # exts_lists (in Python easyconfig) use another layer of templating so shouldn't change
            ]
            for param in params:
                if param in ec:
                    self.assertEqual(ec[param], dumped_ec[param])

    def test_dump_order(self):
        """Test order of easyconfig parameters in dumped easyconfig."""
        rawtxt = '\n'.join([
            "homepage = 'http://foo.com/'",
            '',
            "name = 'foo'",
            "versionsuffix = '_bar'",
            '',
            'patches = ["one.patch"]',
            "easyblock = 'EB_foo'",
            '',
            "toolchain = {'name': 'system', 'version': 'system'}",
            '',
            'checksums = ["6af6ab95ce131c2dd467d2ebc8270e9c265cc32496210b069e51d3749f335f3d"]',
            "dependencies = [",
            "    ('GCC', '4.6.4', '-test'),",
            "    ('MPICH', '1.8', '', ('GCC', '4.6.4')),",
            "    ('bar', '1.0'),",
            "    ('foobar/1.2.3', EXTERNAL_MODULE),",
            "]",
            "version = '0.0.1'",
            'description = "foo description"',
            '',
            'source_urls = ["http://example.com"]',
            "foo_extra1 = 'foobar'",
            '',
            'sources = [SOURCE_TAR_GZ]',
            'moduleclass = "tools"',
        ])

        param_regex = re.compile('^(?P<param>[a-z0-9_]+) = |^$', re.M)

        # make sure regex finds all easyconfig parameters in the order they appear in the easyconfig
        expected = ['homepage', '', 'name', 'versionsuffix', '', 'patches', 'easyblock', '', 'toolchain', '',
                    'checksums', 'dependencies', 'version', 'description', '', 'source_urls', 'foo_extra1',
                    '', 'sources', 'moduleclass']
        self.assertEqual(param_regex.findall(rawtxt), expected)

        test_ec = os.path.join(self.test_prefix, 'test.eb')
        ec = EasyConfig(None, rawtxt=rawtxt)
        ec.dump(test_ec)
        ectxt = read_file(test_ec)

        # easyconfig parameters should be properly ordered/grouped in dumped easyconfig
        expected = ['easyblock', '', 'name', 'version', 'versionsuffix', '', 'homepage', 'description', '',
                    'toolchain', '', 'source_urls', 'sources', 'patches', 'checksums', '', 'dependencies', '',
                    'foo_extra1', '', 'moduleclass', '']
        self.assertEqual(param_regex.findall(ectxt), expected)

    def test_dump_autopep8(self):
        """Test dump() with autopep8 usage enabled (only if autopep8 is available)."""
        try:
            import autopep8  # noqa
            os.environ['EASYBUILD_DUMP_AUTOPEP8'] = '1'
            init_config()
            self.test_dump()
            del os.environ['EASYBUILD_DUMP_AUTOPEP8']
        except ImportError:
            print("Skipping test_dump_autopep8, since autopep8 is not available")

    def test_dump_extra(self):
        """Test EasyConfig's dump() method for files containing extra values"""

        if not ('pycodestyle' in sys.modules or 'pep8' in sys.modules):
            print("Skipping test_dump_extra (no pycodestyle or pep8 available)")
            return

        rawtxt = '\n'.join([
            "easyblock = 'EB_foo'",
            '',
            "name = 'foo'",
            "version = '0.0.1'",
            "versionsuffix = '_bar'",
            '',
            "homepage = 'http://foo.com/'",
            'description = "foo description"',
            '',
            "toolchain = {'name': 'system', 'version': 'system'}",
            '',
            "dependencies = [",
            "    ('GCC', '4.6.4', '-test'),",
            "    ('MPICH', '1.8', '', ('GCC', '4.6.4')),",
            "    ('bar', '1.0'),",
            "    ('foobar/1.2.3', EXTERNAL_MODULE),",
            "]",
            '',
            "foo_extra1 = 'foobar'",
            '',
        ])

        handle, testec = tempfile.mkstemp(prefix=self.test_prefix, suffix='.eb')
        os.close(handle)

        ec = EasyConfig(None, rawtxt=rawtxt)
        ec.dump(testec)
        ectxt = read_file(testec)
        self.assertEqual(rawtxt, ectxt)

        # check parsing of dumped easyconfig
        EasyConfig(testec)

        check_easyconfigs_style([testec])

    def test_dump_template(self):
        """ Test EasyConfig's dump() method for files containing templates"""

        if not ('pycodestyle' in sys.modules or 'pep8' in sys.modules):
            print("Skipping test_dump_template (no pycodestyle or pep8 available)")
            return

        rawtxt = '\n'.join([
            "easyblock = 'EB_foo'",
            '',
            "name = 'Foo'",
            "version = '0.0.1'",
            "versionsuffix = '-test'",
            '',
            "homepage = 'http://foo.com/'",
            'description = "foo description"',
            '',
            "toolchain = {",
            "    'version': 'system',",
            "    'name': 'system',",
            '}',
            '',
            "sources = [",
            "    'foo-0.0.1.tar.gz',",
            ']',
            '',
            "dependencies = [",
            "    ('bar', '1.2.3', '-test'),",
            ']',
            '',
            "preconfigopts = '--opt1=%s' % name",
            "configopts = '--opt2=0.0.1'",
            '',
            "sanity_check_paths = {",
            "    'files': ['files/foo/foobar', 'files/x-test'],",
            "    'dirs':[],",
            '}',
            '',
            "foo_extra1 = 'foobar'"
        ])

        handle, testec = tempfile.mkstemp(prefix=self.test_prefix, suffix='.eb')
        os.close(handle)

        ec = EasyConfig(None, rawtxt=rawtxt)
        ec.dump(testec)
        ectxt = read_file(testec)

        self.assertTrue(ec.enable_templating)  # templating should still be enabled after calling dump()

        patterns = [
            r"easyblock = 'EB_foo'",
            r"name = 'Foo'",
            r"version = '0.0.1'",
            r"versionsuffix = '-test'",
            r"homepage = 'http://foo.com/'",
            r'description = "foo description"',  # no templating for description
            r"sources = \[SOURCELOWER_TAR_GZ\]",
            # use of templates in *dependencies is disabled for now, since it can cause problems
            # r"dependencies = \[\n    \('bar', '1.2.3', '%\(versionsuffix\)s'\),\n\]",
            r"preconfigopts = '--opt1=%\(name\)s'",
            r"configopts = '--opt2=%\(version\)s'",
            r"sanity_check_paths = {\n    'files': \['files/%\(namelower\)s/foobar', 'files/x-test'\]",
        ]

        for pattern in patterns:
            regex = re.compile(pattern, re.M)
            self.assertTrue(regex.search(ectxt), "Pattern '%s' found in: %s" % (regex.pattern, ectxt))

        # reparsing the dumped easyconfig file should work
        EasyConfig(testec)

        check_easyconfigs_style([testec])

    def test_dump_comments(self):
        """ Test dump() method for files containing comments """

        if not ('pycodestyle' in sys.modules or 'pep8' in sys.modules):
            print("Skipping test_dump_comments (no pycodestyle or pep8 available)")
            return

        rawtxt = '\n'.join([
            "# #",
            "# some header comment",
            "# #",
            "easyblock = 'EB_foo'",
            '',
            "name = 'Foo'  # name comment",
            "version = '0.0.1'",
            "versionsuffix = '-test'",
            '',
            "# comment on the homepage",
            "homepage = 'http://foo.com/'",
            'description = "foo description with a # in it"  # test',
            '',
            "# toolchain comment",
            '',
            "toolchain = {",
            "    'version': 'system',",
            "    'name': 'system'",
            '}',
            '',
            "sanity_check_paths = {",
            "    'files': ['files/foobar'],  # comment on files",
            "    'dirs':[]",
            '}',
            '',
            "foo_extra1 = 'foobar'",
            "# trailing comment",
        ])

        handle, testec = tempfile.mkstemp(prefix=self.test_prefix, suffix='.eb')
        os.close(handle)

        ec = EasyConfig(None, rawtxt=rawtxt)
        ec.dump(testec)
        ectxt = read_file(testec)

        patterns = [
            r"# #\n# some header comment\n# #",
            r"name = 'Foo'  # name comment",
            r"# comment on the homepage\nhomepage = 'http://foo.com/'",
            r'description = "foo description with a # in it"  # test',
            r"# toolchain comment\ntoolchain = {",
            r"    'files': \['files/foobar'\],  # comment on files",
            r"    'dirs': \[\],",
        ]

        for pattern in patterns:
            regex = re.compile(pattern, re.M)
            self.assertTrue(regex.search(ectxt), "Pattern '%s' found in: %s" % (regex.pattern, ectxt))

        self.assertTrue(ectxt.endswith("# trailing comment\n"))

        # reparsing the dumped easyconfig file should work
        EasyConfig(testec)

        check_easyconfigs_style([testec])

    def test_to_template_str(self):
        """ Test for to_template_str method """

        # reverse dict of known template constants; template values (which are keys here) must be 'string-in-string
        templ_const = {
            "template": 'TEMPLATE_VALUE',
            "%(name)s-%(version)s": 'NAME_VERSION',
        }

        templ_val = {
            'foo': 'name',
            '0.0.1': 'version',
            '-test': 'special_char',
        }

        self.assertEqual(to_template_str("template", templ_const, templ_val), 'TEMPLATE_VALUE')
        self.assertEqual(to_template_str("foo/bar/0.0.1/", templ_const, templ_val), "%(name)s/bar/%(version)s/")
        self.assertEqual(to_template_str("foo-0.0.1", templ_const, templ_val), 'NAME_VERSION')
        templ_list = to_template_str("['-test', 'dontreplacenamehere']", templ_const, templ_val)
        self.assertEqual(templ_list, "['%(special_char)s', 'dontreplacenamehere']")
        templ_dict = to_template_str("{'a': 'foo', 'b': 'notemplate'}", templ_const, templ_val)
        self.assertEqual(templ_dict, "{'a': '%(name)s', 'b': 'notemplate'}")
        self.assertEqual(to_template_str("('foo', '0.0.1')", templ_const, templ_val), "('%(name)s', '%(version)s')")

    def test_dep_graph(self):
        """Test for dep_graph."""
        try:
            import pygraph  # noqa

            test_easyconfigs = os.path.join(os.path.dirname(os.path.abspath(__file__)), 'easyconfigs', 'test_ecs')
            build_options = {
                'external_modules_metadata': ConfigObj(),
                'valid_module_classes': module_classes(),
                'robot_path': [test_easyconfigs],
                'silent': True,
            }
            init_config(build_options=build_options)

            ec_file = os.path.join(test_easyconfigs, 't', 'toy', 'toy-0.0-deps.eb')
            ec_files = [(ec_file, False)]
            ecs, _ = parse_easyconfigs(ec_files)

            dot_file = os.path.join(self.test_prefix, 'test.dot')
            ordered_ecs = resolve_dependencies(ecs, self.modtool, retain_all_deps=True)
            dep_graph(dot_file, ordered_ecs)

            # hard check for expect .dot file contents
            # 3 nodes should be there: 'GCC/6.4.0-2.28 (EXT)', 'toy', and 'intel/2018a'
            # and 2 edges: 'toy -> intel' and 'toy -> "GCC/6.4.0-2.28 (EXT)"'
            dottxt = read_file(dot_file)

            self.assertTrue(dottxt.startswith('digraph graphname {'))

            # compare sorted output, since order of lines can change
            ordered_dottxt = '\n'.join(sorted(dottxt.split('\n')))
            ordered_expected = '\n'.join(sorted(EXPECTED_DOTTXT_TOY_DEPS.split('\n')))
            self.assertEqual(ordered_dottxt, ordered_expected)

        except ImportError:
            print("Skipping test_dep_graph, since pygraph is not available")

    def test_dep_graph_multi_deps(self):
        """
        Test for dep_graph using easyconfig that uses multi_deps.
        """
        try:
            import pygraph  # noqa

            test_easyconfigs = os.path.join(os.path.dirname(os.path.abspath(__file__)), 'easyconfigs', 'test_ecs')
            build_options = {
                'external_modules_metadata': ConfigObj(),
                'valid_module_classes': module_classes(),
                'robot_path': [test_easyconfigs],
                'silent': True,
            }
            init_config(build_options=build_options)

            toy_ec = os.path.join(test_easyconfigs, 't', 'toy', 'toy-0.0.eb')
            toy_ec_txt = read_file(toy_ec)

            test_ec = os.path.join(self.test_prefix, 'test.eb')
            test_ec_txt = toy_ec_txt + "\nmulti_deps = {'GCC': ['4.6.3', '4.8.3', '7.3.0-2.30']}"
            write_file(test_ec, test_ec_txt)

            ec_files = [(test_ec, False)]
            ecs, _ = parse_easyconfigs(ec_files)

            dot_file = os.path.join(self.test_prefix, 'test.dot')
            ordered_ecs = resolve_dependencies(ecs, self.modtool, retain_all_deps=True)
            dep_graph(dot_file, ordered_ecs)

            # hard check for expect .dot file contents
            # 3 nodes should be there: 'GCC/6.4.0-2.28 (EXT)', 'toy', and 'intel/2018a'
            # and 2 edges: 'toy -> intel' and 'toy -> "GCC/6.4.0-2.28 (EXT)"'
            dottxt = read_file(dot_file)

            self.assertTrue(dottxt.startswith('digraph graphname {'))

            # just check for toy -> GCC deps
            # don't bother doing full output check
            # (different order for fields depending on Python version makes that tricky)
            for gccver in ['4.6.3', '4.8.3', '7.3.0-2.30']:
                self.assertTrue('"GCC/%s";' % gccver in dottxt)
                self.assertTrue('"toy/0.0" -> "GCC/%s"' % gccver in dottxt)

        except ImportError:
            print("Skipping test_dep_graph, since pygraph is not available")

    def test_ActiveMNS_det_full_module_name(self):
        """Test det_full_module_name method of ActiveMNS."""
        build_options = {
            'valid_module_classes': module_classes(),
            'external_modules_metadata': ConfigObj(),
        }

        init_config(build_options=build_options)
        topdir = os.path.dirname(os.path.abspath(__file__))
        ec_file = os.path.join(topdir, 'easyconfigs', 'test_ecs', 't', 'toy', 'toy-0.0-deps.eb')
        ec = EasyConfig(ec_file)

        self.assertEqual(ActiveMNS().det_full_module_name(ec), 'toy/0.0-deps')
        self.assertEqual(ActiveMNS().det_full_module_name(ec['dependencies'][0]), 'intel/2018a')
        self.assertEqual(ActiveMNS().det_full_module_name(ec['dependencies'][1]), 'GCC/6.4.0-2.28')

        ec_file = os.path.join(topdir, 'easyconfigs', 'test_ecs', 'g', 'gzip', 'gzip-1.4-GCC-4.6.3.eb')
        ec = EasyConfig(ec_file)
        hiddendep = ec['hiddendependencies'][0]
        self.assertEqual(ActiveMNS().det_full_module_name(hiddendep), 'toy/.0.0-deps')
        self.assertEqual(ActiveMNS().det_full_module_name(hiddendep, force_visible=True), 'toy/0.0-deps')

    def test_find_related_easyconfigs(self):
        """Test find_related_easyconfigs function."""
        test_easyconfigs = os.path.join(os.path.dirname(os.path.abspath(__file__)), 'easyconfigs', 'test_ecs')
        ec_file = os.path.join(test_easyconfigs, 'g', 'GCC', 'GCC-4.6.3.eb')
        ec = EasyConfig(ec_file)

        # exact match: GCC-4.6.3.eb
        res = [os.path.basename(x) for x in find_related_easyconfigs(test_easyconfigs, ec)]
        self.assertEqual(res, ['GCC-4.6.3.eb'])

        # tweak version to 4.6.1, GCC/4.6.x easyconfigs are found as closest match
        ec['version'] = '4.6.1'
        res = [os.path.basename(x) for x in find_related_easyconfigs(test_easyconfigs, ec)]
        self.assertEqual(res, ['GCC-4.6.3.eb', 'GCC-4.6.4.eb'])

        # tweak version to 4.5.0, GCC/4.x easyconfigs are found as closest match
        ec['version'] = '4.5.0'
        res = [os.path.basename(x) for x in find_related_easyconfigs(test_easyconfigs, ec)]
        expected = ['GCC-4.6.3.eb', 'GCC-4.6.4.eb', 'GCC-4.8.2.eb', 'GCC-4.8.3.eb', 'GCC-4.9.2.eb']
        self.assertEqual(res, expected)

        ec_file = os.path.join(test_easyconfigs, 't', 'toy', 'toy-0.0-deps.eb')
        ec = EasyConfig(ec_file)

        # exact match
        res = [os.path.basename(x) for x in find_related_easyconfigs(test_easyconfigs, ec)]
        self.assertEqual(res, ['toy-0.0-deps.eb'])

        # tweak toolchain name/version and versionsuffix => closest match with same toolchain name is found
        ec['toolchain'] = {'name': 'gompi', 'version': '1.5.16'}
        ec['versionsuffix'] = '-foobar'
        res = [os.path.basename(x) for x in find_related_easyconfigs(test_easyconfigs, ec)]
        self.assertEqual(res, ['toy-0.0-gompi-2018a-test.eb', 'toy-0.0-gompi-2018a.eb'])

        # restore original versionsuffix => matching versionsuffix wins over matching toolchain (name)
        ec['versionsuffix'] = '-deps'
        res = [os.path.basename(x) for x in find_related_easyconfigs(test_easyconfigs, ec)]
        self.assertEqual(res, ['toy-0.0-deps.eb'])

        # no matches for unknown software name
        ec['name'] = 'nosuchsoftware'
        self.assertEqual(find_related_easyconfigs(test_easyconfigs, ec), [])

        # no problem with special characters in software name
        ec['name'] = 'nosuchsoftware++'
        testplusplus = os.path.join(self.test_prefix, '%s-1.2.3.eb' % ec['name'])
        write_file(testplusplus, "name = %s" % ec['name'])
        res = find_related_easyconfigs(self.test_prefix, ec)
        self.assertTrue(res and os.path.samefile(res[0], testplusplus))

    def test_modaltsoftname(self):
        """Test specifying an alternative name for the software name, to use when determining module name."""
        topdir = os.path.dirname(os.path.abspath(__file__))
        ec_file = os.path.join(topdir, 'easyconfigs', 'test_ecs', 't', 'toy', 'toy-0.0-deps.eb')
        ectxt = read_file(ec_file)
        modified_ec_file = os.path.join(self.test_prefix, os.path.basename(ec_file))
        write_file(modified_ec_file, ectxt + "\nmodaltsoftname = 'notreallyatoy'")
        ec = EasyConfig(modified_ec_file)
        self.assertEqual(ec.full_mod_name, 'notreallyatoy/0.0-deps')
        self.assertEqual(ec.short_mod_name, 'notreallyatoy/0.0-deps')
        self.assertEqual(ec['name'], 'toy')

    def test_software_license(self):
        """Tests related to software_license easyconfig parameter."""
        # default: None
        topdir = os.path.dirname(os.path.abspath(__file__))
        ec_file = os.path.join(topdir, 'easyconfigs', 'test_ecs', 't', 'toy', 'toy-0.0.eb')
        ec = EasyConfig(ec_file)
        ec.validate_license()
        self.assertEqual(ec['software_license'], None)
        self.assertEqual(ec.software_license, None)

        # specified software license gets handled correctly
        ec_file = os.path.join(topdir, 'easyconfigs', 'test_ecs', 'g', 'gzip', 'gzip-1.4.eb')
        ec = EasyConfig(ec_file)
        ec.validate_license()
        # constant GPLv3 is resolved as string
        self.assertEqual(ec['software_license'], 'LicenseGPLv3')
        # software_license is defined as License subclass
        self.assertTrue(isinstance(ec.software_license, LicenseGPLv3))
        self.assertTrue(issubclass(ec.software_license.__class__, License))

        ec['software_license'] = 'LicenseThatDoesNotExist'
        err_pat = r"Invalid license LicenseThatDoesNotExist \(known licenses:"
        self.assertErrorRegex(EasyBuildError, err_pat, ec.validate_license)

    def test_param_value_type_checking(self):
        """Test value tupe checking of easyconfig parameters."""
        topdir = os.path.dirname(os.path.abspath(__file__))
        ec_file = os.path.join(topdir, 'easyconfigs', 'test_ecs', 'g', 'gzip', 'gzip-1.4-broken.eb')
        # version parameter has values of wrong type in this broken easyconfig
        error_msg_pattern = "Type checking of easyconfig parameter values failed: .*'version'.*"
        self.assertErrorRegex(EasyBuildError, error_msg_pattern, EasyConfig, ec_file, auto_convert_value_types=False)

        # test default behaviour: auto-converting of mismatching value types
        ec = EasyConfig(ec_file)
        self.assertEqual(ec['version'], '1.4')

    def test_copy(self):
        """Test copy method of EasyConfig object."""
        init_config(build_options={'silent': True})

        test_easyconfigs = os.path.join(os.path.dirname(os.path.abspath(__file__)), 'easyconfigs', 'test_ecs')
        ec1 = EasyConfig(os.path.join(test_easyconfigs, 't', 'toy', 'toy-0.0.eb'))

        ec2 = ec1.copy()

        self.assertEqual(ec1, ec2)
        self.assertEqual(ec1.rawtxt, ec2.rawtxt)
        self.assertEqual(ec1.path, ec2.path)

    def test_eq_hash(self):
        """Test comparing two EasyConfig instances."""
        test_easyconfigs = os.path.join(os.path.dirname(os.path.abspath(__file__)), 'easyconfigs', 'test_ecs')
        ec1 = EasyConfig(os.path.join(test_easyconfigs, 't', 'toy', 'toy-0.0.eb'))
        ec2 = EasyConfig(os.path.join(test_easyconfigs, 't', 'toy', 'toy-0.0.eb'))

        # different instances, same parsed easyconfig
        self.assertFalse(ec1 is ec2)
        self.assertEqual(ec1, ec2)
        self.assertTrue(ec1 == ec2)
        self.assertFalse(ec1 != ec2)

        # hashes should also be identical
        self.assertEqual(hash(ec1), hash(ec2))

        # other parsed easyconfig is not equal
        ec3 = EasyConfig(os.path.join(test_easyconfigs, 'g', 'gzip', 'gzip-1.4.eb'))
        self.assertFalse(ec1 == ec3)
        self.assertTrue(ec1 != ec3)

    def test_copy_easyconfigs(self):
        """Test copy_easyconfigs function."""
        init_config(build_options={'silent': True})
        test_ecs_dir = os.path.join(os.path.dirname(os.path.abspath(__file__)), 'easyconfigs', 'test_ecs')

        target_dir = os.path.join(self.test_prefix, 'copied_ecs')
        # easybuild/easyconfigs subdir is expected to exist
        ecs_target_dir = os.path.join(target_dir, 'easybuild', 'easyconfigs')
        mkdir(ecs_target_dir, parents=True)

        # passing an empty list of paths is fine
        res = copy_easyconfigs([], target_dir)
        self.assertEqual(res, {'ecs': [], 'new': [], 'new_file_in_existing_folder': [],
                               'new_folder': [], 'paths': [], 'paths_in_repo': []})
        self.assertEqual(os.listdir(ecs_target_dir), [])

        # copy test easyconfigs, purposely under a different name
        test_ecs = [
            ('g/GCC/GCC-6.4.0-2.28.eb', 'GCC.eb'),
            ('o/OpenMPI/OpenMPI-2.1.2-GCC-6.4.0-2.28.eb', 'openmpi164.eb'),
            ('t/toy/toy-0.0-gompi-2018a-test.eb', 'foo.eb'),
            ('t/toy/toy-0.0.eb', 'TOY.eb'),
        ]
        ecs_to_copy = []
        for (src_ec, target_ec) in test_ecs:
            ecs_to_copy.append(os.path.join(self.test_prefix, target_ec))
            shutil.copy2(os.path.join(test_ecs_dir, src_ec), ecs_to_copy[-1])

        res = copy_easyconfigs(ecs_to_copy, target_dir)
        self.assertEqual(sorted(res.keys()), ['ecs', 'new', 'new_file_in_existing_folder',
                                              'new_folder', 'paths', 'paths_in_repo'])
        self.assertEqual(len(res['ecs']), len(test_ecs))
        self.assertTrue(all(isinstance(ec, EasyConfig) for ec in res['ecs']))
        self.assertTrue(all(res['new']))
        expected = os.path.join(target_dir, 'easybuild', 'easyconfigs', 'g', 'GCC', 'GCC-6.4.0-2.28.eb')
        self.assertTrue(os.path.samefile(res['paths_in_repo'][0], expected))

        # check whether easyconfigs were copied (unmodified) to correct location
        for orig_ec, src_ec in test_ecs:
            orig_ec = os.path.basename(orig_ec)
            copied_ec = os.path.join(ecs_target_dir, orig_ec[0].lower(), orig_ec.split('-')[0], orig_ec)
            self.assertTrue(os.path.exists(copied_ec), "File %s exists" % copied_ec)
            self.assertEqual(read_file(copied_ec), read_file(os.path.join(self.test_prefix, src_ec)))

        # create test easyconfig that includes comments & build stats, just like an archived easyconfig
        toy_ec = os.path.join(self.test_prefix, 'toy.eb')
        copy_file(os.path.join(test_ecs_dir, 't', 'toy', 'toy-0.0.eb'), toy_ec)
        toy_ec_txt = read_file(toy_ec)
        toy_ec_txt = '\n'.join([
            "# Built with EasyBuild version 3.1.2 on 2017-04-25_21-35-15",
            toy_ec_txt,
            "# Build statistics",
            "buildstats = [{",
            '   "build_time": 8.34,',
            '   "os_type": "Linux",',
            "}]",
        ])
        write_file(toy_ec, toy_ec_txt)

        # copy single easyconfig with buildstats included for running further tests
        res = copy_easyconfigs([toy_ec], target_dir)

        self.assertEqual([len(x) for x in res.values()], [1, 1, 1, 1, 1, 1])
        self.assertEqual(res['ecs'][0].full_mod_name, 'toy/0.0')

        # toy-0.0.eb was already copied into target_dir, so should not be marked as new anymore
        self.assertFalse(res['new'][0])

        copied_toy_ec = os.path.join(ecs_target_dir, 't', 'toy', 'toy-0.0.eb')
        self.assertTrue(os.path.samefile(res['paths_in_repo'][0], copied_toy_ec))

        # verify whether copied easyconfig gets cleaned up (stripping out 'Built with' comment + build stats)
        txt = read_file(copied_toy_ec)
        regexs = [
            "# Built with EasyBuild",
            "# Build statistics",
            "buildstats\s*=",
        ]
        for regex in regexs:
            regex = re.compile(regex, re.M)
            self.assertFalse(regex.search(txt), "Pattern '%s' NOT found in: %s" % (regex.pattern, txt))

        # make sure copied easyconfig still parses
        ec = EasyConfig(copied_toy_ec)
        self.assertEqual(ec.name, 'toy')
        self.assertEqual(ec['buildstats'], None)

    def test_template_constant_dict(self):
        """Test template_constant_dict function."""
        test_ecs_dir = os.path.join(os.path.dirname(os.path.abspath(__file__)), 'easyconfigs', 'test_ecs')
        ec = EasyConfig(os.path.join(test_ecs_dir, 'g', 'gzip', 'gzip-1.5-foss-2018a.eb'))

        arch_regex = re.compile('^[a-z0-9_]+$')

        expected = {
            'bitbucket_account': 'gzip',
            'github_account': 'gzip',
            'name': 'gzip',
            'nameletter': 'g',
            'toolchain_name': 'foss',
            'toolchain_version': '2018a',
            'version': '1.5',
            'version_major': '1',
            'version_major_minor': '1.5',
            'version_minor': '5',
            'versionprefix': '',
            'versionsuffix': '',
        }
        res = template_constant_dict(ec)

        # 'arch' needs to be handled separately, since value depends on system architecture
        self.assertTrue('arch' in res)
        arch = res.pop('arch')
        self.assertTrue(arch_regex.match(arch), "'%s' matches with pattern '%s'" % (arch, arch_regex.pattern))

        self.assertEqual(res, expected)

        ec = EasyConfig(os.path.join(test_ecs_dir, 't', 'toy', 'toy-0.0-deps.eb'))
        # fiddle with version to check version_minor template ('0' should be retained)
        ec['version'] = '0.01'

        expected = {
            'bitbucket_account': 'toy',
            'github_account': 'toy',
            'name': 'toy',
            'nameletter': 't',
            'toolchain_name': 'system',
            'toolchain_version': 'system',
            'version': '0.01',
            'version_major': '0',
            'version_major_minor': '0.01',
            'version_minor': '01',
            'versionprefix': '',
            'versionsuffix': '-deps',
        }
        res = template_constant_dict(ec)

        self.assertTrue('arch' in res)
        arch = res.pop('arch')
        self.assertTrue(arch_regex.match(arch), "'%s' matches with pattern '%s'" % (arch, arch_regex.pattern))

        self.assertEqual(res, expected)

        # also check result of template_constant_dict when dict representing extension is passed
        ext_dict = {
            'name': 'foo',
            'version': '1.2.3',
            'options': {
                'source_urls': ['https://example.com'],
                'source_tmpl': '%(name)s-%(version)s.tar.gz',
            },
        }
        res = template_constant_dict(ext_dict)

        self.assertTrue('arch' in res)
        arch = res.pop('arch')
        self.assertTrue(arch_regex.match(arch), "'%s' matches with pattern '%s'" % (arch, arch_regex.pattern))

        expected = {
            'name': 'foo',
            'nameletter': 'f',
            'version': '1.2.3',
            'version_major': '1',
            'version_major_minor': '1.2',
            'version_minor': '2'
        }
        self.assertEqual(res, expected)

    def test_parse_deps_templates(self):
        """Test whether handling of templates defined by dependencies is done correctly."""
        test_ecs = os.path.join(os.path.dirname(os.path.abspath(__file__)), 'easyconfigs', 'test_ecs')

        pyec = os.path.join(self.test_prefix, 'Python-2.7.10-foss-2018a.eb')
        shutil.copy2(os.path.join(test_ecs, 'p', 'Python', 'Python-2.7.10-intel-2018a.eb'), pyec)
        write_file(pyec, "\ntoolchain = {'name': 'foss', 'version': '2018a'}", append=True)

        ec_txt = '\n'.join([
            "easyblock = 'ConfigureMake'",
            "name = 'test'",
            "version = '1.2.3'",
            "versionsuffix = '-Python-%(pyver)s'",
            "homepage = 'http://example.com'",
            "description = 'test'",
            "toolchain = {'name': 'foss', 'version': '2018a'}",
            "dependencies = [('Python', '2.7.10'), ('pytest', '1.2.3', versionsuffix)]",
        ])
        test_ec = os.path.join(self.test_prefix, 'test.eb')
        write_file(test_ec, ec_txt)

        pytest_ec_txt = '\n'.join([
            "easyblock = 'ConfigureMake'",
            "name = 'pytest'",
            "version = '1.2.3'",
            "versionsuffix = '-Python-%(pyver)s'",
            "homepage = 'http://example.com'",
            "description = 'test'",
            "toolchain = {'name': 'foss', 'version': '2018a'}",
            "dependencies = [('Python', '2.7.10')]",
        ])
        write_file(os.path.join(self.test_prefix, 'pytest-1.2.3-foss-2018a-Python-2.7.10.eb'), pytest_ec_txt)

        build_options = {
            'external_modules_metadata': ConfigObj(),
            'robot_path': [test_ecs, self.test_prefix],
            'valid_module_classes': module_classes(),
            'validate': False,
        }
        init_config(args=['--module-naming-scheme=HierarchicalMNS'], build_options=build_options)

        # check if parsing of easyconfig & resolving dependencies works correctly
        ecs, _ = parse_easyconfigs([(test_ec, False)])
        ordered_ecs = resolve_dependencies(ecs, self.modtool, retain_all_deps=True)

        # verify module names of dependencies, by accessing raw config via _.config
        expected = [
            'MPI/GCC/6.4.0-2.28/OpenMPI/2.1.2/Python/2.7.10',
            'MPI/GCC/6.4.0-2.28/OpenMPI/2.1.2/pytest/1.2.3-Python-2.7.10',
        ]
        dep_full_mod_names = [d['full_mod_name'] for d in ordered_ecs[-1]['ec']._config['dependencies'][0]]
        self.assertEqual(dep_full_mod_names, expected)

    def test_hidden_toolchain(self):
        """Test hiding of toolchain via easyconfig parameter."""
        test_ecs_dir = os.path.join(os.path.dirname(os.path.abspath(__file__)), 'easyconfigs', 'test_ecs')
        ec_txt = read_file(os.path.join(test_ecs_dir, 'g', 'gzip', 'gzip-1.6-GCC-4.9.2.eb'))

        new_tc = "toolchain = {'name': 'GCC', 'version': '4.9.2', 'hidden': True}"
        ec_txt = re.sub("toolchain = .*", new_tc, ec_txt, re.M)

        ec_file = os.path.join(self.test_prefix, 'test.eb')
        write_file(ec_file, ec_txt)

        args = [
            ec_file,
            '--dry-run',
        ]
        outtxt = self.eb_main(args)
        self.assertTrue(re.search('module: GCC/\.4\.9\.2', outtxt))
        self.assertTrue(re.search('module: gzip/1\.6-GCC-4\.9\.2', outtxt))

    def test_categorize_files_by_type(self):
        """Test categorize_files_by_type"""
        self.assertEqual({'easyconfigs': [], 'files_to_delete': [], 'patch_files': []}, categorize_files_by_type([]))

        test_ecs_dir = os.path.join(os.path.dirname(os.path.abspath(__file__)), 'easyconfigs',)
        toy_patch_fn = 'toy-0.0_fix-silly-typo-in-printf-statement.patch'
        toy_patch = os.path.join(os.path.dirname(test_ecs_dir), 'sandbox', 'sources', 'toy', toy_patch_fn)
        paths = [
            'bzip2-1.0.6.eb',
            os.path.join(test_ecs_dir, 'test_ecs', 'g', 'gzip', 'gzip-1.4.eb'),
            toy_patch,
            'foo',
            ':toy-0.0-deps.eb',
        ]
        res = categorize_files_by_type(paths)
        expected = [
            'bzip2-1.0.6.eb',
            os.path.join(test_ecs_dir, 'test_ecs', 'g', 'gzip', 'gzip-1.4.eb'),
            'foo',
        ]
        self.assertEqual(res['easyconfigs'], expected)
        self.assertEqual(res['files_to_delete'], ['toy-0.0-deps.eb'])
        self.assertEqual(res['patch_files'], [toy_patch])

    def test_resolve_template(self):
        """Test resolve_template function."""
        self.assertEqual(resolve_template('', {}), '')
        tmpl_dict = {
            'name': 'FooBar',
            'namelower': 'foobar',
            'version': '1.2.3',
        }
        self.assertEqual(resolve_template('%(namelower)s-%(version)s', tmpl_dict), 'foobar-1.2.3')

        value, expected = ['%(namelower)s-%(version)s', 'name:%(name)s'], ['foobar-1.2.3', 'name:FooBar']
        self.assertEqual(resolve_template(value, tmpl_dict), expected)

        value, expected = ('%(namelower)s-%(version)s', 'name:%(name)s'), ('foobar-1.2.3', 'name:FooBar')
        self.assertEqual(resolve_template(value, tmpl_dict), expected)

        value, expected = {'%(namelower)s-%(version)s': 'name:%(name)s'}, {'foobar-1.2.3': 'name:FooBar'}
        self.assertEqual(resolve_template(value, tmpl_dict), expected)

        # nested value
        value = [
            {'%(name)s': '%(namelower)s', '%(version)s': '1.2.3', 'bleh': '%(name)s-%(version)s'},
            ('%(namelower)s', '%(version)s'),
            ['%(name)s', ('%(namelower)s-%(version)s',)],
        ]
        expected = [
            {'FooBar': 'foobar', '1.2.3': '1.2.3', 'bleh': 'FooBar-1.2.3'},
            ('foobar', '1.2.3'),
            ['FooBar', ('foobar-1.2.3',)],
        ]
        self.assertEqual(resolve_template(value, tmpl_dict), expected)

        # escaped template value
        self.assertEqual(resolve_template('%%(name)s', tmpl_dict), '%(name)s')

        # '%(name)' is not a correct template spec (missing trailing 's')
        self.assertEqual(resolve_template('%(name)', tmpl_dict), '%(name)')

    def test_det_subtoolchain_version(self):
        """Test det_subtoolchain_version function"""
        _, all_tc_classes = search_toolchain('')
        subtoolchains = dict((tc_class.NAME, getattr(tc_class, 'SUBTOOLCHAIN', None)) for tc_class in all_tc_classes)
        optional_toolchains = set(tc_class.NAME for tc_class in all_tc_classes if getattr(tc_class, 'OPTIONAL', False))

        current_tc = {'name': 'fosscuda', 'version': '2018a'}
        # missing gompic and double golfc should both give exceptions
        cands = [{'name': 'golfc', 'version': '2018a'},
                 {'name': 'golfc', 'version': '2018.01'}]
        self.assertErrorRegex(EasyBuildError,
                              "No version found for subtoolchain gompic in dependencies of fosscuda",
                              det_subtoolchain_version, current_tc, 'gompic', optional_toolchains, cands)
        self.assertErrorRegex(EasyBuildError,
                              "Multiple versions of golfc found in dependencies of toolchain fosscuda: 2018.01, 2018a",
                              det_subtoolchain_version, current_tc, 'golfc', optional_toolchains, cands)

        # missing candidate for golfc, ok for optional
        cands = [{'name': 'gompic', 'version': '2018a'}]
        versions = [det_subtoolchain_version(current_tc, subtoolchain_name, optional_toolchains, cands)
                    for subtoolchain_name in subtoolchains[current_tc['name']]]
        self.assertEqual(versions, ['2018a', None])

        # 'system', 'system' should be ok: return None for GCCcore, and None or '' for 'system'.
        current_tc = {'name': 'GCC', 'version': '6.4.0-2.28'}
        cands = [{'name': 'system', 'version': 'system'}]
        versions = [det_subtoolchain_version(current_tc, subtoolchain_name, optional_toolchains, cands)
                    for subtoolchain_name in subtoolchains[current_tc['name']]]
        self.assertEqual(versions, [None, None])

        init_config(build_options={'add_system_to_minimal_toolchains': True})

        versions = [det_subtoolchain_version(current_tc, subtoolchain_name, optional_toolchains, cands)
                    for subtoolchain_name in subtoolchains[current_tc['name']]]
        self.assertEqual(versions, [None, ''])

        # and GCCcore if existing too
        current_tc = {'name': 'GCC', 'version': '4.9.3-2.25'}
        cands = [{'name': 'GCCcore', 'version': '4.9.3'}]
        versions = [det_subtoolchain_version(current_tc, subtoolchain_name, optional_toolchains, cands)
                    for subtoolchain_name in subtoolchains[current_tc['name']]]
        self.assertEqual(versions, ['4.9.3', ''])

    def test_verify_easyconfig_filename(self):
        """Test verify_easyconfig_filename function"""
        test_ecs_dir = os.path.join(os.path.dirname(os.path.abspath(__file__)), 'easyconfigs', 'test_ecs')
        toy_ec = os.path.join(test_ecs_dir, 't', 'toy', 'toy-0.0-gompi-2018a-test.eb')
        toy_ec_name = os.path.basename(toy_ec)
        specs = {
            'name': 'toy',
            'toolchain': {'name': 'gompi', 'version': '2018a'},
            'version': '0.0',
            'versionsuffix': '-test'
        }

        # all is well
        verify_easyconfig_filename(toy_ec, specs)

        # pass parsed easyconfig
        parsed_ecs = process_easyconfig(toy_ec)
        verify_easyconfig_filename(toy_ec, specs, parsed_ec=parsed_ecs)
        verify_easyconfig_filename(toy_ec, specs, parsed_ec=parsed_ecs[0]['ec'])

        # incorrect spec
        specs['versionsuffix'] = ''
        error_pattern = "filename '%s' does not match with expected filename 'toy-0.0-gompi-2018a.eb' " % toy_ec_name
        error_pattern += "\(specs: name: 'toy'; version: '0.0'; versionsuffix: ''; "
        error_pattern += "toolchain name, version: 'gompi', '2018a'\)"
        self.assertErrorRegex(EasyBuildError, error_pattern, verify_easyconfig_filename, toy_ec, specs)
        specs['versionsuffix'] = '-test'

        # incorrect file name
        toy_txt = read_file(toy_ec)
        toy_ec = os.path.join(self.test_prefix, 'toy.eb')
        write_file(toy_ec, toy_txt)
        error_pattern = "filename 'toy.eb' does not match with expected filename 'toy-0.0-gompi-2018a-test.eb' "
        error_pattern += "\(specs: name: 'toy'; version: '0.0'; versionsuffix: '-test'; "
        error_pattern += "toolchain name, version: 'gompi', '2018a'\)"
        self.assertErrorRegex(EasyBuildError, error_pattern, verify_easyconfig_filename, toy_ec, specs)

        # incorrect file contents
        error_pattern = r"Contents of .*/%s does not match with filename" % os.path.basename(toy_ec)
        toy_txt = toy_txt.replace("versionsuffix = '-test'", "versionsuffix = ''")
        toy_ec = os.path.join(self.test_prefix, 'toy-0.0-gompi-2018a-test.eb')
        write_file(toy_ec, toy_txt)
        error_pattern = "Contents of .*/%s does not match with filename" % os.path.basename(toy_ec)
        self.assertErrorRegex(EasyBuildError, error_pattern, verify_easyconfig_filename, toy_ec, specs)

    def test_get_paths_for(self):
        """Test for get_paths_for"""
        orig_path = os.getenv('PATH', '')

        # get_paths_for should be robust against not having any 'eb' command available through $PATH
        path = []
        for subdir in orig_path.split(os.pathsep):
            if not os.path.exists(os.path.join(subdir, 'eb')):
                path.append(subdir)
        os.environ['PATH'] = os.pathsep.join(path)

        top_dir = os.path.dirname(os.path.abspath(__file__))
        mkdir(os.path.join(self.test_prefix, 'easybuild'))
        test_ecs = os.path.join(top_dir, 'easyconfigs')
        symlink(test_ecs, os.path.join(self.test_prefix, 'easybuild', 'easyconfigs'))

        # locations listed in 'robot_path' named argument are taken into account
        res = get_paths_for(subdir='easyconfigs', robot_path=[self.test_prefix])
        self.assertTrue(os.path.samefile(test_ecs, res[0]))

        # easyconfigs location can also be derived from location of 'eb'
        write_file(os.path.join(self.test_prefix, 'bin', 'eb'), "#!/bin/bash; echo 'This is a fake eb'")
        adjust_permissions(os.path.join(self.test_prefix, 'bin', 'eb'), stat.S_IXUSR)
        os.environ['PATH'] = '%s:%s' % (os.path.join(self.test_prefix, 'bin'), orig_path)

        res = get_paths_for(subdir='easyconfigs', robot_path=None)
        self.assertTrue(os.path.samefile(test_ecs, res[-1]))

        # also works when 'eb' resides in a symlinked location
        altbin = os.path.join(self.test_prefix, 'some', 'other', 'symlinked', 'bin')
        mkdir(os.path.dirname(altbin), parents=True)
        symlink(os.path.join(self.test_prefix, 'bin'), altbin)
        os.environ['PATH'] = '%s:%s' % (altbin, orig_path)
        res = get_paths_for(subdir='easyconfigs', robot_path=None)
        self.assertTrue(os.path.samefile(test_ecs, res[-1]))

        # also locations in sys.path are considered
        os.environ['PATH'] = orig_path
        sys.path.insert(0, self.test_prefix)
        res = get_paths_for(subdir='easyconfigs', robot_path=None)
        self.assertTrue(os.path.samefile(test_ecs, res[0]))

    def test_is_generic_easyblock(self):
        """Test for is_generic_easyblock function."""

        for name in ['Binary', 'ConfigureMake', 'CMakeMake', 'PythonPackage', 'JAR']:
            self.assertTrue(is_generic_easyblock(name))

        for name in ['EB_bzip2', 'EB_DL_underscore_POLY_underscore_Classic', 'EB_GCC', 'EB_WRF_minus_Fire']:
            self.assertFalse(is_generic_easyblock(name))

    def test_get_module_path(self):
        """Test get_module_path function."""
        self.assertEqual(get_module_path('EB_bzip2', generic=False), 'easybuild.easyblocks.bzip2')
        self.assertEqual(get_module_path('EB_bzip2'), 'easybuild.easyblocks.bzip2')

        self.assertEqual(get_module_path('RPackage'), 'easybuild.easyblocks.generic.rpackage')
        self.assertEqual(get_module_path('RPackage', generic=True), 'easybuild.easyblocks.generic.rpackage')

    def test_not_an_easyconfig(self):
        """Test error reporting when a file that's not actually an easyconfig file is provided."""
        test_ecs_dir = os.path.join(os.path.dirname(os.path.abspath(__file__)), 'easyconfigs',)
        # run test on an easyconfig file that was downloaded using wget using a non-raw GitHub URL
        # cfr. https://github.com/easybuilders/easybuild-framework/issues/2383
        not_an_ec = os.path.join(os.path.dirname(test_ecs_dir), 'sandbox', 'not_an_easyconfig.eb')

        error_pattern = "Parsing easyconfig file failed: invalid syntax"
        self.assertErrorRegex(EasyBuildError, error_pattern, EasyConfig, not_an_ec)

    def test_check_sha256_checksums(self):
        """Test for check_sha256_checksums function."""
        test_ecs_dir = os.path.join(os.path.dirname(os.path.abspath(__file__)), 'easyconfigs', 'test_ecs')
        toy_ec = os.path.join(test_ecs_dir, 't', 'toy', 'toy-0.0.eb')
        toy_ec_txt = read_file(toy_ec)

        checksums_regex = re.compile('^checksums = \[\[(.|\n)*\]\]', re.M)

        # wipe out specified checksums, to make check fail
        test_ec = os.path.join(self.test_prefix, 'toy-0.0-fail.eb')
        write_file(test_ec, checksums_regex.sub('checksums = []', toy_ec_txt))
        ecs, _ = parse_easyconfigs([(test_ec, False)])
        ecs = [ec['ec'] for ec in ecs]

        # result is non-empty list with strings describing checksum issues
        res = check_sha256_checksums(ecs)
        # result should be non-empty, i.e. contain a list of messages highlighting checksum issues
        self.assertTrue(res)
        self.assertTrue(res[0].startswith('Checksums missing for one or more sources/patches in toy-0.0-fail.eb'))

        # test use of whitelist regex patterns: check passes because easyconfig is whitelisted by filename
        for regex in ['toy-.*', '.*-0\.0-fail\.eb']:
            res = check_sha256_checksums(ecs, whitelist=[regex])
            self.assertFalse(res)

        # re-test with MD5 checksum to make test fail
        toy_md5 = 'be662daa971a640e40be5c804d9d7d10'
        test_ec_txt = checksums_regex.sub('checksums = ["%s"]' % toy_md5, toy_ec_txt)

        test_ec = os.path.join(self.test_prefix, 'toy-0.0-md5.eb')
        write_file(test_ec, test_ec_txt)
        ecs, _ = parse_easyconfigs([(test_ec, False)])
        ecs = [ec['ec'] for ec in ecs]

        res = check_sha256_checksums(ecs)
        self.assertTrue(res)
        self.assertTrue(res[-1].startswith("Non-SHA256 checksum found for toy-0.0.tar.gz"))

        # re-test with right checksum in place
        toy_sha256 = '44332000aa33b99ad1e00cbd1a7da769220d74647060a10e807b916d73ea27bc'
        test_ec_txt = checksums_regex.sub('checksums = ["%s"]' % toy_sha256, toy_ec_txt)
        test_ec_txt = re.sub('patches = \[(.|\n)*\]', '', test_ec_txt)

        test_ec = os.path.join(self.test_prefix, 'toy-0.0-ok.eb')
        write_file(test_ec, test_ec_txt)
        ecs, _ = parse_easyconfigs([(test_ec, False)])
        ecs = [ec['ec'] for ec in ecs]

        # if no checksum issues are found, result is an empty list
        self.assertEqual(check_sha256_checksums(ecs), [])

        # also test toy easyconfig with extensions, for which some checksums are missing
        toy_ec = os.path.join(test_ecs_dir, 't', 'toy', 'toy-0.0-gompi-2018a-test.eb')
        ecs, _ = parse_easyconfigs([(toy_ec, False)])
        ecs = [ec['ec'] for ec in ecs]

        # checksum issues found, so result is non-empty
        res = check_sha256_checksums(ecs)
        self.assertTrue(res)
        # multiple checksums listed for source tarball, while exactly one (SHA256) checksum is expected
        self.assertTrue(res[1].startswith("Non-SHA256 checksum found for toy-0.0.tar.gz: "))

    def test_deprecated(self):
        """Test use of 'deprecated' easyconfig parameter."""
        topdir = os.path.dirname(os.path.abspath(__file__))
        toy_ec_txt = read_file(os.path.join(topdir, 'easyconfigs', 'test_ecs', 't', 'toy', 'toy-0.0.eb'))
        test_ec = os.path.join(self.test_prefix, 'test.eb')
        write_file(test_ec, toy_ec_txt + "\ndeprecated = 'this is just a test'")

        error_pattern = r"easyconfig file '.*/test.eb' is marked as deprecated:\nthis is just a test\n \(see also"
        self.assertErrorRegex(EasyBuildError, error_pattern, EasyConfig, test_ec)

    def test_filename(self):
        """Test filename method of EasyConfig class."""
        init_config(build_options={'silent': True})
        test_ecs_dir = os.path.join(os.path.dirname(os.path.abspath(__file__)), 'easyconfigs', 'test_ecs')

        test_ecs = [
            os.path.join('g', 'GCC', 'GCC-4.6.4.eb'),
            os.path.join('g', 'gzip', 'gzip-1.5-foss-2018a.eb'),
            os.path.join('s', 'ScaLAPACK', 'ScaLAPACK-2.0.2-gompic-2018a-OpenBLAS-0.2.20.eb'),
            os.path.join('o', 'OpenBLAS', 'OpenBLAS-0.2.8-GCC-4.8.2-LAPACK-3.4.2.eb'),
            os.path.join('t', 'toy', 'toy-0.0.eb'),
            os.path.join('t', 'toy', 'toy-0.0-deps.eb'),
        ]
        for test_ec in test_ecs:
            test_ec = os.path.join(test_ecs_dir, test_ec)
            ec = EasyConfig(test_ec)
            self.assertTrue(ec.filename(), os.path.basename(test_ec))

    def test_get_ref(self):
        """Test get_ref method."""
        test_ecs_dir = os.path.join(os.path.dirname(os.path.abspath(__file__)), 'easyconfigs', 'test_ecs')
        ec = EasyConfig(os.path.join(test_ecs_dir, 't', 'toy', 'toy-0.0-iter.eb'))

        # without using get_ref, we get a (templated) copy rather than the original value
        sources = ec['sources']
        self.assertEqual(sources, ['toy-0.0.tar.gz'])
        self.assertFalse(sources is ec._config['sources'][0])

        # same for .get
        sources = ec.get('sources')
        self.assertEqual(sources, ['toy-0.0.tar.gz'])
        self.assertFalse(sources is ec._config['sources'][0])

        # with get_ref, we get the original untemplated value
        sources_ref = ec.get_ref('sources')
        self.assertEqual(sources_ref, ['%(name)s-%(version)s.tar.gz'])
        self.assertTrue(sources_ref is ec._config['sources'][0])

        sanity_check_paths_ref = ec.get_ref('sanity_check_paths')
        self.assertTrue(sanity_check_paths_ref is ec._config['sanity_check_paths'][0])

        # also items inside are still references to original (i.e. not copies)
        self.assertTrue(sanity_check_paths_ref['files'] is ec._config['sanity_check_paths'][0]['files'])

        # get_ref also works for values other than lists/dicts
        self.assertEqual(ec['description'], "Toy C program, 100% toy.")
        descr_ref = ec.get_ref('description')
        self.assertEqual(descr_ref, "Toy C program, 100% %(name)s.")
        self.assertTrue(descr_ref is ec._config['description'][0])

    def test_multi_deps(self):
        """Test handling of multi_deps easyconfig parameter."""
        test_ecs_dir = os.path.join(os.path.dirname(os.path.abspath(__file__)), 'easyconfigs', 'test_ecs')
        toy_ec = os.path.join(test_ecs_dir, 't', 'toy', 'toy-0.0.eb')
        toy_ec_txt = read_file(toy_ec)

        ec = EasyConfig(toy_ec)
        self.assertEqual(ec['builddependencies'], [])
        self.assertEqual(ec['multi_deps'], {})
        self.assertEqual(ec.multi_deps, [])

        test_ec = os.path.join(self.test_prefix, 'test.eb')
        test_ec_txt = toy_ec_txt + "\nmulti_deps = {'GCC': ['4.6.3', '4.8.3', '7.3.0-2.30']}"
        write_file(test_ec, test_ec_txt)

        ec = EasyConfig(test_ec)

        # builddependencies should now be a non-empty list of lists, each with one entry corresponding to a GCC version
        builddeps = ec['builddependencies']
        self.assertTrue(builddeps)
        self.assertTrue(isinstance(builddeps, list))
        self.assertEqual(len(builddeps), 3)
        self.assertTrue(all(isinstance(bd, list) for bd in builddeps))
        self.assertTrue(all(len(bd) == 1 for bd in builddeps))
        self.assertTrue(all(bd[0]['name'] == 'GCC' for bd in builddeps))
        self.assertEqual(sorted(bd[0]['version'] for bd in builddeps), ['4.6.3', '4.8.3', '7.3.0-2.30'])

        # get_parsed_multi_deps() method basically returns same list
        multi_deps = ec.get_parsed_multi_deps()
        self.assertTrue(isinstance(multi_deps, list))
        self.assertEqual(len(multi_deps), 3)
        self.assertTrue(all(isinstance(bd, list) for bd in multi_deps))
        self.assertTrue(all(len(bd) == 1 for bd in multi_deps))
        self.assertTrue(all(bd[0]['name'] == 'GCC' for bd in multi_deps))
        self.assertEqual(sorted(bd[0]['version'] for bd in multi_deps), ['4.6.3', '4.8.3', '7.3.0-2.30'])

        # if builddependencies is also specified, then these build deps are added to each sublist
        write_file(test_ec, test_ec_txt + "\nbuilddependencies = [('CMake', '3.12.1'), ('foo', '1.2.3')]")
        ec = EasyConfig(test_ec)
        builddeps = ec['builddependencies']
        self.assertTrue(builddeps)
        self.assertTrue(isinstance(builddeps, list))
        self.assertEqual(len(builddeps), 3)
        self.assertTrue(all(isinstance(bd, list) for bd in builddeps))
        self.assertTrue(all(len(bd) == 3 for bd in builddeps))
        self.assertTrue(all(bd[0]['name'] == 'CMake' for bd in builddeps))
        self.assertTrue(all(bd[0]['version'] == '3.12.1' for bd in builddeps))
        self.assertTrue(all(bd[0]['full_mod_name'] == 'CMake/3.12.1' for bd in builddeps))
        self.assertTrue(all(bd[1]['name'] == 'foo' for bd in builddeps))
        self.assertTrue(all(bd[1]['version'] == '1.2.3' for bd in builddeps))
        self.assertTrue(all(bd[1]['full_mod_name'] == 'foo/1.2.3' for bd in builddeps))
        self.assertTrue(all(bd[2]['name'] == 'GCC' for bd in builddeps))
        self.assertEqual(sorted(bd[2]['version'] for bd in builddeps), ['4.6.3', '4.8.3', '7.3.0-2.30'])

        # get_parsed_multi_deps() method returns same list, but CMake & foo are not included
        multi_deps = ec.get_parsed_multi_deps()
        self.assertTrue(isinstance(multi_deps, list))
        self.assertEqual(len(multi_deps), 3)
        self.assertTrue(all(isinstance(bd, list) for bd in multi_deps))
        self.assertTrue(all(len(bd) == 1 for bd in multi_deps))
        self.assertTrue(all(bd[0]['name'] == 'GCC' for bd in multi_deps))
        self.assertEqual(sorted(bd[0]['version'] for bd in multi_deps), ['4.6.3', '4.8.3', '7.3.0-2.30'])

        # trying to combine multi_deps with a list of lists in builddependencies is not allowed
        write_file(test_ec, test_ec_txt + "\nbuilddependencies = [[('CMake', '3.12.1')], [('CMake', '3.9.1')]]")
        error_pattern = "Can't combine multi_deps with builddependencies specified as list of lists"
        self.assertErrorRegex(EasyBuildError, error_pattern, EasyConfig, test_ec)

        # test with different number of dependency versions in multi_deps, should result in a clean error
        test_ec_txt = toy_ec_txt + "\nmulti_deps = {'one': ['1.0'], 'two': ['2.0', '2.1']}"
        write_file(test_ec, test_ec_txt)

        error_pattern = "Not all the dependencies listed in multi_deps have the same number of versions!"
        self.assertErrorRegex(EasyBuildError, error_pattern, EasyConfig, test_ec)

    def test_multi_deps_templated_builddeps(self):
        """Test effect of multi_deps on builddependencies w.r.t. resolving templates like %(pyver)s."""
        test_ecs_dir = os.path.join(os.path.dirname(os.path.abspath(__file__)), 'easyconfigs', 'test_ecs')
        toy_ec = os.path.join(test_ecs_dir, 't', 'toy', 'toy-0.0.eb')
        toy_ec_txt = read_file(toy_ec)

        test_ec = os.path.join(self.test_prefix, 'test.eb')
        test_ec_txt = toy_ec_txt + "\nmulti_deps = {'Python': ['3.7.2', '2.7.15']}"
        write_file(test_ec, test_ec_txt + "\nbuilddependencies = [('SWIG', '3.0.12', '-Python-%(pyver)s')]")
        ec = EasyConfig(test_ec)
        eb = EasyBlock(ec)
        eb.silent = True

        # start iteration #0
        eb.handle_iterate_opts()

        builddeps = ec['builddependencies']

        self.assertTrue(isinstance(builddeps, list))
        self.assertEqual(len(builddeps), 2)
        self.assertTrue(all(isinstance(bd, dict) for bd in builddeps))

        # first listed build dep should be SWIG
        self.assertEqual(builddeps[0]['name'], 'SWIG')
        self.assertEqual(builddeps[0]['version'], '3.0.12')
        # template %(pyver)s values should be resolved correctly based on 1st item in multi_deps
        self.assertEqual(builddeps[0]['versionsuffix'], '-Python-3.7.2')
        self.assertEqual(builddeps[0]['full_mod_name'], 'SWIG/3.0.12-Python-3.7.2')

        # 2nd listed build dep should be Python
        self.assertEqual(builddeps[1]['name'], 'Python')
        self.assertEqual(builddeps[1]['version'], '3.7.2')
        self.assertEqual(builddeps[1]['full_mod_name'], 'Python/3.7.2')

        eb.handle_iterate_opts()
        builddeps = ec['builddependencies']

        self.assertEqual(builddeps[0]['name'], 'SWIG')
        self.assertEqual(builddeps[0]['version'], '3.0.12')
        # template %(pyver)s values should be resolved correctly based on 2nd item in multi_deps
        self.assertEqual(builddeps[0]['versionsuffix'], '-Python-2.7.15')
        self.assertEqual(builddeps[0]['full_mod_name'], 'SWIG/3.0.12-Python-2.7.15')

        # 2nd listed build dep should be Python
        self.assertEqual(builddeps[1]['name'], 'Python')
        self.assertEqual(builddeps[1]['version'], '2.7.15')
        self.assertEqual(builddeps[1]['full_mod_name'], 'Python/2.7.15')

    def test_iter_builddeps_templates(self):
        """Test whether iterative builddependencies are taken into account to define *ver and *shortver templates."""
        test_ecs_dir = os.path.join(os.path.dirname(os.path.abspath(__file__)), 'easyconfigs', 'test_ecs')
        toy_ec = os.path.join(test_ecs_dir, 't', 'toy', 'toy-0.0.eb')
        toy_ec_txt = read_file(toy_ec)

        test_ec = os.path.join(self.test_prefix, 'test.eb')
        test_ec_txt = toy_ec_txt + "\nmulti_deps = {'Python': ['2.7.15', '3.6.6']}"
        write_file(test_ec, test_ec_txt)

        ec = EasyConfig(test_ec)

        # %(pyver)s and %(pyshortver)s template are not defined when not in iterative mode
        self.assertFalse('pyver' in ec.template_values)
        self.assertFalse('pyshortver' in ec.template_values)

        # save reference to original list of lists of build dependencies
        builddeps = ec['builddependencies']

        ec.start_iterating()

        # start with first list of build dependencies (i.e. Python 2.7.15)
        ec['builddependencies'] = builddeps[0]

        ec.generate_template_values()
        self.assertTrue('pyver' in ec.template_values)
        self.assertEqual(ec.template_values['pyver'], '2.7.15')
        self.assertTrue('pyshortver' in ec.template_values)
        self.assertEqual(ec.template_values['pyshortver'], '2.7')

        # put next list of build dependencies in place (i.e. Python 3.7.2)
        ec['builddependencies'] = builddeps[1]

        ec.generate_template_values()
        self.assertTrue('pyver' in ec.template_values)
        self.assertEqual(ec.template_values['pyver'], '3.6.6')
        self.assertTrue('pyshortver' in ec.template_values)
        self.assertEqual(ec.template_values['pyshortver'], '3.6')


def suite():
    """ returns all the testcases in this module """
    return TestLoaderFiltered().loadTestsFromTestCase(EasyConfigTest, sys.argv[1:])


if __name__ == '__main__':
    res = TextTestRunner(verbosity=1).run(suite())
    sys.exit(len(res.failures))<|MERGE_RESOLUTION|>--- conflicted
+++ resolved
@@ -801,7 +801,6 @@
                 'external_module': False,
                 'external_module_metadata': {},
             },
-<<<<<<< HEAD
             {
                 'name': 'testbuildonly',
                 'version': '4.9.3-2.25',
@@ -816,8 +815,6 @@
                 'external_module': False,
                 'external_module_metadata': {},
             },
-=======
->>>>>>> a014104c
         ]
 
         # hidden dependencies must be included in list of dependencies
