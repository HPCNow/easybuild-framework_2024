##
# Copyright 2012-2016 Ghent University
#
# This file is part of EasyBuild,
# originally created by the HPC team of Ghent University (http://ugent.be/hpc/en),
# with support of Ghent University (http://ugent.be/hpc),
# the Flemish Supercomputer Centre (VSC) (https://www.vscentrum.be),
# Flemish Research Foundation (FWO) (http://www.fwo.be/en)
# and the Department of Economy, Science and Innovation (EWI) (http://www.ewi-vlaanderen.be/en).
#
# http://github.com/hpcugent/easybuild
#
# EasyBuild is free software: you can redistribute it and/or modify
# it under the terms of the GNU General Public License as published by
# the Free Software Foundation v2.
#
# EasyBuild is distributed in the hope that it will be useful,
# but WITHOUT ANY WARRANTY; without even the implied warranty of
# MERCHANTABILITY or FITNESS FOR A PARTICULAR PURPOSE.  See the
# GNU General Public License for more details.
#
# You should have received a copy of the GNU General Public License
# along with EasyBuild.  If not, see <http://www.gnu.org/licenses/>.
##
"""
Support for GCC (GNU Compiler Collection) as toolchain compiler.

:author: Stijn De Weirdt (Ghent University)
:author: Kenneth Hoste (Ghent University)
"""

import easybuild.tools.systemtools as systemtools
from easybuild.tools.build_log import EasyBuildError
from easybuild.tools.modules import get_software_root
from easybuild.tools.toolchain.compiler import Compiler


TC_CONSTANT_GCC = "GCC"


class Gcc(Compiler):
    """GCC compiler class"""

    COMPILER_MODULE_NAME = ['GCC']

    COMPILER_FAMILY = TC_CONSTANT_GCC
    COMPILER_UNIQUE_OPTS = {
        'loop': (False, "Automatic loop parallellisation"),
        'f2c': (False, "Generate code compatible with f2c and f77"),
        'lto':(False, "Enable Link Time Optimization"),
    }
    COMPILER_UNIQUE_OPTION_MAP = {
        'i8': 'fdefault-integer-8',
        'r8': 'fdefault-real-8',
        'unroll': 'funroll-loops',
        'f2c': 'ff2c',
        'loop': ['ftree-switch-conversion', 'floop-interchange', 'floop-strip-mine', 'floop-block'],
        'lto': 'flto',
<<<<<<< HEAD
        'openmp': 'fopenmp',
        'ieee': ['mieee-fp', 'fno-trapping-math'],
=======
>>>>>>> 1b1c76de
        'strict': ['mieee-fp', 'mno-recip'],
        'precise':['mno-recip'],
        'defaultprec':[],
        'loose': ['mrecip', 'mno-ieee-fp'],
        'veryloose': ['mrecip=all', 'mno-ieee-fp'],
    }

    # used when 'optarch' toolchain option is enabled (and --optarch is not specified)
    COMPILER_OPTIMAL_ARCHITECTURE_OPTION = {
        systemtools.AMD : 'march=native',
        systemtools.INTEL : 'march=native',
        systemtools.POWER: 'mcpu=native',  # no support for march=native on POWER
    }
    # used with --optarch=GENERIC
    COMPILER_GENERIC_OPTION = {
        systemtools.AMD : 'march=x86-64 -mtune=generic',
        systemtools.INTEL : 'march=x86-64 -mtune=generic',
        systemtools.POWER: 'mcpu=generic-arch',  # no support for -march on POWER
    }

    COMPILER_CC = 'gcc'
    COMPILER_CXX = 'g++'
    COMPILER_C_UNIQUE_FLAGS = []

    COMPILER_F77 = 'gfortran'
    COMPILER_F90 = 'gfortran'
    COMPILER_FC = 'gfortran'
    COMPILER_F_UNIQUE_FLAGS = ['f2c']

    LIB_MULTITHREAD = ['pthread']
    LIB_MATH = ['m']

    def _set_compiler_vars(self):
        super(Gcc, self)._set_compiler_vars()

        if self.options.get('32bit', None):
            raise EasyBuildError("_set_compiler_vars: 32bit set, but no support yet for 32bit GCC in EasyBuild")

        # to get rid of lots of problems with libgfortranbegin
        # or remove the system gcc-gfortran
        # also used in eg LIBBLAS variable
        self.variables.nappend('FLIBS', "gfortran", position=5)

        # append lib dir paths to LDFLAGS (only if the paths are actually there)
        # Note: hardcode 'GCC' here; we can not reuse COMPILER_MODULE_NAME because
        # it can be redefined by combining GCC with other compilers (e.g., Clang).
        gcc_root = get_software_root('GCCcore')
        if gcc_root is None:
            gcc_root = get_software_root('GCC')
            if gcc_root is None:
                raise EasyBuildError("Failed to determine software root for GCC")

        self.variables.append_subdirs("LDFLAGS", gcc_root, subdirs=["lib64", "lib"])<|MERGE_RESOLUTION|>--- conflicted
+++ resolved
@@ -56,11 +56,7 @@
         'f2c': 'ff2c',
         'loop': ['ftree-switch-conversion', 'floop-interchange', 'floop-strip-mine', 'floop-block'],
         'lto': 'flto',
-<<<<<<< HEAD
-        'openmp': 'fopenmp',
         'ieee': ['mieee-fp', 'fno-trapping-math'],
-=======
->>>>>>> 1b1c76de
         'strict': ['mieee-fp', 'mno-recip'],
         'precise':['mno-recip'],
         'defaultprec':[],
