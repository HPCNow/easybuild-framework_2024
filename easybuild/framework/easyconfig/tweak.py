##
# Copyright 2009-2019 Ghent University
#
# This file is part of EasyBuild,
# originally created by the HPC team of Ghent University (http://ugent.be/hpc/en),
# with support of Ghent University (http://ugent.be/hpc),
# the Flemish Supercomputer Centre (VSC) (https://www.vscentrum.be),
# Flemish Research Foundation (FWO) (http://www.fwo.be/en)
# and the Department of Economy, Science and Innovation (EWI) (http://www.ewi-vlaanderen.be/en).
#
# https://github.com/easybuilders/easybuild
#
# EasyBuild is free software: you can redistribute it and/or modify
# it under the terms of the GNU General Public License as published by
# the Free Software Foundation v2.
#
# EasyBuild is distributed in the hope that it will be useful,
# but WITHOUT ANY WARRANTY; without even the implied warranty of
# MERCHANTABILITY or FITNESS FOR A PARTICULAR PURPOSE.  See the
# GNU General Public License for more details.
#
# You should have received a copy of the GNU General Public License
# along with EasyBuild.  If not, see <http://www.gnu.org/licenses/>.
##
"""
Easyconfig module that provides functionality for tweaking existing eaysconfig (.eb) files.

:author: Stijn De Weirdt (Ghent University)
:author: Dries Verdegem (Ghent University)
:author: Kenneth Hoste (Ghent University)
:author: Pieter De Baets (Ghent University)
:author: Jens Timmerman (Ghent University)
:author: Toon Willems (Ghent University)
:author: Fotis Georgatos (Uni.Lu, NTUA)
:author: Alan O'Cais (Juelich Supercomputing Centre)
:author: Maxime Boissonneault (Universite Laval, Calcul Quebec, Compute Canada)
"""
import copy
import functools
import glob
import os
import re
import tempfile
from distutils.version import LooseVersion
from vsc.utils import fancylogger
from vsc.utils.missing import nub

from easybuild.framework.easyconfig.default import get_easyconfig_parameter_default
from easybuild.framework.easyconfig.easyconfig import EasyConfig, create_paths, process_easyconfig
from easybuild.framework.easyconfig.easyconfig import get_toolchain_hierarchy, ActiveMNS
from easybuild.framework.easyconfig.format.one import EB_FORMAT_EXTENSION
from easybuild.framework.easyconfig.format.format import DEPENDENCY_PARAMETERS
from easybuild.toolchains.gcccore import GCCcore
from easybuild.tools.build_log import EasyBuildError, print_warning
from easybuild.tools.config import build_option
from easybuild.tools.filetools import read_file, write_file
from easybuild.tools.module_naming_scheme.utilities import det_full_ec_version
from easybuild.tools.robot import resolve_dependencies, robot_find_easyconfig, search_easyconfigs
from easybuild.tools.toolchain import DUMMY_TOOLCHAIN_NAME
from easybuild.tools.toolchain.toolchain import TOOLCHAIN_CAPABILITIES
from easybuild.tools.utilities import quote_str


_log = fancylogger.getLogger('easyconfig.tweak', fname=False)


EASYCONFIG_TEMPLATE = "TEMPLATE"


def ec_filename_for(path):
    """
    Return a suiting file name for the easyconfig file at <path>,
    as determined by its contents.
    """
    ec = EasyConfig(path, validate=False)

    fn = "%s-%s.eb" % (ec['name'], det_full_ec_version(ec))

    return fn


def tweak(easyconfigs, build_specs, modtool, targetdirs=None):
    """Tweak list of easyconfigs according to provided build specifications."""
    # keep track of originally listed easyconfigs (via their path)
    listed_ec_paths = [ec['spec'] for ec in easyconfigs]

    tweaked_ecs_path, tweaked_ecs_deps_path = None, None
    if targetdirs is not None:
        tweaked_ecs_path, tweaked_ecs_deps_path = targetdirs
    # make sure easyconfigs all feature the same toolchain (otherwise we *will* run into trouble)
    toolchains = nub(['%(name)s/%(version)s' % ec['ec']['toolchain'] for ec in easyconfigs])
    if len(toolchains) > 1:
        raise EasyBuildError("Multiple toolchains featured in easyconfigs, --try-X not supported in that case: %s",
                             toolchains)
    # Toolchain is unique, let's store it
    source_toolchain = easyconfigs[-1]['ec']['toolchain']
    modifying_toolchains_or_deps = False
    target_toolchain = {}
    src_to_dst_tc_mapping = {}
    revert_to_regex = False
    update_dependencies = build_specs.get('update_deps', None)

    if 'toolchain_name' in build_specs or 'toolchain_version' in build_specs or update_dependencies:
        keys = build_specs.keys()

        # Make sure there are no more build_specs, as combining --try-toolchain* with other options is currently not
        # supported
<<<<<<< HEAD
        if not build_option('map_toolchains'):
            msg = "Mapping of (sub)toolchains disabled, so falling back to regex mode, "
            msg += "disabling recursion and not changing (sub)toolchains for dependencies"
            _log.info(msg)
            revert_to_regex = True
        elif any(key not in ['toolchain_name', 'toolchain_version', 'toolchain', 'update_deps'] for key in keys):
            print_warning("Combining --try-toolchain* or --try-update-deps with other build options is not fully " +
                          "supported: using regex")
=======
        if any(key not in ['toolchain_name', 'toolchain_version', 'toolchain'] for key in keys):
            warning_msg = "Combining --try-toolchain* with other build options is not fully supported: using regex"
            print_warning(warning_msg, silent=build_option('silent'))
>>>>>>> e6e9d548
            revert_to_regex = True

        if not revert_to_regex:
            # we're doing something with the toolchain,
            # so build specifications should be applied to whole dependency graph;
            # obtain full dependency graph for specified easyconfigs;
            # easyconfigs will be ordered 'top-to-bottom' (toolchains and dependencies appearing first)
            modifying_toolchains_or_deps = True

            if 'toolchain_name' in keys:
                target_toolchain['name'] = build_specs['toolchain_name']
            else:
                target_toolchain['name'] = source_toolchain['name']

            if 'toolchain_version' in keys:
                target_toolchain['version'] = build_specs['toolchain_version']
            else:
                target_toolchain['version'] = source_toolchain['version']

            try:
                src_to_dst_tc_mapping = map_toolchain_hierarchies(source_toolchain, target_toolchain, modtool)
            except EasyBuildError as err:
                # make sure exception was raised by match_minimum_tc_specs because toolchain mapping didn't work
                if "No possible mapping from source toolchain" in err.msg:
                    error_msg = err.msg + '\n'
                    error_msg += "Toolchain %s is not equivalent to toolchain %s in terms of capabilities. "
                    error_msg += "(If you know what you are doing, "
                    error_msg += "you can use --disable-map-toolchains to proceed anyway.)"
                    raise EasyBuildError(error_msg, target_toolchain['name'], source_toolchain['name'])
                else:
                    # simply re-raise the exception if something else went wrong
                    raise err

        if not revert_to_regex:
            _log.debug("Applying build specifications recursively (no software name/version found): %s", build_specs)
            orig_ecs = resolve_dependencies(easyconfigs, modtool, retain_all_deps=True)

            # Filter out the toolchain hierarchy (which would only appear if we are applying build_specs recursively)
            # We can leave any dependencies they may have as they will only be used if required (or originally listed)
            _log.debug("Filtering out toolchain hierarchy and dependencies for %s", source_toolchain)
            if source_toolchain['name'] != DUMMY_TOOLCHAIN_NAME:
                path = robot_find_easyconfig(source_toolchain['name'], source_toolchain['version'])
                toolchain_ec = process_easyconfig(path)
                toolchain_deps = resolve_dependencies(toolchain_ec, modtool, retain_all_deps=True)
                toolchain_dep_specs = [dep['spec'] for dep in toolchain_deps if
                                       dep['spec'] not in listed_ec_paths]
            else:
                toolchain_dep_specs = []
            i = 0
            while i < len(orig_ecs):
                if orig_ecs[i]['spec'] in toolchain_dep_specs:
                    # drop elements in toolchain hierarchy
                    del orig_ecs[i]
                else:
                    i += 1
    else:
        revert_to_regex = True

    if revert_to_regex:
        # no recursion if software name/version build specification are included or we are amending something
        # in that case, do not construct full dependency graph
        orig_ecs = easyconfigs
        _log.debug("Software name/version found, so not applying build specifications recursively: %s" % build_specs)

    # generate tweaked easyconfigs, and continue with those instead
    tweaked_easyconfigs = []
    for orig_ec in orig_ecs:
        # Only return tweaked easyconfigs for easyconfigs which were listed originally on the command line
        # (and use the prepended path so that they are found first).
        # easyconfig files for dependencies are also generated but not included, they will be resolved via --robot
        # either from existing easyconfigs or, if that fails, from easyconfigs in the appended path

        tc_name = orig_ec['ec']['toolchain']['name']

        new_ec_file = None
        verification_build_specs = copy.copy(build_specs)
        if orig_ec['spec'] in listed_ec_paths:
            if modifying_toolchains_or_deps:
                if tc_name in src_to_dst_tc_mapping:
                    new_ec_file = map_easyconfig_to_target_tc_hierarchy(orig_ec['spec'], src_to_dst_tc_mapping,
                                                                        tweaked_ecs_path,
                                                                        update_dep_versions=update_dependencies)
                    # Need to update the toolchain in the build_specs to match the toolchain mapping
                    keys = verification_build_specs.keys()
                    if 'toolchain_name' in keys:
                        verification_build_specs['toolchain_name'] = src_to_dst_tc_mapping[tc_name]['name']
                    if 'toolchain_version' in keys:
                        verification_build_specs['toolchain_version'] = src_to_dst_tc_mapping[tc_name]['version']
                    if 'toolchain' in keys:
                        verification_build_specs['toolchain'] = src_to_dst_tc_mapping[tc_name]
            else:
                new_ec_file = tweak_one(orig_ec['spec'], None, build_specs, targetdir=tweaked_ecs_path)

            if new_ec_file:
                new_ecs = process_easyconfig(new_ec_file, build_specs=verification_build_specs)
                tweaked_easyconfigs.extend(new_ecs)
        else:
            # Place all tweaked dependency easyconfigs in the directory appended to the robot path
            if modifying_toolchains_or_deps:
                if tc_name in src_to_dst_tc_mapping:
                    new_ec_file = map_easyconfig_to_target_tc_hierarchy(orig_ec['spec'], src_to_dst_tc_mapping,
                                                                        targetdir=tweaked_ecs_deps_path,
                                                                        update_dep_versions=update_dependencies)
            else:
                new_ec_file = tweak_one(orig_ec['spec'], None, build_specs, targetdir=tweaked_ecs_deps_path)

    return tweaked_easyconfigs


def tweak_one(orig_ec, tweaked_ec, tweaks, targetdir=None):
    """
    Tweak an easyconfig file with the given list of tweaks, using replacement via regular expressions.
    Note: this will only work 'well-written' easyconfig files, i.e. ones that e.g. set the version
    once and then use the 'version' variable to construct the list of sources, and possibly other
    parameters that depend on the version (e.g. list of patch files, dependencies, version suffix, ...)

    The tweaks should be specified in a dictionary, with parameters and keys that map to the values
    to be set.

    Reads easyconfig file at path <orig_ec>, and writes the tweaked easyconfig file to <tweaked_ec>.

    If <tweaked_ec> is not provided, a target filepath is generated based on <targetdir> and the
    contents of the tweaked easyconfig file.

    :param orig_ec: location of original easyconfig file to read
    :param tweaked_ec: location where tweaked easyconfig file should be written
                       (if this is None, then filename for tweaked easyconfig is auto-derived from contents)
    :param tweaks: dictionary with set of changes to apply to original easyconfig file
    :param targetdir: target directory for tweaked easyconfig file, defaults to temporary directory
                      (only used if tweaked_ec is None)
    """

    # read easyconfig file
    ectxt = read_file(orig_ec)

    _log.debug("Contents of original easyconfig file, prior to tweaking:\n%s" % ectxt)
    # determine new toolchain if it's being changed
    keys = tweaks.keys()
    if 'toolchain_name' in keys or 'toolchain_version' in keys:
        # note: this assumes that the toolchain spec is single-line
        tc_regexp = re.compile(r"^\s*toolchain\s*=\s*(.*)$", re.M)
        res = tc_regexp.search(ectxt)
        if not res:
            raise EasyBuildError("No toolchain found in easyconfig file %s: %s", orig_ec, ectxt)

        toolchain = eval(res.group(1))
        for key in ['name', 'version']:
            tc_key = "toolchain_%s" % key
            if tc_key in keys:
                toolchain.update({key: tweaks[tc_key]})
                tweaks.pop(tc_key)

        class TcDict(dict):
            """A special dict class that represents trivial toolchains properly."""
            def __repr__(self):
                return "{'name': '%(name)s', 'version': '%(version)s'}" % self

        tweaks.update({'toolchain': TcDict({'name': toolchain['name'], 'version': toolchain['version']})})
        _log.debug("New toolchain constructed: %s" % tweaks['toolchain'])

    additions = []

    # automagically clear out list of checksums if software version is being tweaked
    if 'version' in tweaks and 'checksums' not in tweaks:
        tweaks['checksums'] = []
        _log.warning("Tweaking version: checksums cleared, verification disabled.")

    # we need to treat list values separately, i.e. we prepend to the current value (if any)
    for (key, val) in tweaks.items():

        if isinstance(val, list):
            # use non-greedy matching for list value using '*?' to avoid including other parameters in match,
            # and a lookahead assertion (?=...) so next line is either another parameter definition or a blank line
            regexp = re.compile(r"^(?P<key>\s*%s)\s*=\s*(?P<val>\[(.|\n)*?\])\s*$(?=(\n^\w+\s*=.*|\s*)$)" % key, re.M)
            res = regexp.search(ectxt)
            if res:
                fval = [x for x in val if x != '']  # filter out empty strings
                # determine to prepend/append or overwrite by checking first/last list item
                # - input ending with comma (empty tail list element) => prepend
                # - input starting with comma (empty head list element) => append
                # - no empty head/tail list element => overwrite
                if not val:
                    newval = '[]'
                    _log.debug("Clearing %s to empty list (was: %s)" % (key, res.group('val')))
                elif val[0] == '':
                    newval = "%s + %s" % (res.group('val'), fval)
                    _log.debug("Appending %s to %s" % (fval, key))
                elif val[-1] == '':
                    newval = "%s + %s" % (fval, res.group('val'))
                    _log.debug("Prepending %s to %s" % (fval, key))
                else:
                    newval = "%s" % fval
                    _log.debug("Overwriting %s with %s" % (key, fval))
                ectxt = regexp.sub("%s = %s" % (res.group('key'), newval), ectxt)
                _log.info("Tweaked %s list to '%s'" % (key, newval))
            elif get_easyconfig_parameter_default(key) != val:
                additions.append("%s = %s" % (key, val))

            tweaks.pop(key)

    # add parameters or replace existing ones
    for (key, val) in tweaks.items():

        regexp = re.compile(r"^(?P<key>\s*%s)\s*=\s*(?P<val>.*)$" % key, re.M)
        _log.debug("Regexp pattern for replacing '%s': %s" % (key, regexp.pattern))
        res = regexp.search(ectxt)
        if res:
            # only tweak if the value is different
            diff = True
            try:
                _log.debug("eval(%s): %s" % (res.group('val'), eval(res.group('val'))))
                diff = eval(res.group('val')) != val
            except (NameError, SyntaxError):
                # if eval fails, just fall back to string comparison
                _log.debug("eval failed for \"%s\", falling back to string comparison against \"%s\"...",
                           res.group('val'), val)
                diff = res.group('val') != val

            if diff:
                ectxt = regexp.sub("%s = %s" % (res.group('key'), quote_str(val)), ectxt)
                _log.info("Tweaked '%s' to '%s'" % (key, quote_str(val)))
        elif get_easyconfig_parameter_default(key) != val:
            additions.append("%s = %s" % (key, quote_str(val)))

    if additions:
        _log.info("Adding additional parameters to tweaked easyconfig file: %s" % additions)
        ectxt = '\n'.join([ectxt] + additions)

    _log.debug("Contents of tweaked easyconfig file:\n%s" % ectxt)

    # come up with suiting file name for tweaked easyconfig file if none was specified
    if tweaked_ec is None:
        fn = None
        try:
            # obtain temporary filename
            fd, tmpfn = tempfile.mkstemp()
            os.close(fd)

            # write easyconfig to temporary file
            write_file(tmpfn, ectxt)

            # determine suiting filename
            fn = ec_filename_for(tmpfn)

            # get rid of temporary file
            os.remove(tmpfn)
        except OSError as err:
            raise EasyBuildError("Failed to determine suiting filename for tweaked easyconfig file: %s", err)

        if targetdir is None:
            targetdir = tempfile.gettempdir()
        tweaked_ec = os.path.join(targetdir, fn)
        _log.debug("Generated file name for tweaked easyconfig file: %s", tweaked_ec)

    # write out tweaked easyconfig file
    write_file(tweaked_ec, ectxt, backup=True, always_overwrite=False, verbose=True)
    _log.info("Tweaked easyconfig file written to %s", tweaked_ec)

    return tweaked_ec


def pick_version(req_ver, avail_vers):
    """Pick version based on an optionally desired version and available versions.

    If a desired version is specifed, the most recent version that is less recent than or equal to
    the desired version will be picked; else, the most recent version will be picked.

    This function returns both the version to be used, which is equal to the required version
    if it was specified, and the version picked that matches that closest.

    :param req_ver: required version
    :param avail_vers: list of available versions
    """

    if not avail_vers:
        raise EasyBuildError("Empty list of available versions passed.")

    selected_ver = None
    if req_ver:
        # if a desired version is specified,
        # retain the most recent version that's less recent or equal than the desired version
        ver = req_ver

        if len(avail_vers) == 1:
            selected_ver = avail_vers[0]
        else:
            retained_vers = [v for v in avail_vers if v <= LooseVersion(ver)]
            if retained_vers:
                selected_ver = retained_vers[-1]
            else:
                # if no versions are available that are less recent, take the least recent version
                selected_ver = sorted([LooseVersion(v) for v in avail_vers])[0]
    else:
        # if no desired version is specified, just use last version
        ver = avail_vers[-1]
        selected_ver = ver

    return (ver, selected_ver)


def find_matching_easyconfigs(name, installver, paths):
    """
    Find easyconfigs that match specified name/installversion in specified list of paths.

    :param name: software name
    :param installver: software install version (which includes version, toolchain, versionprefix/suffix, ...)
    :param paths: list of paths to search easyconfigs in
    """
    ec_files = []
    for path in paths:
        patterns = create_paths(path, name, installver)
        for pattern in patterns:
            more_ec_files = filter(os.path.isfile, sorted(glob.glob(pattern)))
            _log.debug("Including files that match glob pattern '%s': %s" % (pattern, more_ec_files))
            ec_files.extend(more_ec_files)

    # only retain unique easyconfig paths
    return nub(ec_files)


def select_or_generate_ec(fp, paths, specs):
    """
    Select or generate an easyconfig file with the given requirements, from existing easyconfig files.

    If easyconfig files are available for the specified software package,
    then this function will first try to determine which toolchain to use.
     * if a toolchain is given, it will use it (possible using a template easyconfig file as base);
     * if not, and only a single toolchain is available, is will assume it can use that toolchain
     * else, it fails -- EasyBuild doesn't select between multiple available toolchains

    Next, it will trim down the selected easyconfig files to a single one,
    based on the following requirements (in order of preference):
     * toolchain version
     * software version
     * other parameters (e.g. versionprefix, versionsuffix, etc.)

    If a complete match is found, it will return that easyconfig.
    Else, it will generate a new easyconfig file based on the selected 'best matching' easyconfig file.
    """

    specs = copy.deepcopy(specs)

    # ensure that at least name is specified
    if not specs.get('name'):
        raise EasyBuildError("Supplied 'specs' dictionary doesn't even contain a name of a software package?")
    name = specs['name']
    handled_params = ['name']

    # find ALL available easyconfig files for specified software
    cfg = {
        'version': '*',
        'toolchain': {'name': DUMMY_TOOLCHAIN_NAME, 'version': '*'},
        'versionprefix': '*',
        'versionsuffix': '*',
    }
    installver = det_full_ec_version(cfg)
    ec_files = find_matching_easyconfigs(name, installver, paths)
    _log.debug("Unique ec_files: %s" % ec_files)

    # we need at least one config file to start from
    if len(ec_files) == 0:
        # look for a template file if no easyconfig for specified software name is available
        for path in paths:
            templ_file = os.path.join(path, "%s.eb" % EASYCONFIG_TEMPLATE)

            if os.path.isfile(templ_file):
                ec_files = [templ_file]
                break
            else:
                _log.debug("No template found at %s." % templ_file)

        if len(ec_files) == 0:
            raise EasyBuildError("No easyconfig files found for software %s, and no templates available. "
                                 "I'm all out of ideas.", name)

    ecs_and_files = [(EasyConfig(f, validate=False), f) for f in ec_files]

    # TOOLCHAIN NAME

    # we can't rely on set, because we also need to be able to obtain a list of unique lists
    def unique(lst):
        """Retain unique elements in a sorted list."""
        lst = sorted(lst)
        if len(lst) > 1:
            res = [lst[0]]
            for x in lst:
                if not x == res[-1]:
                    res.append(x)
            return res
        else:
            return lst

    # determine list of unique toolchain names
    tcnames = unique([x[0]['toolchain']['name'] for x in ecs_and_files])
    _log.debug("Found %d unique toolchain names: %s" % (len(tcnames), tcnames))

    # if a toolchain was selected, and we have no easyconfig files for it, try and use a template
    if specs.get('toolchain_name') and not specs['toolchain_name'] in tcnames:
        if EASYCONFIG_TEMPLATE in tcnames:
            _log.info("No easyconfig file for specified toolchain, but template is available.")
        else:
            raise EasyBuildError("No easyconfig file for %s with toolchain %s, and no template available.",
                                 name, specs['toolchain_name'])

    tcname = specs.pop('toolchain_name', None)
    handled_params.append('toolchain_name')

    # trim down list according to selected toolchain
    if tcname in tcnames:
        # known toolchain, so only retain those
        selected_tcname = tcname
    else:
        if len(tcnames) == 1 and not tcnames[0] == EASYCONFIG_TEMPLATE:
            # only one (non-template) toolchain availble, so use that
            tcname = tcnames[0]
            selected_tcname = tcname
        elif len(tcnames) == 1 and tcnames[0] == EASYCONFIG_TEMPLATE:
            selected_tcname = tcnames[0]
        else:
            # fall-back: use template toolchain if a toolchain name was specified
            if tcname:
                selected_tcname = EASYCONFIG_TEMPLATE
            else:
                # if multiple toolchains are available, and none is specified, we quit
                # we can't just pick one, how would we prefer one over the other?
                raise EasyBuildError("No toolchain name specified, and more than one available: %s.", tcnames)

    _log.debug("Filtering easyconfigs based on toolchain name '%s'..." % selected_tcname)
    ecs_and_files = [x for x in ecs_and_files if x[0]['toolchain']['name'] == selected_tcname]
    _log.debug("Filtered easyconfigs: %s" % [x[1] for x in ecs_and_files])

    # TOOLCHAIN VERSION

    tcvers = unique([x[0]['toolchain']['version'] for x in ecs_and_files])
    _log.debug("Found %d unique toolchain versions: %s" % (len(tcvers), tcvers))

    tcver = specs.pop('toolchain_version', None)
    handled_params.append('toolchain_version')
    (tcver, selected_tcver) = pick_version(tcver, tcvers)

    _log.debug("Filtering easyconfigs based on toolchain version '%s'..." % selected_tcver)
    ecs_and_files = [x for x in ecs_and_files if x[0]['toolchain']['version'] == selected_tcver]
    _log.debug("Filtered easyconfigs: %s" % [x[1] for x in ecs_and_files])

    # add full toolchain specification to specs
    if tcname and tcver:
        specs.update({'toolchain': {'name': tcname, 'version': tcver}})
        handled_params.append('toolchain')
    else:
        if tcname:
            specs.update({'toolchain_name': tcname})
        if tcver:
            specs.update({'toolchain_version': tcver})

    # SOFTWARE VERSION

    vers = unique([x[0]['version'] for x in ecs_and_files])
    _log.debug("Found %d unique software versions: %s" % (len(vers), vers))

    ver = specs.pop('version', None)
    handled_params.append('version')
    (ver, selected_ver) = pick_version(ver, vers)
    if ver:
        specs.update({'version': ver})

    _log.debug("Filtering easyconfigs based on software version '%s'..." % selected_ver)
    ecs_and_files = [x for x in ecs_and_files if x[0]['version'] == selected_ver]
    _log.debug("Filtered easyconfigs: %s" % [x[1] for x in ecs_and_files])

    # go through parameters specified via --amend
    # always include versionprefix/suffix, because we might need it to generate a file name
    verpref = None
    versuff = None
    other_params = {'versionprefix': None, 'versionsuffix': None}
    for (param, val) in specs.items():
        if param not in handled_params:
            other_params.update({param: val})

    _log.debug("Filtering based on other parameters (specified via --amend): %s" % other_params)
    for (param, val) in other_params.items():

        if param in ecs_and_files[0][0]._config:
            vals = unique([x[0][param] for x in ecs_and_files])
        else:
            vals = []

        filter_ecs = False
        # try and select a value from the available ones, or fail if we can't
        if val in vals:
            # if the specified value is available, use it
            selected_val = val
            _log.debug("Specified %s is available, so using it: %s" % (param, selected_val))
            filter_ecs = True
        elif val:
            # if a value is specified, use that, even if it's not available yet
            selected_val = val
            # promote value to list if deemed appropriate
            if vals and type(vals[0]) == list and not type(val) == list:
                _log.debug("Promoting type of %s value to list, since original value was." % param)
                specs[param] = [val]
            _log.debug("%s is specified, so using it (even though it's not available yet): %s" % (param, selected_val))
        elif len(vals) == 1:
            # if only one value is available, use that
            selected_val = vals[0]
            _log.debug("Only one %s available ('%s'), so picking that" % (param, selected_val))
            filter_ecs = True
        else:
            # otherwise, we fail, because we don't know how to pick between different fixes
            raise EasyBuildError("No %s specified, and can't pick from available ones: %s", param, vals)

        if filter_ecs:
            _log.debug("Filtering easyconfigs based on %s '%s'..." % (param, selected_val))
            ecs_and_files = [x for x in ecs_and_files if x[0][param] == selected_val]
            _log.debug("Filtered easyconfigs: %s" % [x[1] for x in ecs_and_files])

        # keep track of versionprefix/suffix
        if param == "versionprefix":
            verpref = selected_val
        elif param == "versionsuffix":
            versuff = selected_val

    cnt = len(ecs_and_files)
    if not cnt == 1:
        fs = [x[1] for x in ecs_and_files]
        raise EasyBuildError("Failed to select a single easyconfig from available ones, %s left: %s", cnt, fs)
    else:
        (selected_ec, selected_ec_file) = ecs_and_files[0]

        # check whether selected easyconfig matches requirements
        match = True
        for (key, val) in specs.items():
            if key in selected_ec._config:
                # values must be equal to have a full match
                if selected_ec[key] != val:
                    match = False
            else:
                # if we encounter a key that is not set in the selected easyconfig, we don't have a full match
                match = False

        # if it matches, no need to tweak
        if match:
            _log.info("Perfect match found: %s" % selected_ec_file)
            return (False, selected_ec_file)

        # GENERATE

        # if no file path was specified, generate a file name
        if fp is None:
            cfg = {
                'version': ver,
                'toolchain': {'name': tcname, 'version': tcver},
                'versionprefix': verpref,
                'versionsuffix': versuff,
            }
            installver = det_full_ec_version(cfg)
            fp = "%s-%s.eb" % (name, installver)

        # generate tweaked easyconfig file
        tweak_one(selected_ec_file, fp, specs)

        _log.info("Generated easyconfig file %s, and using it to build the requested software." % fp)

        return (True, fp)


def obtain_ec_for(specs, paths, fp=None):
    """
    Obtain an easyconfig file to the given specifications.

    Either select between available ones, or use the best suited available one
    to generate a new easyconfig file.

    :param specs: list of available easyconfig files
    :param paths: a list of paths where easyconfig files can be found
    :param fp: the desired file name
    """

    # ensure that at least name is specified
    if not specs.get('name'):
        raise EasyBuildError("Supplied 'specs' dictionary doesn't even contain a name of a software package?")

    # collect paths to search in
    if not paths:
        raise EasyBuildError("No paths to look for easyconfig files, specify a path with --robot.")

    # select best easyconfig, or try to generate one that fits the requirements
    res = select_or_generate_ec(fp, paths, specs)

    if res:
        return res
    else:
        raise EasyBuildError("No easyconfig found for requested software, and also failed to generate one.")


def check_capability_mapping(source_tc_spec, target_tc_spec):
    """
    Compare whether the capabilities of a source toolchain are all present in a target toolchain

    :param source_tc_spec: specs of source toolchain
    :param target_tc_spec: specs of target toolchain

    :return: boolean indicating whether or not source toolchain is compatible with target toolchain
    """
    can_map = True
    # Check they have same capabilities
    for key in TOOLCHAIN_CAPABILITIES:
        if target_tc_spec[key] is None and source_tc_spec[key] is not None:
            can_map = False
            break

    return can_map


def match_minimum_tc_specs(source_tc_spec, target_tc_hierarchy):
    """
    Match a source toolchain spec to the minimal corresponding toolchain in a target hierarchy

    :param source_tc_spec: specs of source toolchain
    :param target_tc_hierarchy: hierarchy of specs for target toolchain
    """
    minimal_matching_toolchain = {}
    target_compiler_family = ''

    # break out once we've found the first match since the hierarchy is ordered low to high in terms of capabilities
    for target_tc_spec in target_tc_hierarchy:
        if check_capability_mapping(source_tc_spec, target_tc_spec):
            # GCCcore has compiler capabilities,
            # but should only be used in the target if the original toolchain was also GCCcore
            if target_tc_spec['name'] != GCCcore.NAME or source_tc_spec['name'] == GCCcore.NAME:
                minimal_matching_toolchain = {'name': target_tc_spec['name'], 'version': target_tc_spec['version']}
                target_compiler_family = target_tc_spec['comp_family']
                break

    if not minimal_matching_toolchain:
        raise EasyBuildError("No possible mapping from source toolchain spec %s to target toolchain hierarchy specs %s",
                             source_tc_spec, target_tc_hierarchy)

    # Warn if we are changing compiler families, this is very likely to cause problems
    if target_compiler_family != source_tc_spec['comp_family']:
        print_warning("Your request will result in a compiler family switch (%s to %s). Here be dragons!" %
                      (source_tc_spec['comp_family'], target_compiler_family), silent=build_option('silent'))

    return minimal_matching_toolchain


def get_dep_tree_of_toolchain(toolchain_spec, modtool):
    """
    Get list of dependencies of a toolchain (as EasyConfig objects)

    :param toolchain_spec: toolchain spec to get the dependencies of
    :param modtool: module tool used

    :return: The dependency tree of the toolchain spec
    """
    path = robot_find_easyconfig(toolchain_spec['name'], toolchain_spec['version'])
    if path is None:
        raise EasyBuildError("Could not find easyconfig for %s toolchain version %s",
                             toolchain_spec['name'], toolchain_spec['version'])
    ec = process_easyconfig(path, validate=False)

    return [dep['ec'] for dep in resolve_dependencies(ec, modtool, retain_all_deps=True)]


def map_toolchain_hierarchies(source_toolchain, target_toolchain, modtool):
    """
    Create a map between toolchain hierarchy of the initial toolchain and that of the target toolchain

    :param source_toolchain: initial toolchain of the easyconfig(s)
    :param target_toolchain: target toolchain for tweaked easyconfig(s)
    :param modtool: module tool used

    :return: mapping from source hierarchy to target hierarchy
    """
    tc_mapping = {}
    source_tc_hierarchy = get_toolchain_hierarchy(source_toolchain, incl_capabilities=True)
    target_tc_hierarchy = get_toolchain_hierarchy(target_toolchain, incl_capabilities=True)

    for toolchain_spec in source_tc_hierarchy:
        tc_mapping[toolchain_spec['name']] = match_minimum_tc_specs(toolchain_spec, target_tc_hierarchy)

    # Check for presence of binutils in source and target toolchain dependency trees
    # (only do this when GCCcore is present in both and GCCcore is not the top of the tree)
    gcccore = GCCcore.NAME
    source_tc_names = [tc_spec['name'] for tc_spec in source_tc_hierarchy]
    target_tc_names = [tc_spec['name'] for tc_spec in target_tc_hierarchy]
    if gcccore in source_tc_names and gcccore in target_tc_names and source_tc_hierarchy[-1]['name'] != gcccore:
        binutils = 'binutils'
        # Determine the dependency trees
        source_dep_tree = get_dep_tree_of_toolchain(source_tc_hierarchy[-1], modtool)
        target_dep_tree = get_dep_tree_of_toolchain(target_tc_hierarchy[-1], modtool)
        # Find the binutils mapping
        if binutils in [dep['name'] for dep in source_dep_tree]:
            # We need the binutils that was built using GCCcore (we assume that everything is using standard behaviour:
            # build binutils with GCCcore and then use that for anything built with GCCcore)
            binutils_deps = [dep for dep in target_dep_tree if dep['name'] == binutils]
            binutils_gcccore_deps = [dep for dep in binutils_deps if dep['toolchain']['name'] == gcccore]
            if len(binutils_gcccore_deps) == 1:
                tc_mapping[binutils] = {'version': binutils_gcccore_deps[0]['version'],
                                        'versionsuffix': binutils_gcccore_deps[0]['versionsuffix']}
            else:
                raise EasyBuildError("Target hierarchy %s should have binutils using GCCcore, can't determine mapping!",
                                     target_tc_hierarchy[-1])

    return tc_mapping


def map_versionsuffixes_cache(func):
    """Function decorator to cache (and retrieve cached) versionsuffixes mapping between toolchains."""
    cache = {}

    @functools.wraps(func)
    def cache_aware_func(software_name, original_toolchain, toolchain_mapping):
        """Look up original_toolchain in cache first, determine and cache it if not available yet."""
        # No need for toolchain_mapping to change to be part of the key, it is unique in this context
        cache_key = (software_name, original_toolchain['name'], original_toolchain['version'])

        # fetch from cache if available, cache it if it's not
        if cache_key in cache:
            _log.debug("Using cache to return version suffix mapping for toolchain %s: %s", str(cache_key),
                       cache[cache_key])
        else:
            versionsuffix_mappings = func(software_name, original_toolchain, toolchain_mapping)
            cache[cache_key] = versionsuffix_mappings
        return cache[cache_key]

    # Expose clear method of cache to wrapped function
    cache_aware_func.clear = cache.clear

    return cache_aware_func


@map_versionsuffixes_cache
def map_common_versionsuffixes(software_name, original_toolchain, toolchain_mapping):
    """
    Create a mapping of common versionssuffixes (like `-Python-%(pyvers)`) between toolchains

    :param software_name: Name of software
    :param original_toolchain: original toolchain
    :param toolchain_mapping: toolchain mapping from that containing original to target
    :return: dictionary of possible mappings
    """
    orig_toolchain_hierarchy = get_toolchain_hierarchy(original_toolchain)

    versionsuffix_mappings = {}

    # Find all Python versions in the original toolchain hierarchy and register what they would be mapped to
    for toolchain in orig_toolchain_hierarchy:
        prefix_stub = '%s-' % software_name
        cand_paths, toolchain_suffix = get_matching_easyconfig_candidates(prefix_stub, toolchain)
        for path in cand_paths:
            # Get the version from the path
            filename = os.path.basename(path)
            # Find the version sandwiched between our known values
            try:
                regex = '%s(.*)%s' % (prefix_stub, toolchain_suffix)
                version = re.search(regex, filename).group(1)
                major_version = version.split('.')[0]
                try:
                    # make sure we have a have an integer value for the major version
                    int(major_version)
                except ValueError:
                    _log.info("Cannot extract major version for %s from %s, probably a name clash", prefix_stub,
                              filename)
            except AttributeError:
                raise EasyBuildError("Somethings wrong, could not extract version from %s using %s", filename,
                                     regex)
            # Use these values to construct a dependency
            software_as_dep = {
                'name': software_name,
                'version': version,
                'toolchain': toolchain
            }
            # See what this dep would be mapped to
            version_matches = find_potential_version_mappings(software_as_dep, toolchain_mapping)
            if version_matches:
                target_version = version_matches[0]['version']
                if LooseVersion(target_version) > LooseVersion(version):
                    original_suffix = '-%s-%s' % (software_name, version)
                    mapped_suffix = '-%s-%s' % (software_name, target_version)
                    # Make sure mapping is unique
                    if original_suffix in versionsuffix_mappings:
                        if mapped_suffix != versionsuffix_mappings[original_suffix]:
                            raise EasyBuildError("No unique versionsuffix mapping for %s in %s toolchain "
                                                 "hierarchy to %s toolchain hierarchy", original_suffix,
                                                 original_toolchain, toolchain_mapping[original_toolchain['name']])
                    else:
                        versionsuffix_mappings[original_suffix] = mapped_suffix

    _log.info("Identified version suffix mappings: %s", versionsuffix_mappings)
    return versionsuffix_mappings


def get_matching_easyconfig_candidates(prefix_stub, toolchain):
    """

    :param prefix_stub: stub used in regex (e.g., 'Python-' or 'Python-2')
    :param toolchain: the toolchain to use with the search
    :return: list of candidate paths, toolchain_suffix of candidates
    """
    if toolchain['name'] == DUMMY_TOOLCHAIN_NAME:
        toolchain_suffix = EB_FORMAT_EXTENSION
    else:
        toolchain_suffix = "-%s-%s" % (toolchain['name'], toolchain['version'])
    regex_search_query = '^%s.*' % prefix_stub + toolchain_suffix
    cand_paths = search_easyconfigs(regex_search_query, consider_extra_paths=False, print_result=False,
                                    case_sensitive=True)
    return cand_paths, toolchain_suffix


def map_easyconfig_to_target_tc_hierarchy(ec_spec, toolchain_mapping, targetdir=None, update_dep_versions=False):
    """
    Take an easyconfig spec, parse it, map it to a target toolchain and dump it out

    :param ec_spec: Location of original easyconfig file
    :param toolchain_mapping: Mapping between source toolchain and target toolchain
    :param targetdir: Directory to dump the modified easyconfig file in

    :return: Location of the modified easyconfig file
    """
    # Fully parse the original easyconfig
    parsed_ec = process_easyconfig(ec_spec, validate=False)[0]

    versonsuffix_mapping = {}

    if update_dep_versions:
        # We may need to update the versionsuffix if it is like, for example, `-Python-2.7.8`
        versonsuffix_mapping = map_common_versionsuffixes('Python', parsed_ec['ec']['toolchain'], toolchain_mapping)

    # Replace the toolchain if the mapping exists
    tc_name = parsed_ec['ec']['toolchain']['name']
    if tc_name in toolchain_mapping:
        new_toolchain = toolchain_mapping[tc_name]
        _log.debug("Replacing parent toolchain %s with %s", parsed_ec['ec']['toolchain'], new_toolchain)
        parsed_ec['ec']['toolchain'] = new_toolchain

    # Replace the toolchains of all the dependencies
    for key in DEPENDENCY_PARAMETERS:
        # loop over a *copy* of dependency dicts (with resolved templates);
        # to update the original dep dict, we need to index with idx into self._config[key][0]...
        for idx, dep in enumerate(parsed_ec['ec'][key]):
            # reference to original dep dict, this is the one we should be updating
            orig_dep = parsed_ec['ec']._config[key][0][idx]
            # skip dependencies that are marked as external modules
            if dep['external_module']:
                continue
            dep_tc_name = dep['toolchain']['name']
            if dep_tc_name in toolchain_mapping:
                orig_dep['toolchain'] = toolchain_mapping[dep_tc_name]
            # Replace the binutils version (if necessary)
            dep_changed = False
            if 'binutils' in toolchain_mapping and (dep['name'] == 'binutils' and dep_tc_name == GCCcore.NAME):
                orig_dep.update(toolchain_mapping['binutils'])
                dep_changed = True
            elif update_dep_versions:
                # Search for available updates for this dependency:
                # First get highest version candidate paths for this (include search through subtoolchains)
                potential_version_matches = find_potential_version_mappings(dep, toolchain_mapping,
                                                                            versonsuffix_mapping=versonsuffix_mapping)
                # Only highest version match is retained by default in potential_version_matches, compare that version
                # to the original version and replace if appropriate (upgrades only).
                if potential_version_matches:
                    highest_version_match = potential_version_matches[0]['version']
                    if LooseVersion(highest_version_match) > LooseVersion(dep['version']):
                        _log.info("Updating version of %s dependency from %s to %s", dep['name'], dep['version'],
                                  highest_version_match)
                        _log.info("Depending on your configuration, this will be resolved with one of the following "
                                  "easyconfigs: \n%s", '\n'.join(cand['path'] for cand in potential_version_matches))
                        orig_dep['version'] = highest_version_match
                        if orig_dep['versionsuffix'] in versonsuffix_mapping:
                            dep['versionsuffix'] = versonsuffix_mapping[orig_dep['versionsuffix']]
                            orig_dep['versionsuffix'] = versonsuffix_mapping[orig_dep['versionsuffix']]
                        dep_changed = True

            if dep_changed:
                orig_dep['short_mod_name'] = ActiveMNS().det_short_module_name(dep)
                orig_dep['full_mod_name'] = ActiveMNS().det_full_module_name(dep)

    # Determine the name of the modified easyconfig and dump it to target_dir
    if parsed_ec['ec']['versionsuffix'] in versonsuffix_mapping:
        parsed_ec['ec']['versionsuffix'] = versonsuffix_mapping[parsed_ec['ec']['versionsuffix']]
    ec_filename = '%s-%s.eb' % (parsed_ec['ec']['name'], det_full_ec_version(parsed_ec['ec']))
    tweaked_spec = os.path.join(targetdir or tempfile.gettempdir(), ec_filename)

    parsed_ec['ec'].dump(tweaked_spec, always_overwrite=False, backup=True)
    _log.debug("Dumped easyconfig tweaked via --try-toolchain* to %s", tweaked_spec)

    return tweaked_spec


def find_potential_version_mappings(dep, toolchain_mapping, versonsuffix_mapping={}, highest_versions_only=True):
    """
    Find potential version mapping for a dependency in a new hierarchy
    :param dep: dependency
    :param toolchain_mapping: toolchain mapping used for search
    :param versonsuffix_mapping: mapping of version suffixes (required by software with a special version suffix, such
    as python packages)
    :return: list of dependencies that match
    """

    potential_version_matches = []

    # Find the target toolchain and create the hierarchy to search within
    dep_tc_name = dep['toolchain']['name']
    if dep_tc_name in toolchain_mapping:
        search_toolchain = toolchain_mapping[dep_tc_name]
    else:
        # dummy
        search_toolchain = dep['toolchain']
    toolchain_hierarchy = get_toolchain_hierarchy(search_toolchain)
    # Figure out what precedes the version
    versionprefix = dep.get('versionprefix', '')
    prefix_to_version = ''.join([x for x in [dep['name'] + '-', versionprefix] if x])
    # Figure out the main versionsuffix (altered depending on toolchain in the loop below)
    versionsuffix = dep.get('versionsuffix', '')
    # If versionsuffix is in our mapping then we expect it to be updated
    if versionsuffix in versonsuffix_mapping:
        versionsuffix = versonsuffix_mapping[versionsuffix]

    # the candidate version is a regex string, let's be conservative and search for patch upgrade first, if that doesn't
    # work look for a minor version upgrade and if that fails will we try a global search, i.e, a major version upgrade
    # (assumes major.minor.XXX versioning)
    candidate_ver_list = []
    version_components = dep['version'].split('.')
    major_version = version_components[0]
    if len(version_components) > 2:  # Have something like major.minor.XXX
        minor_version = version_components[1]
        candidate_ver_list.append('%s\.%s\..*' % (major_version, minor_version))
    if len(version_components) > 1:  # Have at least major.minor
        candidate_ver_list.append('%s\..*' % major_version)
    candidate_ver_list.append('.*')  # Include a major version search

    highest_version = None
    for candidate_ver in candidate_ver_list:
        if not potential_version_matches:
            for toolchain in toolchain_hierarchy:
                # determine main install version based on toolchain
                if toolchain['name'] != DUMMY_TOOLCHAIN_NAME:
                    toolchain_suffix = "-%s-%s" % (toolchain['name'], toolchain['version'])
                else:
                    toolchain_suffix = ''
                full_versionsuffix = ''.join([x for x in [toolchain_suffix, versionsuffix, EB_FORMAT_EXTENSION]
                                              if x])

                # prepend/append version prefix/suffix
                depver = ''.join([x for x in ['^', prefix_to_version, candidate_ver, full_versionsuffix] if x])
                cand_paths = search_easyconfigs(depver, consider_extra_paths=False, print_result=False,
                                                case_sensitive=True)
                # Filter out easyconfigs that have been tweaked in this instance (they sit in the tempdir in a subdir
                # that starts with 'tweaked_*')
                tweaked_ec_stub = os.path.join(tempfile.gettempdir(), 'tweaked_')
                cand_paths = [path for path in cand_paths if not path.startswith(tweaked_ec_stub)]
                # Add what is left to the possibilities
                for path in cand_paths:
                    # Get the version from the path
                    filename = os.path.basename(path)
                    # Find the version sandwiched between our known values
                    regex = re.compile('^%s(.+?)%s' % (prefix_to_version, full_versionsuffix))
                    res = regex.search(filename)
                    if res:
                        version = res.group(1)
                        if highest_version is None or LooseVersion(version) > LooseVersion(highest_version):
                            highest_version = version
                    else:
                        raise EasyBuildError("Failed to determine version from '%s' using regex pattern '%s'", filename,
                                             regex.pattern)
                    potential_version_matches.append({'version': version, 'path': path, 'toolchain': toolchain})

    if highest_versions_only and highest_version is not None:
        potential_version_matches = [d for d in potential_version_matches if d['version'] == highest_version]

    _log.debug("Found possible dependency upgrades: %s", potential_version_matches)
    return potential_version_matches<|MERGE_RESOLUTION|>--- conflicted
+++ resolved
@@ -105,20 +105,15 @@
 
         # Make sure there are no more build_specs, as combining --try-toolchain* with other options is currently not
         # supported
-<<<<<<< HEAD
         if not build_option('map_toolchains'):
             msg = "Mapping of (sub)toolchains disabled, so falling back to regex mode, "
             msg += "disabling recursion and not changing (sub)toolchains for dependencies"
             _log.info(msg)
             revert_to_regex = True
         elif any(key not in ['toolchain_name', 'toolchain_version', 'toolchain', 'update_deps'] for key in keys):
-            print_warning("Combining --try-toolchain* or --try-update-deps with other build options is not fully " +
-                          "supported: using regex")
-=======
-        if any(key not in ['toolchain_name', 'toolchain_version', 'toolchain'] for key in keys):
-            warning_msg = "Combining --try-toolchain* with other build options is not fully supported: using regex"
+            warning_msg = "Combining --try-toolchain* or --try-update-deps with other build options "
+            warning_msg += "is not fully supported: using regex"
             print_warning(warning_msg, silent=build_option('silent'))
->>>>>>> e6e9d548
             revert_to_regex = True
 
         if not revert_to_regex:
