# #
# Copyright 2009-2019 Ghent University
#
# This file is part of EasyBuild,
# originally created by the HPC team of Ghent University (http://ugent.be/hpc/en),
# with support of Ghent University (http://ugent.be/hpc),
# the Flemish Supercomputer Centre (VSC) (https://www.vscentrum.be),
# Flemish Research Foundation (FWO) (http://www.fwo.be/en)
# and the Department of Economy, Science and Innovation (EWI) (http://www.ewi-vlaanderen.be/en).
#
# https://github.com/easybuilders/easybuild
#
# EasyBuild is free software: you can redistribute it and/or modify
# it under the terms of the GNU General Public License as published by
# the Free Software Foundation v2.
#
# EasyBuild is distributed in the hope that it will be useful,
# but WITHOUT ANY WARRANTY; without even the implied warranty of
# MERCHANTABILITY or FITNESS FOR A PARTICULAR PURPOSE.  See the
# GNU General Public License for more details.
#
# You should have received a copy of the GNU General Public License
# along with EasyBuild.  If not, see <http://www.gnu.org/licenses/>.
# #

"""
Easyconfig module that contains the EasyConfig class.

:author: Stijn De Weirdt (Ghent University)
:author: Dries Verdegem (Ghent University)
:author: Kenneth Hoste (Ghent University)
:author: Pieter De Baets (Ghent University)
:author: Jens Timmerman (Ghent University)
:author: Toon Willems (Ghent University)
:author: Ward Poelmans (Ghent University)
:author: Alan O'Cais (Juelich Supercomputing Centre)
:author: Bart Oldeman (McGill University, Calcul Quebec, Compute Canada)
:author: Maxime Boissonneault (Universite Laval, Calcul Quebec, Compute Canada)
"""

import copy
import difflib
import functools
import os
import re
from vsc.utils import fancylogger
from vsc.utils.missing import get_class_for, nub
from vsc.utils.patterns import Singleton
from distutils.version import LooseVersion

from easybuild.framework.easyconfig import MANDATORY
from easybuild.framework.easyconfig.constants import EXTERNAL_MODULE_MARKER
from easybuild.framework.easyconfig.default import DEFAULT_CONFIG
from easybuild.framework.easyconfig.format.convert import Dependency
from easybuild.framework.easyconfig.format.format import DEPENDENCY_PARAMETERS
from easybuild.framework.easyconfig.format.one import EB_FORMAT_EXTENSION, retrieve_blocks_in_spec
from easybuild.framework.easyconfig.format.yeb import YEB_FORMAT_EXTENSION, is_yeb_format
from easybuild.framework.easyconfig.licenses import EASYCONFIG_LICENSES_DICT
from easybuild.framework.easyconfig.parser import DEPRECATED_PARAMETERS, REPLACED_PARAMETERS
from easybuild.framework.easyconfig.parser import EasyConfigParser, fetch_parameters_from_easyconfig
from easybuild.framework.easyconfig.templates import TEMPLATE_CONSTANTS, template_constant_dict
from easybuild.tools.build_log import EasyBuildError, print_warning
from easybuild.tools.config import build_option, get_module_naming_scheme
from easybuild.tools.filetools import EASYBLOCK_CLASS_PREFIX
from easybuild.tools.filetools import copy_file, decode_class_name, encode_class_name, read_file, write_file
from easybuild.tools.hooks import PARSE, load_hooks, run_hook
from easybuild.tools.module_naming_scheme import DEVEL_MODULE_SUFFIX
from easybuild.tools.module_naming_scheme.utilities import avail_module_naming_schemes, det_full_ec_version
from easybuild.tools.module_naming_scheme.utilities import det_hidden_modname, is_valid_module_name
from easybuild.tools.modules import modules_tool
from easybuild.tools.ordereddict import OrderedDict
from easybuild.tools.systemtools import check_os_dependency
from easybuild.tools.toolchain import DUMMY_TOOLCHAIN_NAME, DUMMY_TOOLCHAIN_VERSION
from easybuild.tools.toolchain.toolchain import TOOLCHAIN_CAPABILITIES, TOOLCHAIN_CAPABILITY_CUDA
from easybuild.tools.toolchain.utilities import get_toolchain, search_toolchain
from easybuild.tools.utilities import flatten, quote_py_str, remove_unwanted_chars
from easybuild.tools.version import VERSION
from easybuild.toolchains.compiler.cuda import Cuda

_log = fancylogger.getLogger('easyconfig.easyconfig', fname=False)

# add license here to make it really MANDATORY (remove comment in default)
MANDATORY_PARAMS = ['name', 'version', 'homepage', 'description', 'toolchain']

# set of configure/build/install options that can be provided as lists for an iterated build
ITERATE_OPTIONS = ['iterate_builddependencies',
                   'preconfigopts', 'configopts', 'prebuildopts', 'buildopts', 'preinstallopts', 'installopts']

# name of easyconfigs archive subdirectory
EASYCONFIGS_ARCHIVE_DIR = '__archive__'


try:
    import autopep8
    HAVE_AUTOPEP8 = True
except ImportError as err:
    _log.warning("Failed to import autopep8, dumping easyconfigs with reformatting enabled will not work: %s", err)
    HAVE_AUTOPEP8 = False


_easyconfig_files_cache = {}
_easyconfigs_cache = {}


def handle_deprecated_or_replaced_easyconfig_parameters(ec_method):
    """Decorator to handle deprecated/replaced easyconfig parameters."""
    def new_ec_method(self, key, *args, **kwargs):
        """Check whether any replace easyconfig parameters are still used"""
        # map deprecated parameters to their replacements, issue deprecation warning(/error)
        if key in DEPRECATED_PARAMETERS:
            depr_key = key
            key, ver = DEPRECATED_PARAMETERS[depr_key]
            _log.deprecated("Easyconfig parameter '%s' is deprecated, use '%s' instead." % (depr_key, key), ver)
        if key in REPLACED_PARAMETERS:
            _log.nosupport("Easyconfig parameter '%s' is replaced by '%s'" % (key, REPLACED_PARAMETERS[key]), '2.0')
        return ec_method(self, key, *args, **kwargs)

    return new_ec_method


def toolchain_hierarchy_cache(func):
    """Function decorator to cache (and retrieve cached) toolchain hierarchy queries."""
    cache = {}

    @functools.wraps(func)
    def cache_aware_func(toolchain, incl_capabilities=False):
        """Look up toolchain hierarchy in cache first, determine and cache it if not available yet."""
        cache_key = (toolchain['name'], toolchain['version'], incl_capabilities)

        # fetch from cache if available, cache it if it's not
        if cache_key in cache:
            _log.debug("Using cache to return hierarchy for toolchain %s: %s", str(toolchain), cache[cache_key])
            return cache[cache_key]
        else:
            toolchain_hierarchy = func(toolchain, incl_capabilities)
            cache[cache_key] = toolchain_hierarchy
            return cache[cache_key]

    # Expose clear method of cache to wrapped function
    cache_aware_func.clear = cache.clear

    return cache_aware_func


def det_subtoolchain_version(current_tc, subtoolchain_name, optional_toolchains, cands, incl_capabilities=False):
    """
    Returns unique version for subtoolchain, in tc dict.
    If there is no unique version:
    * use '' for dummy, if dummy is not skipped.
    * return None for skipped subtoolchains, that is,
      optional toolchains or dummy without add_dummy_to_minimal_toolchains.
    * in all other cases, raises an exception.
    """
    uniq_subtc_versions = set([subtc['version'] for subtc in cands if subtc['name'] == subtoolchain_name])
    # init with "skipped"
    subtoolchain_version = None

    # dummy toolchain: bottom of the hierarchy
    if subtoolchain_name == DUMMY_TOOLCHAIN_NAME:
        if build_option('add_dummy_to_minimal_toolchains') and not incl_capabilities:
            subtoolchain_version = ''
    elif len(uniq_subtc_versions) == 1:
        subtoolchain_version = list(uniq_subtc_versions)[0]
    elif len(uniq_subtc_versions) == 0:
        if subtoolchain_name not in optional_toolchains:
            # raise error if the subtoolchain considered now is not optional
            raise EasyBuildError("No version found for subtoolchain %s in dependencies of %s",
                                 subtoolchain_name, current_tc['name'])
    else:
        raise EasyBuildError("Multiple versions of %s found in dependencies of toolchain %s: %s",
                             subtoolchain_name, current_tc['name'], ', '.join(sorted(uniq_subtc_versions)))

    return subtoolchain_version


@toolchain_hierarchy_cache
def get_toolchain_hierarchy(parent_toolchain, incl_capabilities=False):
    r"""
    Determine list of subtoolchains for specified parent toolchain.
    Result starts with the most minimal subtoolchains first, ends with specified toolchain.

    The dummy toolchain is considered the most minimal subtoolchain only if the add_dummy_to_minimal_toolchains
    build option is enabled.

    The most complex hierarchy we have now is goolfc which works as follows:

        goolfc
        /     \
     gompic    golfc(*)
          \    /   \      (*) optional toolchains, not compulsory for backwards compatibility
          gcccuda golf(*)
              \   /
               GCC
              /  |
      GCCcore(*) |
              \  |
             (dummy: only considered if --add-dummy-to-minimal-toolchains configuration option is enabled)

    :param parent_toolchain: dictionary with name/version of parent toolchain
    :param incl_capabilities: also register toolchain capabilities in result
    """
    # obtain list of all possible subtoolchains
    _, all_tc_classes = search_toolchain('')
    subtoolchains = dict((tc_class.NAME, getattr(tc_class, 'SUBTOOLCHAIN', None)) for tc_class in all_tc_classes)
    optional_toolchains = set(tc_class.NAME for tc_class in all_tc_classes if getattr(tc_class, 'OPTIONAL', False))
    composite_toolchains = set(tc_class.NAME for tc_class in all_tc_classes if len(tc_class.__bases__) > 1)

    # the parent toolchain is at the top of the hierarchy,
    # we need a copy so that adding capabilities (below) doesn't affect the original object
    toolchain_hierarchy = [copy.copy(parent_toolchain)]
    # use a queue to handle a breadth-first-search of the hierarchy,
    # which is required to take into account the potential for multiple subtoolchains
    bfs_queue = [parent_toolchain]
    visited = set()

    while bfs_queue:
        current_tc = bfs_queue.pop()
        current_tc_name, current_tc_version = current_tc['name'], current_tc['version']
        subtoolchain_names = subtoolchains[current_tc_name]
        # if current toolchain has no subtoolchains, consider next toolchain in queue
        if subtoolchain_names is None:
            continue
        # make sure we always have a list of subtoolchains, even if there's only one
        if not isinstance(subtoolchain_names, list):
            subtoolchain_names = [subtoolchain_names]
        # grab the easyconfig of the current toolchain and search the dependencies for a version of the subtoolchain
        path = robot_find_easyconfig(current_tc_name, current_tc_version)
        if path is None:
            raise EasyBuildError("Could not find easyconfig for %s toolchain version %s",
                                 current_tc_name, current_tc_version)

        # parse the easyconfig
        parsed_ec = process_easyconfig(path, validate=False)[0]

        # search for version of the subtoolchain in dependencies
        # considers deps + toolchains of deps + deps of deps + toolchains of deps of deps
        # consider both version and versionsuffix for dependencies
        cands = []
        for dep in parsed_ec['ec'].dependencies():
            # skip dependencies that are marked as external modules
            if dep['external_module']:
                continue

            # include dep and toolchain of dep as candidates
            cands.extend([
                {'name': dep['name'], 'version': dep['version'] + dep['versionsuffix']},
                dep['toolchain'],
            ])

            # find easyconfig file for this dep and parse it
            ecfile = robot_find_easyconfig(dep['name'], det_full_ec_version(dep))
            if ecfile is None:
                raise EasyBuildError("Could not find easyconfig for dependency %s with version %s",
                                     dep['name'], det_full_ec_version(dep))
            easyconfig = process_easyconfig(ecfile, validate=False)[0]['ec']

            # include deps and toolchains of deps of this dep, but skip dependencies marked as external modules
            for depdep in easyconfig.dependencies():
                if depdep['external_module']:
                    continue

                cands.append({'name': depdep['name'], 'version': depdep['version'] + depdep['versionsuffix']})
                cands.append(depdep['toolchain'])

        for dep in subtoolchain_names:
            # try to find subtoolchains with the same version as the parent
            # only do this for composite toolchains, not single-compiler toolchains, whose
            # versions match those of the component instead of being e.g. "2018a".
            if dep in composite_toolchains:
                ecfile = robot_find_easyconfig(dep, current_tc_version)
                if ecfile is not None:
                    cands.append({'name': dep, 'version': current_tc_version})

        # only retain candidates that match subtoolchain names
        cands = [c for c in cands if c['name'] in subtoolchain_names]

        for subtoolchain_name in subtoolchain_names:
            subtoolchain_version = det_subtoolchain_version(current_tc, subtoolchain_name, optional_toolchains, cands,
                                                            incl_capabilities=incl_capabilities)
            # add to hierarchy and move to next
            if subtoolchain_version is not None and subtoolchain_name not in visited:
                tc = {'name': subtoolchain_name, 'version': subtoolchain_version}
                toolchain_hierarchy.insert(0, tc)
                bfs_queue.insert(0, tc)
                visited.add(subtoolchain_name)

    # also add toolchain capabilities
    if incl_capabilities:
        for toolchain in toolchain_hierarchy:
            toolchain_class, _ = search_toolchain(toolchain['name'])
            tc = toolchain_class(version=toolchain['version'])
            for capability in TOOLCHAIN_CAPABILITIES:
                # cuda is the special case which doesn't have a family attribute
                if capability == TOOLCHAIN_CAPABILITY_CUDA:
                    # use None rather than False, useful to have it consistent with the rest
                    toolchain[capability] = isinstance(tc, Cuda) or None
                elif hasattr(tc, capability):
                    toolchain[capability] = getattr(tc, capability)()

    _log.info("Found toolchain hierarchy for toolchain %s: %s", parent_toolchain, toolchain_hierarchy)
    return toolchain_hierarchy


class EasyConfig(object):
    """
    Class which handles loading, reading, validation of easyconfigs
    """

    def __init__(self, path, extra_options=None, build_specs=None, validate=True, hidden=None, rawtxt=None,
                 auto_convert_value_types=True):
        """
        initialize an easyconfig.
        :param path: path to easyconfig file to be parsed (ignored if rawtxt is specified)
        :param extra_options: dictionary with extra variables that can be set for this specific instance
        :param build_specs: dictionary of build specifications (see EasyConfig class, default: {})
        :param validate: indicates whether validation should be performed (note: combined with 'validate' build option)
        :param hidden: indicate whether corresponding module file should be installed hidden ('.'-prefixed)
        :param rawtxt: raw contents of easyconfig file
        :param auto_convert_value_types: indicates wether types of easyconfig values should be automatically converted
                                         in case they are wrong
        """
        self.template_values = None
        self.enable_templating = True  # a boolean to control templating

        self.log = fancylogger.getLogger(self.__class__.__name__, fname=False)

        if path is not None and not os.path.isfile(path):
            raise EasyBuildError("EasyConfig __init__ expected a valid path")

        # read easyconfig file contents (or use provided rawtxt), so it can be passed down to avoid multiple re-reads
        self.path = None
        if rawtxt is None:
            self.path = path
            self.rawtxt = read_file(path)
            self.log.debug("Raw contents from supplied easyconfig file %s: %s" % (path, self.rawtxt))
        else:
            self.rawtxt = rawtxt
            self.log.debug("Supplied raw easyconfig contents: %s" % self.rawtxt)

        # constructing easyconfig parser object includes a "raw" parse,
        # which serves as a check to see whether supplied easyconfig file is an actual easyconfig...
        self.log.info("Performing quick parse to check for valid easyconfig file...")
        self.parser = EasyConfigParser(filename=self.path, rawcontent=self.rawtxt,
                                       auto_convert_value_types=auto_convert_value_types)

        self.modules_tool = modules_tool()

        # use legacy module classes as default
        self.valid_module_classes = build_option('valid_module_classes')
        if self.valid_module_classes is not None:
            self.log.info("Obtained list of valid module classes: %s" % self.valid_module_classes)

        self._config = copy.deepcopy(DEFAULT_CONFIG)

        # obtain name and easyblock specifications from raw easyconfig contents
        self.software_name, self.easyblock = fetch_parameters_from_easyconfig(self.rawtxt, ['name', 'easyblock'])

        # determine line of extra easyconfig parameters
        if extra_options is None:
            easyblock_class = get_easyblock_class(self.easyblock, name=self.software_name)
            self.extra_options = easyblock_class.extra_options()
        else:
            self.extra_options = extra_options

        if not isinstance(self.extra_options, dict):
            tup = (type(self.extra_options), self.extra_options)
            self.log.nosupport("extra_options return value should be of type 'dict', found '%s': %s" % tup, '2.0')

        self.mandatory = MANDATORY_PARAMS[:]

        # deep copy to make sure self.extra_options remains unchanged
        self.extend_params(copy.deepcopy(self.extra_options))

        # set valid stops
        self.valid_stops = build_option('valid_stops')
        self.log.debug("List of valid stops obtained: %s" % self.valid_stops)

        # store toolchain
        self._toolchain = None

        self.validations = {
            'moduleclass': self.valid_module_classes,
            'stop': self.valid_stops,
        }

        self.external_modules_metadata = build_option('external_modules_metadata')

        # parse easyconfig file
        self.build_specs = build_specs
        self.parse()

        # check whether this easyconfig file is deprecated, and act accordingly if so
        self.check_deprecated(self.path)

        # perform validations
        self.validation = build_option('validate') and validate
        if self.validation:
            self.validate(check_osdeps=build_option('check_osdeps'))

        # filter hidden dependencies from list of dependencies
        self.filter_hidden_deps()

        self._all_dependencies = None

        # keep track of whether the generated module file should be hidden
        if hidden is None:
            hidden = self['hidden'] or build_option('hidden')
        self.hidden = hidden

        # set installdir/module info
        mns = ActiveMNS()
        self.full_mod_name = mns.det_full_module_name(self)
        self.short_mod_name = mns.det_short_module_name(self)
        self.mod_subdir = mns.det_module_subdir(self)

        self.software_license = None

    def filename(self):
        """Determine correct filename for this easyconfig file."""

        if is_yeb_format(self.path, self.rawtxt):
            ext = YEB_FORMAT_EXTENSION
        else:
            ext = EB_FORMAT_EXTENSION

        return '%s-%s%s' % (self.name, det_full_ec_version(self), ext)

    def extend_params(self, extra, overwrite=True):
        """Extend list of known parameters via provided list of extra easyconfig parameters."""

        self.log.debug("Extending list of known easyconfig parameters with: %s", ' '.join(extra.keys()))

        if overwrite:
            self._config.update(extra)
        else:
            for key in extra:
                if key not in self._config:
                    self._config[key] = extra[key]
                    self.log.debug("Added new easyconfig parameter: %s", key)
                else:
                    self.log.debug("Easyconfig parameter %s already known, not overwriting", key)

        # extend mandatory keys
        for key, value in extra.items():
            if value[2] == MANDATORY:
                self.mandatory.append(key)
        self.log.debug("Updated list of mandatory easyconfig parameters: %s", self.mandatory)

    def copy(self):
        """
        Return a copy of this EasyConfig instance.
        """
        # create a new EasyConfig instance
        ec = EasyConfig(self.path, validate=self.validation, hidden=self.hidden, rawtxt=self.rawtxt)
        # take a copy of the actual config dictionary (which already contains the extra options)
        ec._config = copy.deepcopy(self._config)
        # since rawtxt is defined, self.path may not get inherited, make sure it does
        if self.path:
            ec.path = self.path

        return ec

    def update(self, key, value, allow_duplicate=True):
        """
        Update a string configuration value with a value (i.e. append to it).
        """
        prev_value = self[key]
        if isinstance(prev_value, basestring):
            if allow_duplicate or value not in prev_value:
                self[key] = '%s %s ' % (prev_value, value)
        elif isinstance(prev_value, list):
            if allow_duplicate:
                self[key] = prev_value + value
            else:
                for item in value:
                    # add only those items that aren't already in the list
                    if item not in prev_value:
                        self[key] = prev_value + [item]
        else:
            raise EasyBuildError("Can't update configuration value for %s, because it's not a string or list.", key)

    def parse(self):
        """
        Parse the file and set options
        mandatory requirements are checked here
        """
        if self.build_specs is None:
            arg_specs = {}
        elif isinstance(self.build_specs, dict):
            # build a new dictionary with only the expected keys, to pass as named arguments to get_config_dict()
            arg_specs = self.build_specs
        else:
            raise EasyBuildError("Specifications should be specified using a dictionary, got %s",
                                 type(self.build_specs))
        self.log.debug("Obtained specs dict %s" % arg_specs)

        self.log.info("Parsing easyconfig file %s with rawcontent: %s" % (self.path, self.rawtxt))
        self.parser.set_specifications(arg_specs)
        local_vars = self.parser.get_config_dict()
        self.log.debug("Parsed easyconfig as a dictionary: %s" % local_vars)

        # make sure all mandatory parameters are defined
        # this includes both generic mandatory parameters and software-specific parameters defined via extra_options
        missing_mandatory_keys = [key for key in self.mandatory if key not in local_vars]
        if missing_mandatory_keys:
            raise EasyBuildError("mandatory parameters not provided in %s: %s", self.path, missing_mandatory_keys)

        # provide suggestions for typos
        possible_typos = [(key, difflib.get_close_matches(key.lower(), self._config.keys(), 1, 0.85))
                          for key in local_vars if key not in self]

        typos = [(key, guesses[0]) for (key, guesses) in possible_typos if len(guesses) == 1]
        if typos:
            raise EasyBuildError("You may have some typos in your easyconfig file: %s",
                                 ', '.join(["%s -> %s" % typo for typo in typos]))

        # we need toolchain to be set when we call _parse_dependency
        for key in ['toolchain'] + local_vars.keys():
            # validations are skipped, just set in the config
            if key in self._config.keys():
                self[key] = local_vars[key]
                self.log.info("setting config option %s: value %s (type: %s)", key, self[key], type(self[key]))
            elif key in REPLACED_PARAMETERS:
                _log.nosupport("Easyconfig parameter '%s' is replaced by '%s'" % (key, REPLACED_PARAMETERS[key]), '2.0')

            # do not store variables we don't need
            else:
                self.log.debug("Ignoring unknown easyconfig parameter %s (value: %s)" % (key, local_vars[key]))

        # trigger parse hook
        # templating is disabled when parse_hook is called to allow for easy updating of mutable easyconfig parameters
        # (see also comment in resolve_template)
        hooks = load_hooks(build_option('hooks'))
        prev_enable_templating = self.enable_templating
        self.enable_templating = False

        parse_hook_msg = None
        if self.path:
            parse_hook_msg = "Running %s hook for %s..." % (PARSE, os.path.basename(self.path))

        run_hook(PARSE, hooks, args=[self], msg=parse_hook_msg)

        # parse dependency specifications
        # it's important that templating is still disabled at this stage!
        self.log.info("Parsing dependency specifications...")
        self['builddependencies'] = [self._parse_dependency(dep, build_only=True) for dep in self['builddependencies']]
        self['iterate_builddependencies'] = [[self._parse_dependency(dep, build_only=True) for dep in x]
                                             for x in self['iterate_builddependencies']]
        self['dependencies'] = [self._parse_dependency(dep) for dep in self['dependencies']]
        self['hiddendependencies'] = [self._parse_dependency(dep, hidden=True) for dep in self['hiddendependencies']]

        # restore templating
        self.enable_templating = prev_enable_templating

        # update templating dictionary
        self.generate_template_values()

        # finalize dependencies w.r.t. minimal toolchains & module names
        self._finalize_dependencies()

        # indicate that this is a parsed easyconfig
        self._config['parsed'] = [True, "This is a parsed easyconfig", "HIDDEN"]

    def check_deprecated(self, path):
        """Check whether this easyconfig file is deprecated."""

        depr_msgs = []

        deprecated = self['deprecated']
        if deprecated:
            if isinstance(deprecated, basestring):
                depr_msgs.append("easyconfig file '%s' is marked as deprecated:\n%s\n" % (path, deprecated))
            else:
                raise EasyBuildError("Wrong type for value of 'deprecated' easyconfig parameter: %s", type(deprecated))

        if self.toolchain.is_deprecated():
            depr_msgs.append("toolchain '%(name)s/%(version)s' is marked as deprecated" % self['toolchain'])

        if depr_msgs:
            depr_maj_ver = int(str(VERSION).split('.')[0]) + 1
            more_info_depr_ec = " (see also http://easybuild.readthedocs.org/en/latest/Deprecated-easyconfigs.html)"
            self.log.deprecated(', '.join(depr_msgs), '%s.0' % depr_maj_ver, more_info=more_info_depr_ec)

    def validate(self, check_osdeps=True):
        """
        Validate this easyonfig
        - ensure certain easyconfig parameters are set to a known value (see self.validations)
        - check OS dependencies
        - check license
        """
        self.log.info("Validating easyconfig")
        for attr in self.validations:
            self._validate(attr, self.validations[attr])

        if check_osdeps:
            self.log.info("Checking OS dependencies")
            self.validate_os_deps()
        else:
            self.log.info("Not checking OS dependencies")

        self.log.info("Checking skipsteps")
        if not isinstance(self._config['skipsteps'][0], (list, tuple,)):
            raise EasyBuildError('Invalid type for skipsteps. Allowed are list or tuple, got %s (%s)',
                                 type(self._config['skipsteps'][0]), self._config['skipsteps'][0])

        self.log.info("Checking build option lists")
        self.validate_iterate_opts_lists()

        self.log.info("Checking licenses")
        self.validate_license()

    def validate_license(self):
        """Validate the license"""
        lic = self['software_license']
        if lic is None:
            # when mandatory, remove this possibility
            if 'software_license' in self.mandatory:
                raise EasyBuildError("Software license is mandatory, but 'software_license' is undefined")
        elif lic in EASYCONFIG_LICENSES_DICT:
            # create License instance
            self.software_license = EASYCONFIG_LICENSES_DICT[lic]()
        else:
            known_licenses = ', '.join(sorted(EASYCONFIG_LICENSES_DICT.keys()))
            raise EasyBuildError("Invalid license %s (known licenses: %s)", lic, known_licenses)

        # TODO, when GROUP_SOURCE and/or GROUP_BINARY is True
        #  check the owner of source / binary (must match 'group' parameter from easyconfig)

        return True

    def validate_os_deps(self):
        """
        validate presence of OS dependencies
        osdependencies should be a single list
        """
        not_found = []
        for dep in self['osdependencies']:
            # make sure we have a tuple
            if isinstance(dep, basestring):
                dep = (dep,)
            elif not isinstance(dep, tuple):
                raise EasyBuildError("Non-tuple value type for OS dependency specification: %s (type %s)",
                                     dep, type(dep))

            if not any([check_os_dependency(cand_dep) for cand_dep in dep]):
                not_found.append(dep)

        if not_found:
            raise EasyBuildError("One or more OS dependencies were not found: %s", not_found)
        else:
            self.log.info("OS dependencies ok: %s" % self['osdependencies'])

        return True

    def validate_iterate_opts_lists(self):
        """
        Configure/build/install options specified as lists should have same length.
        """

        # configure/build/install options may be lists, in case of an iterated build
        # when lists are used, they should be all of same length
        # list of length 1 are treated as if it were strings in EasyBlock
        opt_counts = []
        for opt in ITERATE_OPTIONS:

            # anticipate changes in available easyconfig parameters (e.g. makeopts -> buildopts?)
            if self.get(opt, None) is None:
                raise EasyBuildError("%s not available in self.cfg (anymore)?!", opt)

            # keep track of list, supply first element as first option to handle
            if isinstance(self[opt], (list, tuple)) or opt.startswith('iterate_'):
                opt_counts.append((opt, len(self[opt])))

        # make sure that options that specify lists have the same length
        list_opt_lengths = [length for (opt, length) in opt_counts if length > 1]
        if len(nub(list_opt_lengths)) > 1:
            raise EasyBuildError("Build option lists for iterated build should have same length: %s", opt_counts)

        return True

    def filter_hidden_deps(self):
        """
        Replace dependencies by hidden dependencies in list of (build) dependencies, where appropriate.
        """
        faulty_deps = []

        for hidden_idx, hidden_dep in enumerate(self['hiddendependencies']):
            hidden_mod_name = ActiveMNS().det_full_module_name(hidden_dep)
            visible_mod_name = ActiveMNS().det_full_module_name(hidden_dep, force_visible=True)

            # replace (build) dependencies with their equivalent hidden (build) dependency (if any)
            replaced = False
            for key in ['builddependencies', 'dependencies']:
                for idx, dep in enumerate(self[key]):
                    dep_mod_name = dep['full_mod_name']
                    if dep_mod_name in [visible_mod_name, hidden_mod_name]:

                        # templating must be temporarily disabled to obtain reference to original lists,
                        # so their elements can be changed in place
                        # see comments in resolve_template
                        enable_templating = self.enable_templating
                        self.enable_templating = False
                        # track whether this hidden dep is listed as a build dep
                        orig_hidden_dep = self['hiddendependencies'][hidden_idx]
                        if key == 'builddependencies':
                            orig_hidden_dep['build_only'] = True
                        # actual replacement
                        self[key][idx] = orig_hidden_dep
                        self.enable_templating = enable_templating

                        replaced = True
                        if dep_mod_name == visible_mod_name:
                            msg = "Replaced (build)dependency matching hidden dependency %s"
                        else:
                            msg = "Hidden (build)dependency %s is already marked to be installed as a hidden module"
                        self.log.debug(msg, hidden_dep)

            if not replaced:
                # hidden dependencies must also be included in list of dependencies;
                # this is done to try and make easyconfigs portable w.r.t. site-specific policies with minimal effort,
                # i.e. by simply removing the 'hiddendependencies' specification
                self.log.warning("Hidden dependency %s not in list of (build)dependencies", visible_mod_name)
                faulty_deps.append(visible_mod_name)

        if faulty_deps:
            dep_mod_names = [dep['full_mod_name'] for dep in self['dependencies'] + self['builddependencies']]
            raise EasyBuildError("Hidden deps with visible module names %s not in list of (build)dependencies: %s",
                                 faulty_deps, dep_mod_names)

    def parse_version_range(self, version_spec):
        """Parse provided version specification as a version range."""
        res = {}
        range_sep = ':'  # version range separator (e.g. ]1.0:2.0])

        if range_sep in version_spec:
            # remove range characters to obtain lower/upper version limits
            version_limits = version_spec.translate(None, '][').split(range_sep)
            if len(version_limits) == 2:
                res['lower'], res['upper'] = version_limits
                if res['lower'] and res['upper'] and LooseVersion(res['lower']) > LooseVersion('upper'):
                    raise EasyBuildError("Incorrect version range, found lower limit > higher limit: %s", version_spec)
            else:
                raise EasyBuildError("Incorrect version range, expected lower/upper limit: %s", version_spec)

            res['excl_lower'] = version_spec[0] == ']'
            res['excl_upper'] = version_spec[-1] == '['

        else:  # strict version spec (not a range)
            res['lower'] = res['upper'] = version_spec
            res['excl_lower'] = res['excl_upper'] = False

        return res

    def parse_filter_deps(self):
        """Parse specifications for which dependencies should be filtered."""
        res = {}

        separator = '='
        for filter_dep_spec in build_option('filter_deps') or []:
            if separator in filter_dep_spec:
                dep_specs = filter_dep_spec.split(separator)
                if len(dep_specs) == 2:
                    dep_name, dep_version_spec = dep_specs
                else:
                    raise EasyBuildError("Incorrect specification for dependency to filter: %s", filter_dep_spec)

                res[dep_name] = self.parse_version_range(dep_version_spec)
            else:
                res[filter_dep_spec] = {'always_filter': True}

        return res

    def filter_deps(self, deps):
        """Filter dependencies according to 'filter-deps' configuration setting."""

        retained_deps = []
        filter_deps_specs = self.parse_filter_deps()

        for dep in deps:
            filter_dep = False

            # figure out whether this dependency should be filtered
            if dep['name'] in filter_deps_specs:

                filter_spec = filter_deps_specs[dep['name']]

                if filter_spec.get('always_filter', False):
                    filter_dep = True
                else:
                    version = LooseVersion(dep['version'])
                    lower = LooseVersion(filter_spec['lower']) if filter_spec['lower'] else None
                    upper = LooseVersion(filter_spec['upper']) if filter_spec['upper'] else None

                    # assume dep is filtered before checking version range

                    filter_dep = True

                    # if version is lower than lower limit: no filtering
                    if lower:
                        if version < lower or (filter_spec['excl_lower'] and version == lower):
                            filter_dep = False

                    # if version is higher than upper limit: no filtering
                    if upper:
                        if version > upper or (filter_spec['excl_upper'] and version == upper):
                            filter_dep = False

            if filter_dep:
                self.log.info("filtered out dependency %s", dep)
            else:
                retained_deps.append(dep)

        return retained_deps

    def dependencies(self, build_only=False):
        """
        Returns an array of parsed dependencies (after filtering, if requested)
        dependency = {'name': '', 'version': '', 'dummy': (False|True), 'versionsuffix': '', 'toolchain': ''}

        :param build_only: only return build dependencies, discard others
        """
<<<<<<< HEAD
        deps = self.builddependencies()
        if not build_only:
            deps = self['dependencies'] + deps + self['hiddendependencies']
=======
        if build_only:
            deps = self['builddependencies']
        else:
            deps = self['dependencies'] + self['builddependencies']
>>>>>>> c33bb6f2

        # if filter-deps option is provided we "clean" the list of dependencies for
        # each processed easyconfig to remove the unwanted dependencies
        self.log.debug("Dependencies BEFORE filtering: %s", deps)

        retained_deps = self.filter_deps(deps)
        self.log.debug("Dependencies AFTER filtering: %s", retained_deps)

        return retained_deps

    def builddependencies(self):
        """
        return the parsed build dependencies
        """
        iterbuilddeps = self['iterate_builddependencies'] or []
        if iterbuilddeps and not isinstance(iterbuilddeps[0], dict):
            # flatten if not iterating yet
            iterbuilddeps = flatten(iterbuilddeps)
        return iterbuilddeps + self['builddependencies']

    @property
    def name(self):
        """
        returns name
        """
        return self['name']

    @property
    def version(self):
        """
        returns version
        """
        return self['version']

    @property
    def toolchain(self):
        """
        returns the Toolchain used
        """
        if self._toolchain is None:
            # provide list of (direct) toolchain dependencies (name & version), if easyconfig can be found for toolchain
            tcdeps = None
            tcname, tcversion = self['toolchain']['name'], self['toolchain']['version']

            if tcname != DUMMY_TOOLCHAIN_NAME:
                tc_ecfile = robot_find_easyconfig(tcname, tcversion)
                if tc_ecfile is None:
                    self.log.debug("No easyconfig found for toolchain %s version %s, can't determine dependencies",
                                   tcname, tcversion)
                else:
                    self.log.debug("Found easyconfig for toolchain %s version %s: %s", tcname, tcversion, tc_ecfile)
                    tc_ec = process_easyconfig(tc_ecfile)[0]
                    tcdeps = tc_ec['ec'].dependencies()
                    self.log.debug("Toolchain dependencies based on easyconfig: %s", tcdeps)

            self._toolchain = get_toolchain(self['toolchain'], self['toolchainopts'],
                                            mns=ActiveMNS(), tcdeps=tcdeps, modtool=self.modules_tool)
            tc_dict = self._toolchain.as_dict()
            self.log.debug("Initialized toolchain: %s (opts: %s)" % (tc_dict, self['toolchainopts']))
        return self._toolchain

    @property
    def all_dependencies(self):
        """Return list of all dependencies, incl. hidden/build deps & toolchain, but excluding filtered deps."""
        if self._all_dependencies is None:
            self.log.debug("Composing list of all dependencies (incl. toolchain)")
            self._all_dependencies = copy.deepcopy(self.dependencies())
            if self['toolchain']['name'] != DUMMY_TOOLCHAIN_NAME:
                self._all_dependencies.append(self.toolchain.as_dict())

        return self._all_dependencies

    def dump(self, fp, always_overwrite=True, backup=False):
        """
        Dump this easyconfig to file, with the given filename.

        :param always_overwrite: overwrite existing file at specified location without use of --force
        :param backup: create backup of existing file before overwriting it
        """
        orig_enable_templating = self.enable_templating

        # templated values should be dumped unresolved
        self.enable_templating = False

        # build dict of default values
        default_values = dict([(key, DEFAULT_CONFIG[key][0]) for key in DEFAULT_CONFIG])
        default_values.update(dict([(key, self.extra_options[key][0]) for key in self.extra_options]))

        self.generate_template_values()
        templ_const = dict([(quote_py_str(const[1]), const[0]) for const in TEMPLATE_CONSTANTS])

        # create reverse map of templates, to inject template values where possible
        # longer template values are considered first, shorter template keys get preference over longer ones
        sorted_keys = sorted(self.template_values, key=lambda k: (len(self.template_values[k]), -len(k)), reverse=True)
        templ_val = OrderedDict([])
        for key in sorted_keys:
            # shortest template 'key' is retained in case of duplicates ('namelower' is preferred over 'github_account')
            # only template values longer than 2 characters are retained
            if self.template_values[key] not in templ_val and len(self.template_values[key]) > 2:
                templ_val[self.template_values[key]] = key

        try:
            ectxt = self.parser.dump(self, default_values, templ_const, templ_val)
        except NotImplementedError as err:
            # need to restore enable_templating value in case this method is caught in a try/except block and ignored
            # (the ability to dump is not a hard requirement for build success)
            self.enable_templating = orig_enable_templating
            raise NotImplementedError(err)

        self.log.debug("Dumped easyconfig: %s", ectxt)

        if build_option('dump_autopep8'):
            autopep8_opts = {
                'aggressive': 1,  # enable non-whitespace changes, but don't be too aggressive
                'max_line_length': 120,
            }
            self.log.info("Reformatting dumped easyconfig using autopep8 (options: %s)", autopep8_opts)
            ectxt = autopep8.fix_code(ectxt, options=autopep8_opts)
            self.log.debug("Dumped easyconfig after autopep8 reformatting: %s", ectxt)

        write_file(fp, ectxt, always_overwrite=always_overwrite, backup=backup, verbose=backup)

        self.enable_templating = orig_enable_templating

    def _validate(self, attr, values):  # private method
        """
        validation helper method. attr is the attribute it will check, values are the possible values.
        if the value of the attribute is not in the is array, it will report an error
        """
        if values is None:
            values = []
        if self[attr] and self[attr] not in values:
            raise EasyBuildError("%s provided '%s' is not valid: %s", attr, self[attr], values)

    def handle_external_module_metadata(self, dep_name):
        """
        helper function for _parse_dependency
        handles metadata for external module dependencies
        """
        dependency = {}
        if dep_name in self.external_modules_metadata:
            dependency['external_module_metadata'] = self.external_modules_metadata[dep_name]
            self.log.info("Updated dependency info with available metadata for external module %s: %s",
                          dep_name, dependency['external_module_metadata'])
        else:
            self.log.info("No metadata available for external module %s", dep_name)

        return dependency

    # private method
    def _parse_dependency(self, dep, hidden=False, build_only=False):
        """
        parses the dependency into a usable dict with a common format
        dep can be a dict, a tuple or a list.
        if it is a tuple or a list the attributes are expected to be in the following order:
        ('name', 'version', 'versionsuffix', 'toolchain')
        of these attributes, 'name' and 'version' are mandatory

        output dict contains these attributes:
        ['name', 'version', 'versionsuffix', 'dummy', 'toolchain', 'short_mod_name', 'full_mod_name', 'hidden',
         'external_module']

        :param hidden: indicate whether corresponding module file should be installed hidden ('.'-prefixed)
        :param build_only: indicate whether this is a build-only dependency
        """
        # convert tuple to string otherwise python might complain about the formatting
        self.log.debug("Parsing %s as a dependency" % str(dep))

        attr = ['name', 'version', 'versionsuffix', 'toolchain']
        dependency = {
            # full/short module names
            'full_mod_name': None,
            'short_mod_name': None,
            # software name, version, versionsuffix
            'name': None,
            'version': None,
            'versionsuffix': '',
            # toolchain with which this dependency is installed
            'toolchain': None,
            'toolchain_inherited': False,
            # boolean indicating whether we're dealing with a dummy toolchain for this dependency
            'dummy': False,
            # boolean indicating whether the module for this dependency is (to be) installed hidden
            'hidden': hidden,
            # boolean indicating whether this this a build-only dependency
            'build_only': build_only,
            # boolean indicating whether this dependency should be resolved via an external module
            'external_module': False,
            # metadata in case this is an external module;
            # provides information on what this module represents (software name/version, install prefix, ...)
            'external_module_metadata': {},
        }
        if isinstance(dep, dict):
            dependency.update(dep)

            # make sure 'dummy' key is handled appropriately
            if 'dummy' in dep and 'toolchain' not in dep:
                dependency['toolchain'] = dep['dummy']

            if dep.get('external_module', False):
                dependency.update(self.handle_external_module_metadata(dep['full_mod_name']))

        elif isinstance(dep, Dependency):
            dependency['name'] = dep.name()
            dependency['version'] = dep.version()
            versionsuffix = dep.versionsuffix()
            if versionsuffix is not None:
                dependency['versionsuffix'] = versionsuffix
            toolchain = dep.toolchain()
            if toolchain is not None:
                dependency['toolchain'] = toolchain

        elif isinstance(dep, (list, tuple)):
            if dep and dep[-1] == EXTERNAL_MODULE_MARKER:
                if len(dep) == 2:
                    dependency['external_module'] = True
                    dependency['short_mod_name'] = dep[0]
                    dependency['full_mod_name'] = dep[0]
                    dependency.update(self.handle_external_module_metadata(dep[0]))
                else:
                    raise EasyBuildError("Incorrect external dependency specification: %s", dep)
            else:
                # non-external dependency: tuple (or list) that specifies name/version(/versionsuffix(/toolchain))
                dependency.update(dict(zip(attr, dep)))

        else:
            raise EasyBuildError("Dependency %s of unsupported type: %s", dep, type(dep))

        if dependency['external_module']:
            # check whether the external module is hidden
            if dependency['full_mod_name'].split('/')[-1].startswith('.'):
                dependency['hidden'] = True

            self.log.debug("Returning parsed external dependency: %s", dependency)
            return dependency

        # check whether this dependency should be hidden according to --hide-deps
        if build_option('hide_deps'):
            dependency['hidden'] |= dependency['name'] in build_option('hide_deps')

        # dependency inherits toolchain, unless it's specified to have a custom toolchain
        tc = copy.deepcopy(self['toolchain'])
        tc_spec = dependency['toolchain']
        if tc_spec is None:
            self.log.debug("Inheriting parent toolchain %s for dep %s (until deps are finalised)", tc, dependency)
            dependency['toolchain_inherited'] = True

        # (true) boolean value simply indicates that a dummy toolchain is used
        elif isinstance(tc_spec, bool) and tc_spec:
                tc = {'name': DUMMY_TOOLCHAIN_NAME, 'version': DUMMY_TOOLCHAIN_VERSION}

        # two-element list/tuple value indicates custom toolchain specification
        elif isinstance(tc_spec, (list, tuple,)):
            if len(tc_spec) == 2:
                tc = {'name': tc_spec[0], 'version': tc_spec[1]}
            else:
                raise EasyBuildError("List/tuple value for toolchain should have two elements (%s)", str(tc_spec))

        elif isinstance(tc_spec, dict):
            if 'name' in tc_spec and 'version' in tc_spec:
                tc = copy.deepcopy(tc_spec)
            else:
                raise EasyBuildError("Found toolchain spec as dict with wrong keys (no name/version): %s", tc_spec)

        else:
            raise EasyBuildError("Unsupported type for toolchain spec encountered: %s (%s)", tc_spec, type(tc_spec))

        self.log.debug("Derived toolchain to use for dependency %s, based on toolchain spec %s: %s", dep, tc_spec, tc)
        dependency['toolchain'] = tc

        # validations
        if dependency['name'] is None:
            raise EasyBuildError("Dependency specified without name: %s", dependency)

        if dependency['version'] is None:
            raise EasyBuildError("Dependency specified without version: %s", dependency)

        return dependency

    def _finalize_dependencies(self):
        """Finalize dependency parameters, after initial parsing."""

        filter_deps = build_option('filter_deps')

        for key in DEPENDENCY_PARAMETERS:
            # loop over a *copy* of dependency dicts (with resolved templates);
            # to update the original dep dict, we need to index with idx into self._config[key][0]...
            val = self[key]
            orig_val = self._config[key][0]
            if key == 'iterate_builddependencies':
                val = flatten(val)
                orig_val = flatten(orig_val)
            for idx, dep in enumerate(val):

                # reference to original dep dict, this is the one we should be updating
                orig_dep = orig_val[idx]

                if filter_deps and orig_dep['name'] in filter_deps:
                    self.log.debug("Skipping filtered dependency %s when finalising dependencies", orig_dep['name'])
                    continue

                # handle dependencies with inherited (non-dummy) toolchain
                # this *must* be done after parsing all dependencies, to avoid problems with templates like %(pyver)s
                if dep['toolchain_inherited'] and dep['toolchain']['name'] != DUMMY_TOOLCHAIN_NAME:
                    tc = None
                    dep_str = '%s %s%s' % (dep['name'], dep['version'], dep['versionsuffix'])
                    self.log.debug("Figuring out toolchain to use for dep %s...", dep)
                    if build_option('minimal_toolchains'):
                        # determine 'smallest' subtoolchain for which a matching easyconfig file is available
                        self.log.debug("Looking for minimal toolchain for dependency %s (parent toolchain: %s)...",
                                       dep_str, dep['toolchain'])
                        tc = robot_find_subtoolchain_for_dep(dep, self.modules_tool)
                        if tc is None:
                            raise EasyBuildError("Failed to determine minimal toolchain for dep %s", dep_str)
                    else:
                        # try to determine subtoolchain for dep;
                        # this is done considering both available modules and easyconfigs (in that order)
                        tc = robot_find_subtoolchain_for_dep(dep, self.modules_tool, parent_first=True)
                        self.log.debug("Using subtoolchain %s for dep %s", tc, dep_str)

                    if tc is None:
                        self.log.debug("Inheriting toolchain %s from parent for dep %s", dep['toolchain'], dep_str)
                    else:
                        # put derived toolchain in place
                        self.log.debug("Figured out toolchain to use for dep %s: %s", dep_str, tc)
                        dep['toolchain'] = orig_dep['toolchain'] = tc
                        dep['toolchain_inherited'] = orig_dep['toolchain_inherited'] = False

                if not dep['external_module']:
                    # make sure 'dummy' is set correctly
                    orig_dep['dummy'] = dep['toolchain']['name'] == DUMMY_TOOLCHAIN_NAME

                    # set module names
                    orig_dep['short_mod_name'] = ActiveMNS().det_short_module_name(dep)
                    orig_dep['full_mod_name'] = ActiveMNS().det_full_module_name(dep)

    def generate_template_values(self):
        """Try to generate all template values."""

        self._generate_template_values(skip_lower=True)
        self._generate_template_values(skip_lower=False)

        # recursive call, until there are no more changes to template values;
        # important since template values may include other templates
        cont = True
        while cont:
            cont = False
            for key in self.template_values:
                try:
                    curr_val = self.template_values[key]
                    new_val = curr_val % self.template_values
                    if new_val != curr_val:
                        cont = True
                    self.template_values[key] = new_val
                except KeyError:
                    # KeyError's may occur when not all templates are defined yet, but these are safe to ignore
                    pass

    def _generate_template_values(self, ignore=None, skip_lower=True):
        """Actual code to generate the template values"""
        if self.template_values is None:
            self.template_values = {}

        # step 0. self.template_values can/should be updated from outside easyconfig
        # (eg the run_setp code in EasyBlock)

        # step 1-3 work with easyconfig.templates constants
        # disable templating with creating dict with template values to avoid looping back to here via __getitem__
        prev_enable_templating = self.enable_templating
        self.enable_templating = False
        template_values = template_constant_dict(self, ignore=ignore, skip_lower=skip_lower)
        self.enable_templating = prev_enable_templating

        # update the template_values dict
        self.template_values.update(template_values)

        # cleanup None values
        for k, v in self.template_values.items():
            if v is None:
                del self.template_values[k]

    @handle_deprecated_or_replaced_easyconfig_parameters
    def __contains__(self, key):
        """Check whether easyconfig parameter is defined"""
        return key in self._config

    @handle_deprecated_or_replaced_easyconfig_parameters
    def __getitem__(self, key):
        """Return value of specified easyconfig parameter (without help text, etc.)"""
        value = None
        if key in self._config:
            value = self._config[key][0]
        else:
            raise EasyBuildError("Use of unknown easyconfig parameter '%s' when getting parameter value", key)

        if self.enable_templating:
            if self.template_values is None or len(self.template_values) == 0:
                self.generate_template_values()
            value = resolve_template(value, self.template_values)

        return value

    @handle_deprecated_or_replaced_easyconfig_parameters
    def __setitem__(self, key, value):
        """Set value of specified easyconfig parameter (help text & co is left untouched)"""
        if key in self._config:
            self._config[key][0] = value
        else:
            raise EasyBuildError("Use of unknown easyconfig parameter '%s' when setting parameter value to '%s'",
                                 key, value)

    @handle_deprecated_or_replaced_easyconfig_parameters
    def get(self, key, default=None):
        """
        Gets the value of a key in the config, with 'default' as fallback.
        """
        if key in self:
            return self[key]
        else:
            return default

    # *both* __eq__ and __ne__ must be implemented for == and != comparisons to work correctly
    # see also https://docs.python.org/2/reference/datamodel.html#object.__eq__
    def __eq__(self, ec):
        """Is this EasyConfig instance equivalent to the provided one?"""
        return self.asdict() == ec.asdict()

    def __ne__(self, ec):
        """Is this EasyConfig instance equivalent to the provided one?"""
        return self.asdict() != ec.asdict()

    def __hash__(self):
        """Return hash value for a hashable representation of this EasyConfig instance."""
        def make_hashable(val):
            """Make a hashable value of the given value."""
            if isinstance(val, list):
                val = tuple([make_hashable(x) for x in val])
            elif isinstance(val, dict):
                val = tuple([(key, make_hashable(val)) for (key, val) in sorted(val.items())])
            return val

        lst = []
        for (key, val) in sorted(self.asdict().items()):
            lst.append((key, make_hashable(val)))

        # a list is not hashable, but a tuple is
        return hash(tuple(lst))

    def asdict(self):
        """
        Return dict representation of this EasyConfig instance.
        """
        res = {}
        for key, tup in self._config.items():
            value = tup[0]
            if self.enable_templating:
                if not self.template_values:
                    self.generate_template_values()
                value = resolve_template(value, self.template_values)
            res[key] = value
        return res


def det_installversion(version, toolchain_name, toolchain_version, prefix, suffix):
    """Deprecated 'det_installversion' function, to determine exact install version, based on supplied parameters."""
    old_fn = 'framework.easyconfig.easyconfig.det_installversion'
    _log.nosupport('Use det_full_ec_version from easybuild.tools.module_generator instead of %s' % old_fn, '2.0')


def get_easyblock_class(easyblock, name=None, error_on_failed_import=True, error_on_missing_easyblock=None, **kwargs):
    """
    Get class for a particular easyblock (or use default)
    """
    if 'default_fallback' in kwargs:
        msg = "Named argument 'default_fallback' for get_easyblock_class is deprecated, "
        msg += "use 'error_on_missing_easyblock' instead"
        _log.deprecated(msg, '4.0')
        if error_on_missing_easyblock is None:
            error_on_missing_easyblock = kwargs['default_fallback']
    elif error_on_missing_easyblock is None:
        error_on_missing_easyblock = True

    cls = None
    try:
        if easyblock:
            # something was specified, lets parse it
            es = easyblock.split('.')
            class_name = es.pop(-1)
            # figure out if full path was specified or not
            if es:
                modulepath = '.'.join(es)
                _log.info("Assuming that full easyblock module path was specified (class: %s, modulepath: %s)",
                          class_name, modulepath)
                cls = get_class_for(modulepath, class_name)
            else:
                modulepath = get_module_path(easyblock)
                cls = get_class_for(modulepath, class_name)
                _log.info("Derived full easyblock module path for %s: %s" % (class_name, modulepath))
        else:
            # if no easyblock specified, try to find if one exists
            if name is None:
                name = "UNKNOWN"
            # The following is a generic way to calculate unique class names for any funny software title
            class_name = encode_class_name(name)
            # modulepath will be the namespace + encoded modulename (from the classname)
            modulepath = get_module_path(class_name, generic=False)
            modulepath_imported = False
            try:
                __import__(modulepath, globals(), locals(), [''])
                modulepath_imported = True
            except ImportError as err:
                _log.debug("Failed to import module '%s': %s" % (modulepath, err))

            # check if determining module path based on software name would have resulted in a different module path
            if modulepath_imported:
                _log.debug("Module path '%s' found" % modulepath)
            else:
                _log.debug("No module path '%s' found" % modulepath)
                modulepath_bis = get_module_path(name, generic=False, decode=False)
                _log.debug("Module path determined based on software name: %s" % modulepath_bis)
                if modulepath_bis != modulepath:
                    _log.nosupport("Determining module path based on software name", '2.0')

            # try and find easyblock
            try:
                _log.debug("getting class for %s.%s" % (modulepath, class_name))
                cls = get_class_for(modulepath, class_name)
                _log.info("Successfully obtained %s class instance from %s" % (class_name, modulepath))
            except ImportError as err:
                # when an ImportError occurs, make sure that it's caused by not finding the easyblock module,
                # and not because of a broken import statement in the easyblock module
                error_re = re.compile(r"No module named %s" % modulepath.replace("easybuild.easyblocks.", ''))
                _log.debug("error regexp: %s" % error_re.pattern)
                if error_re.match(str(err)):
                    if error_on_missing_easyblock:
                        raise EasyBuildError("No software-specific easyblock '%s' found for %s", class_name, name)
                elif error_on_failed_import:
                    raise EasyBuildError("Failed to import %s easyblock: %s", class_name, err)
                else:
                    _log.debug("Failed to import easyblock for %s, but ignoring it: %s" % (class_name, err))

        if cls is not None:
            _log.info("Successfully obtained class '%s' for easyblock '%s' (software name '%s')",
                      cls.__name__, easyblock, name)
        else:
            _log.debug("No class found for easyblock '%s' (software name '%s')", easyblock, name)

        return cls

    except EasyBuildError as err:
        # simply reraise rather than wrapping it into another error
        raise err
    except Exception as err:
        raise EasyBuildError("Failed to obtain class for %s easyblock (not available?): %s", easyblock, err)


def get_module_path(name, generic=None, decode=True):
    """
    Determine the module path for a given easyblock or software name,
    based on the encoded class name.

    :param generic: whether or not the easyblock is generic (if None: auto-derive from specified class name)
    :param decode: whether or not to decode the provided class name
    """
    if name is None:
        return None

    if generic is None:
        generic = not name.startswith(EASYBLOCK_CLASS_PREFIX)

    # example: 'EB_VSC_minus_tools' should result in 'vsc_tools'
    if decode:
        name = decode_class_name(name)
    module_name = remove_unwanted_chars(name.replace('-', '_')).lower()

    modpath = ['easybuild', 'easyblocks']
    if generic:
        modpath.append('generic')

    return '.'.join(modpath + [module_name])


def resolve_template(value, tmpl_dict):
    """Given a value, try to susbstitute the templated strings with actual values.
        - value: some python object (supported are string, tuple/list, dict or some mix thereof)
        - tmpl_dict: template dictionary
    """
    if isinstance(value, basestring):
        # simple escaping, making all '%foo', '%%foo', '%%%foo' post-templates values available,
        #         but ignore a string like '%(name)s'
        # behaviour of strings like '%(name)s',
        #   make sure that constructs like %%(name)s are preserved
        #   higher order escaping in the original text is considered advanced users only,
        #   and a big no-no otherwise. It indicates that want some new functionality
        #   in easyconfigs, so just open an issue for it.
        #   detailed behaviour:
        #     if a an odd number of % prefixes the (name)s,
        #     we assume that templating is assumed and the behaviour is as follows
        #     '%(name)s' -> '%(name)s', and after templating with {'name':'x'} -> 'x'
        #     '%%%(name)s' -> '%%%(name)s', and after templating with {'name':'x'} -> '%x'
        #     if a an even number of % prefixes the (name)s,
        #     we assume that no templating is desired and the behaviour is as follows
        #     '%%(name)s' -> '%%(name)s', and after templating with {'name':'x'} -> '%(name)s'
        #     '%%%%(name)s' -> '%%%%(name)s', and after templating with {'name':'x'} -> '%%(name)s'
        # examples:
        # '10%' -> '10%%'
        # '%s' -> '%%s'
        # '%%' -> '%%%%'
        # '%(name)s' -> '%(name)s'
        # '%%(name)s' -> '%%(name)s'
        if '%' in value:
            value = re.sub(re.compile(r'(%)(?!%*\(\w+\)s)'), r'\1\1', value)

            try:
                value = value % tmpl_dict
            except KeyError:
                _log.warning("Unable to resolve template value %s with dict %s", value, tmpl_dict)
    else:
        # this block deals with references to objects and returns other references
        # for reading this is ok, but for self['x'] = {}
        # self['x']['y'] = z does not work
        # self['x'] is a get, will return a reference to a templated version of self._config['x']
        # and the ['y] = z part will be against this new reference
        # you will need to do
        # self.enable_templating = False
        # self['x']['y'] = z
        # self.enable_templating = True
        # or (direct but evil)
        # self._config['x']['y'] = z
        # it can not be intercepted with __setitem__ because the set is done at a deeper level
        if isinstance(value, list):
            value = [resolve_template(val, tmpl_dict) for val in value]
        elif isinstance(value, tuple):
            value = tuple(resolve_template(list(value), tmpl_dict))
        elif isinstance(value, dict):
            value = dict((resolve_template(k, tmpl_dict), resolve_template(v, tmpl_dict)) for k, v in value.items())

    return value


def process_easyconfig(path, build_specs=None, validate=True, parse_only=False, hidden=None):
    """
    Process easyconfig, returning some information for each block
    :param path: path to easyconfig file
    :param build_specs: dictionary specifying build specifications (e.g. version, toolchain, ...)
    :param validate: whether or not to perform validation
    :param parse_only: only parse easyconfig superficially (faster, but results in partial info)
    :param hidden: indicate whether corresponding module file should be installed hidden ('.'-prefixed)
    """
    blocks = retrieve_blocks_in_spec(path, build_option('only_blocks'))

    if hidden is None:
        hidden = build_option('hidden')

    # only cache when no build specifications are involved (since those can't be part of a dict key)
    cache_key = None
    if build_specs is None:
        cache_key = (path, validate, hidden, parse_only)
        if cache_key in _easyconfigs_cache:
            return [e.copy() for e in _easyconfigs_cache[cache_key]]

    easyconfigs = []
    for spec in blocks:
        # process for dependencies and real installversionname
        _log.debug("Processing easyconfig %s" % spec)

        # create easyconfig
        try:
            ec = EasyConfig(spec, build_specs=build_specs, validate=validate, hidden=hidden)
        except EasyBuildError as err:
            raise EasyBuildError("Failed to process easyconfig %s: %s", spec, err.msg)

        name = ec['name']

        easyconfig = {
            'ec': ec,
        }
        easyconfigs.append(easyconfig)

        if not parse_only:
            # also determine list of dependencies, module name (unless only parsed easyconfigs are requested)
            easyconfig.update({
                'spec': ec.path,
                'short_mod_name': ec.short_mod_name,
                'full_mod_name': ec.full_mod_name,
                'dependencies': [],
                'builddependencies': [],
                'hiddendependencies': [],
                'hidden': ec.hidden,
            })
            if len(blocks) > 1:
                easyconfig['original_spec'] = path

            # add build dependencies
            for dep in ec['builddependencies']:
                _log.debug("Adding build dependency %s for app %s." % (dep, name))
                easyconfig['builddependencies'].append(dep)

            # add dependencies (including build & hidden dependencies)
            for dep in ec.dependencies():
                _log.debug("Adding dependency %s for app %s." % (dep, name))
                easyconfig['dependencies'].append(dep)

            # add toolchain as dependency too
            if ec['toolchain']['name'] != DUMMY_TOOLCHAIN_NAME:
                tc = ec.toolchain.as_dict()
                _log.debug("Adding toolchain %s as dependency for app %s." % (tc, name))
                easyconfig['dependencies'].append(tc)

    if cache_key is not None:
        _easyconfigs_cache[cache_key] = [e.copy() for e in easyconfigs]

    return easyconfigs


def letter_dir_for(name):
    """
    Determine 'letter' directory for specified software name.
    This usually just the 1st letter of the software name (in lowercase),
    except for funky software names, e.g. ones starting with a digit.
    """
    # wildcard name should result in wildcard letter
    if name == '*':
        letter = '*'
    else:
        letter = name.lower()[0]
        # outside of a-z range, use '0'
        if letter < 'a' or letter > 'z':
            letter = '0'

    return letter


def create_paths(path, name, version):
    """
    Returns all the paths where easyconfig could be located
    <path> is the basepath
    <name> should be a string
    <version> can be a '*' if you use glob patterns, or an install version otherwise
    """
    cand_paths = [
        (name, version),  # e.g. <path>/GCC/4.8.2.eb
        (name, '%s-%s' % (name, version)),  # e.g. <path>/GCC/GCC-4.8.2.eb
        (letter_dir_for(name), name, '%s-%s' % (name, version)),  # e.g. <path>/g/GCC/GCC-4.8.2.eb
        ('%s-%s' % (name, version),),  # e.g. <path>/GCC-4.8.2.eb
    ]
    return ['%s.eb' % os.path.join(path, *cand_path) for cand_path in cand_paths]


def robot_find_easyconfig(name, version):
    """
    Find an easyconfig for module in path, returns (absolute) path to easyconfig file (or None, if none is found).
    """
    key = (name, version)
    if key in _easyconfig_files_cache:
        _log.debug("Obtained easyconfig path from cache for %s: %s" % (key, _easyconfig_files_cache[key]))
        return _easyconfig_files_cache[key]

    paths = build_option('robot_path')
    if paths is None:
        paths = []
    elif not isinstance(paths, (list, tuple)):
        paths = [paths]

    # if we should also consider archived easyconfigs, duplicate paths list with archived equivalents
    if build_option('consider_archived_easyconfigs'):
        paths = paths + [os.path.join(p, EASYCONFIGS_ARCHIVE_DIR) for p in paths]

    res = None
    for path in paths:
        easyconfigs_paths = create_paths(path, name, version)
        for easyconfig_path in easyconfigs_paths:
            _log.debug("Checking easyconfig path %s" % easyconfig_path)
            if os.path.isfile(easyconfig_path):
                _log.debug("Found easyconfig file for name %s, version %s at %s" % (name, version, easyconfig_path))
                _easyconfig_files_cache[key] = os.path.abspath(easyconfig_path)
                res = _easyconfig_files_cache[key]
                break
        if res:
            break

    return res


def verify_easyconfig_filename(path, specs, parsed_ec=None):
    """
    Check whether parsed easyconfig at specified path matches expected specs;
    this basically verifies whether the easyconfig filename corresponds to its contents

    :param path: path to easyconfig file
    :param specs: expected specs (dict with easyconfig parameter values)
    :param parsed_ec: (list of) EasyConfig instance(s) corresponding to easyconfig file
    """
    if isinstance(parsed_ec, EasyConfig):
        ecs = [{'ec': parsed_ec}]
    elif isinstance(parsed_ec, (list, tuple)):
        ecs = parsed_ec
    elif parsed_ec is None:
        ecs = process_easyconfig(path)
    else:
        raise EasyBuildError("Unexpected value type for parsed_ec: %s (%s)", type(parsed_ec), parsed_ec)

    fullver = det_full_ec_version(specs)

    expected_filename = '%s-%s.eb' % (specs['name'], fullver)
    if os.path.basename(path) != expected_filename:
        # only retain relevant specs to produce a more useful error message
        specstr = ''
        for key in ['name', 'version', 'versionsuffix']:
            specstr += "%s: %s; " % (key, quote_py_str(specs.get(key)))
        toolchain = specs.get('toolchain')
        if toolchain:
            tcname, tcver = quote_py_str(toolchain.get('name')), quote_py_str(toolchain.get('version'))
            specstr += "toolchain name, version: %s, %s" % (tcname, tcver)
        else:
            specstr += "toolchain: None"

        raise EasyBuildError("Easyconfig filename '%s' does not match with expected filename '%s' (specs: %s)",
                             os.path.basename(path), expected_filename, specstr)

    for ec in ecs:
        found_fullver = det_full_ec_version(ec['ec'])
        if ec['ec']['name'] != specs['name'] or found_fullver != fullver:
            subspec = dict((key, specs[key]) for key in ['name', 'toolchain', 'version', 'versionsuffix'])
            error_msg = "Contents of %s does not match with filename" % path
            error_msg += "; expected filename based on contents: %s-%s.eb" % (ec['ec']['name'], found_fullver)
            error_msg += "; expected (relevant) parameters based on filename %s: %s" % (os.path.basename(path), subspec)
            raise EasyBuildError(error_msg)

    _log.info("Contents of %s verified against easyconfig filename, matches %s", path, specs)


def robot_find_subtoolchain_for_dep(dep, modtool, parent_tc=None, parent_first=False):
    """
    Find the subtoolchain to use for a dependency

    :param dep: dependency target dict (long and short module names may not exist yet)
    :param parent_tc: toolchain from which to derive the toolchain hierarchy to search (default: use dep's toolchain)
    :param parent_first: reverse order in which subtoolchains are considered: parent toolchain, then subtoolchains
    :return: minimal toolchain for which an easyconfig exists for this dependency (and matches build_options)
    """
    if parent_tc is None:
        parent_tc = dep['toolchain']

    retain_all_deps = build_option('retain_all_deps')
    use_existing_modules = build_option('use_existing_modules') and not retain_all_deps

    if parent_first or use_existing_modules:
        avail_modules = modtool.available()
    else:
        avail_modules = []

    newdep = copy.deepcopy(dep)

    # try to determine toolchain hierarchy
    # this may fail if not all easyconfig files that define this toolchain are available,
    # but that's not always fatal: it's mostly irrelevant under --review-pr for example
    try:
        toolchain_hierarchy = get_toolchain_hierarchy(parent_tc)
    except EasyBuildError as err:
        warning_msg = "Failed to determine toolchain hierarchy for %(name)s/%(version)s when determining " % parent_tc
        warning_msg += "subtoolchain for dependency '%s': %s" % (dep['name'], err)
        _log.warning(warning_msg)
        print_warning(warning_msg)
        toolchain_hierarchy = []

    # start with subtoolchains first, i.e. first (dummy or) compiler-only toolchain, etc.,
    # unless parent toolchain should be considered first
    if parent_first:
        toolchain_hierarchy = toolchain_hierarchy[::-1]

    cand_subtcs = []

    for tc in toolchain_hierarchy:
        # try to determine module name using this particular subtoolchain;
        # this may fail if no easyconfig is available in robot search path
        # and the module naming scheme requires an easyconfig file
        newdep['toolchain'] = tc
        mod_name = ActiveMNS().det_full_module_name(newdep, require_result=False)

        # if the module name can be determined, subtoolchain is an actual candidate
        if mod_name:
            # check whether module already exists or not (but only if that info will actually be used)
            mod_exists = None
            if parent_first or use_existing_modules:
                mod_exists = mod_name in avail_modules
                # fallback to checking with modtool.exist is required,
                # for hidden modules and external modules where module name may be partial
                if not mod_exists:
                    maybe_partial = dep.get('external_module', True)
                    mod_exists = modtool.exist([mod_name], skip_avail=True, maybe_partial=maybe_partial)[0]

            # add the subtoolchain to list of candidates
            cand_subtcs.append({'toolchain': tc, 'mod_exists': mod_exists})

    _log.debug("List of possible subtoolchains for %s: %s", dep, cand_subtcs)

    cand_subtcs_with_mod = [tc for tc in cand_subtcs if tc.get('mod_exists', False)]

    # scenario I:
    # - regardless of whether minimal toolchains mode is enabled or not
    # - try to pick subtoolchain based on available easyconfigs (first hit wins)
    minimal_toolchain = None
    for cand_subtc in cand_subtcs:
        newdep['toolchain'] = cand_subtc['toolchain']
        ec_file = robot_find_easyconfig(newdep['name'], det_full_ec_version(newdep))
        if ec_file:
            minimal_toolchain = cand_subtc['toolchain']
            break

    if cand_subtcs_with_mod:
        if parent_first:
            # scenario II:
            # - parent toolchain first (minimal toolchains mode *not* enabled)
            # - module for dependency is already available for one of the subtoolchains
            # - only used as fallback in case subtoolchain could not be determined via easyconfigs (scenario I)
            # If so, we retain the subtoolchain closest to the parent (so top of the list of candidates)
            if minimal_toolchain is None or use_existing_modules:
                minimal_toolchain = cand_subtcs_with_mod[0]['toolchain']

        elif use_existing_modules:
            # scenario III:
            # - minimal toolchains mode + --use-existing-modules
            # - reconsider subtoolchain based on already available modules for dependency
            # - this may overrule subtoolchain picked in scenario II

            # take the last element, i.e. the maximum toolchain where a module exists already
            # (allows for potentially better optimisation)
            minimal_toolchain = cand_subtcs_with_mod[-1]['toolchain']

    if minimal_toolchain is None:
        _log.info("Irresolvable dependency found (even with minimal toolchains): %s", dep)

    _log.info("Minimally resolving dependency %s using toolchain %s", dep, minimal_toolchain)
    return minimal_toolchain


def det_location_for(path, target_dir, soft_name, target_file):
    """
    Determine path to easyconfigs directory for specified software name, using specified target file name.

    :param path: path of file to copy
    :param target_dir: (parent) target directory, should contain easybuild/easyconfigs subdirectory
    :param soft_name: software name (to determine location to copy to)
    :param target_file: target file name
    :return: full path to the right location
    """
    subdir = os.path.join('easybuild', 'easyconfigs')

    if os.path.exists(os.path.join(target_dir, subdir)):
        target_path = os.path.join('easybuild', 'easyconfigs', letter_dir_for(soft_name), soft_name, target_file)
        _log.debug("Target path for %s: %s", path, target_path)

        target_path = os.path.join(target_dir, target_path)

    else:
        raise EasyBuildError("Subdirectory %s not found in %s", subdir, target_dir)

    return target_path


def clean_up_easyconfigs(paths):
    """
    Clean up easyconfigs (in place) by filtering out comments/buildstats included by EasyBuild in archived easyconfigs
    (cfr. FileRepository.add_easyconfig in easybuild.tools.repository.filerepo)

    :param paths: list of paths to easyconfigs to clean up
    """
    regexs = [
        re.compile(r"^# Built with EasyBuild.*\n", re.M),
        re.compile(r"^# Build statistics.*\n", re.M),
        # consume buildstats as a whole, i.e. all lines until closing '}]'
        re.compile(r"\n*buildstats\s*=(.|\n)*\n}\]\s*\n?", re.M),
    ]

    for path in paths:
        ectxt = read_file(path)
        for regex in regexs:
            ectxt = regex.sub('', ectxt)
        write_file(path, ectxt, forced=True)


def det_file_info(paths, target_dir):
    """
    Determine useful information on easyconfig files relative to a target directory,
    before any actual operation (e.g. copying) is performed

    :param paths: list of paths to easyconfig files
    :param target_dir: target directory
    :return: dict with useful information on easyconfig files (corresponding EasyConfig instances, paths, status)
             relative to a target directory
    """
    file_info = {
        'ecs': [],
        'paths': [],
        'paths_in_repo': [],
        'new': [],
        'new_folder': [],
        'new_file_in_existing_folder': [],
    }

    for path in paths:
        ecs = process_easyconfig(path, validate=False)
        if len(ecs) == 1:
            file_info['paths'].append(path)
            file_info['ecs'].append(ecs[0]['ec'])

            soft_name = file_info['ecs'][-1].name
            ec_filename = file_info['ecs'][-1].filename()

            target_path = det_location_for(path, target_dir, soft_name, ec_filename)

            new_file = not os.path.exists(target_path)
            new_folder = not os.path.exists(os.path.dirname(target_path))
            file_info['new'].append(new_file)
            file_info['new_folder'].append(new_folder)
            file_info['new_file_in_existing_folder'].append(new_file and not new_folder)
            file_info['paths_in_repo'].append(target_path)

        else:
            raise EasyBuildError("Multiple EasyConfig instances obtained from easyconfig file %s", path)

    return file_info


def copy_easyconfigs(paths, target_dir):
    """
    Copy easyconfig files to specified directory, in the 'right' location and using the filename expected by robot.

    :param paths: list of paths to copy to git working dir
    :param target_dir: target directory
    :return: dict with useful information on copied easyconfig files (corresponding EasyConfig instances, paths, status)
    """
    file_info = det_file_info(paths, target_dir)

    for path, target_path in zip(file_info['paths'], file_info['paths_in_repo']):
        copy_file(path, target_path, force_in_dry_run=True)

    if build_option('cleanup_easyconfigs'):
        clean_up_easyconfigs(file_info['paths_in_repo'])

    return file_info


def copy_patch_files(patch_specs, target_dir):
    """
    Copy patch files to specified directory, in the 'right' location according to the software name they relate to.

    :param patch_specs: list of tuples with patch file location and name of software they are for
    :param target_dir: target directory
    """
    patched_files = {
        'paths_in_repo': [],
    }
    for patch_path, soft_name in patch_specs:
        target_path = det_location_for(patch_path, target_dir, soft_name, os.path.basename(patch_path))
        copy_file(patch_path, target_path, force_in_dry_run=True)
        patched_files['paths_in_repo'].append(target_path)

    return patched_files


class ActiveMNS(object):
    """Wrapper class for active module naming scheme."""

    __metaclass__ = Singleton

    def __init__(self, *args, **kwargs):
        """Initialize logger."""
        self.log = fancylogger.getLogger(self.__class__.__name__, fname=False)

        # determine active module naming scheme
        avail_mnss = avail_module_naming_schemes()
        self.log.debug("List of available module naming schemes: %s" % avail_mnss.keys())
        sel_mns = get_module_naming_scheme()
        if sel_mns in avail_mnss:
            self.mns = avail_mnss[sel_mns]()
        else:
            raise EasyBuildError("Selected module naming scheme %s could not be found in %s",
                                 sel_mns, avail_mnss.keys())

    def requires_full_easyconfig(self, keys):
        """Check whether specified list of easyconfig parameters is sufficient for active module naming scheme."""
        return self.mns.requires_toolchain_details() or not self.mns.is_sufficient(keys)

    def check_ec_type(self, ec, raise_error=True):
        """
        Obtain a full parsed easyconfig file to pass to naming scheme methods if provided keys are insufficient.

        :param ec: available easyconfig parameter specifications (EasyConfig instance or dict value)
        :param raise_error: boolean indicating whether or not an error should be raised
                            if a full easyconfig is required but not found
        """
        if not isinstance(ec, EasyConfig) and self.requires_full_easyconfig(ec.keys()):

            self.log.debug("A parsed easyconfig is required by the module naming scheme, so finding one for %s" % ec)

            # fetch/parse easyconfig file if deemed necessary
            eb_file = robot_find_easyconfig(ec['name'], det_full_ec_version(ec))

            if eb_file is not None:
                parsed_ec = process_easyconfig(eb_file, parse_only=True, hidden=ec['hidden'])
                if len(parsed_ec) > 1:
                    self.log.warning("More than one parsed easyconfig obtained from %s, only retaining first" % eb_file)
                    self.log.debug("Full list of parsed easyconfigs: %s" % parsed_ec)
                ec = parsed_ec[0]['ec']

            elif raise_error:
                raise EasyBuildError("Failed to find easyconfig file '%s-%s.eb' when determining module name for: %s",
                                     ec['name'], det_full_ec_version(ec), ec)
            else:
                self.log.info("No easyconfig found as required by module naming scheme, but not considered fatal")
                ec = None

        return ec

    def _det_module_name_with(self, mns_method, ec, force_visible=False, require_result=True):
        """
        Determine module name using specified module naming scheme method, based on supplied easyconfig.
        Returns a string representing the module name, e.g. 'GCC/4.6.3', 'Python/2.7.5-ictce-4.1.13',
        with the following requirements:
            - module name is specified as a relative path
            - string representing module name has length > 0
            - module name only contains printable characters (string.printable, except carriage-control chars)
        """
        mod_name = None
        ec = self.check_ec_type(ec, raise_error=require_result)

        if ec:
            # replace software name with desired replacement (if specified)
            orig_name = None
            if ec.get('modaltsoftname', None):
                orig_name = ec['name']
                ec['name'] = ec['modaltsoftname']
                self.log.info("Replaced software name '%s' with '%s' when determining module name",
                              orig_name, ec['name'])
            else:
                self.log.debug("No alternative software name specified to determine module name with")

            mod_name = mns_method(ec)

            # restore original software name if it was tampered with
            if orig_name is not None:
                ec['name'] = orig_name

            if not is_valid_module_name(mod_name):
                raise EasyBuildError("%s is not a valid module name", str(mod_name))

            # check whether module name should be hidden or not
            # ec may be either a dict or an EasyConfig instance, 'force_visible' argument overrules
            if (ec.get('hidden', False) or getattr(ec, 'hidden', False)) and not force_visible:
                mod_name = det_hidden_modname(mod_name)

        elif require_result:
            raise EasyBuildError("Failed to determine module name for %s using %s", ec, mns_method)

        return mod_name

    def det_full_module_name(self, ec, force_visible=False, require_result=True):
        """Determine full module name by selected module naming scheme, based on supplied easyconfig."""
        self.log.debug("Determining full module name for %s (force_visible: %s)" % (ec, force_visible))
        if ec.get('external_module', False):
            # external modules have the module name readily available, and may lack the info required by the MNS
            mod_name = ec['full_mod_name']
            self.log.debug("Full module name for external module: %s", mod_name)
        else:
            mod_name = self._det_module_name_with(self.mns.det_full_module_name, ec, force_visible=force_visible,
                                                  require_result=require_result)
            self.log.debug("Obtained valid full module name %s", mod_name)
        return mod_name

    def det_install_subdir(self, ec):
        """Determine name of software installation subdirectory."""
        self.log.debug("Determining software installation subdir for %s", ec)
        if build_option('fixed_installdir_naming_scheme'):
            subdir = os.path.join(ec['name'], det_full_ec_version(ec))
            self.log.debug("Using fixed naming software installation subdir: %s", subdir)
        else:
            subdir = self.mns.det_install_subdir(self.check_ec_type(ec))
            self.log.debug("Obtained subdir %s", subdir)
        return subdir

    def det_devel_module_filename(self, ec, force_visible=False):
        """Determine devel module filename."""
        modname = self.det_full_module_name(ec, force_visible=force_visible)
        return modname.replace(os.path.sep, '-') + DEVEL_MODULE_SUFFIX

    def det_short_module_name(self, ec, force_visible=False):
        """Determine short module name according to module naming scheme."""
        self.log.debug("Determining short module name for %s (force_visible: %s)" % (ec, force_visible))
        mod_name = self._det_module_name_with(self.mns.det_short_module_name, ec, force_visible=force_visible)
        self.log.debug("Obtained valid short module name %s" % mod_name)

        # sanity check: obtained module name should pass the 'is_short_modname_for' check
        if 'modaltsoftname' in ec and not self.is_short_modname_for(mod_name, ec['modaltsoftname'] or ec['name']):
            raise EasyBuildError("is_short_modname_for('%s', '%s') for active module naming scheme returns False",
                                 mod_name, ec['name'])
        return mod_name

    def det_module_subdir(self, ec):
        """Determine module subdirectory according to module naming scheme."""
        self.log.debug("Determining module subdir for %s" % ec)
        mod_subdir = self.mns.det_module_subdir(self.check_ec_type(ec))
        self.log.debug("Obtained subdir %s" % mod_subdir)
        return mod_subdir

    def det_module_symlink_paths(self, ec):
        """
        Determine list of paths in which symlinks to module files must be created.
        """
        return self.mns.det_module_symlink_paths(ec)

    def det_modpath_extensions(self, ec):
        """Determine modulepath extensions according to module naming scheme."""
        self.log.debug("Determining modulepath extensions for %s" % ec)
        modpath_extensions = self.mns.det_modpath_extensions(self.check_ec_type(ec))
        self.log.debug("Obtained modulepath extensions: %s" % modpath_extensions)
        return modpath_extensions

    def det_user_modpath_extensions(self, ec):
        """Determine user-specific modulepath extensions according to module naming scheme."""
        self.log.debug("Determining user modulepath extensions for %s", ec)
        modpath_extensions = self.mns.det_user_modpath_extensions(self.check_ec_type(ec))
        self.log.debug("Obtained user modulepath extensions: %s", modpath_extensions)
        return modpath_extensions

    def det_init_modulepaths(self, ec):
        """Determine initial modulepaths according to module naming scheme."""
        self.log.debug("Determining initial module paths for %s" % ec)
        init_modpaths = self.mns.det_init_modulepaths(self.check_ec_type(ec))
        self.log.debug("Obtained initial module paths: %s" % init_modpaths)
        return init_modpaths

    def expand_toolchain_load(self, ec=None):
        """
        Determine whether load statements for a toolchain should be expanded to load statements for its dependencies.
        This is useful when toolchains are not exposed to users.
        """
        return self.mns.expand_toolchain_load(ec=ec)

    def is_short_modname_for(self, short_modname, name):
        """
        Determine whether the specified (short) module name is a module for software with the specified name.
        """
        return self.mns.is_short_modname_for(short_modname, name)<|MERGE_RESOLUTION|>--- conflicted
+++ resolved
@@ -819,16 +819,10 @@
 
         :param build_only: only return build dependencies, discard others
         """
-<<<<<<< HEAD
-        deps = self.builddependencies()
-        if not build_only:
-            deps = self['dependencies'] + deps + self['hiddendependencies']
-=======
         if build_only:
-            deps = self['builddependencies']
-        else:
-            deps = self['dependencies'] + self['builddependencies']
->>>>>>> c33bb6f2
+            deps = self.builddependencies()
+        else:
+            deps = self['dependencies'] + self.builddependencies()
 
         # if filter-deps option is provided we "clean" the list of dependencies for
         # each processed easyconfig to remove the unwanted dependencies
