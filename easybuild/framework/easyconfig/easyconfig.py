# #
# Copyright 2009-2018 Ghent University
#
# This file is part of EasyBuild,
# originally created by the HPC team of Ghent University (http://ugent.be/hpc/en),
# with support of Ghent University (http://ugent.be/hpc),
# the Flemish Supercomputer Centre (VSC) (https://www.vscentrum.be),
# Flemish Research Foundation (FWO) (http://www.fwo.be/en)
# and the Department of Economy, Science and Innovation (EWI) (http://www.ewi-vlaanderen.be/en).
#
# https://github.com/easybuilders/easybuild
#
# EasyBuild is free software: you can redistribute it and/or modify
# it under the terms of the GNU General Public License as published by
# the Free Software Foundation v2.
#
# EasyBuild is distributed in the hope that it will be useful,
# but WITHOUT ANY WARRANTY; without even the implied warranty of
# MERCHANTABILITY or FITNESS FOR A PARTICULAR PURPOSE.  See the
# GNU General Public License for more details.
#
# You should have received a copy of the GNU General Public License
# along with EasyBuild.  If not, see <http://www.gnu.org/licenses/>.
# #

"""
Easyconfig module that contains the EasyConfig class.

:author: Stijn De Weirdt (Ghent University)
:author: Dries Verdegem (Ghent University)
:author: Kenneth Hoste (Ghent University)
:author: Pieter De Baets (Ghent University)
:author: Jens Timmerman (Ghent University)
:author: Toon Willems (Ghent University)
:author: Ward Poelmans (Ghent University)
:author: Alan O'Cais (Juelich Supercomputing Centre)
:author: Bart Oldeman (McGill University, Calcul Quebec, Compute Canada)
"""

import copy
import difflib
import functools
import os
import re
from vsc.utils import fancylogger
from vsc.utils.missing import get_class_for, nub
from vsc.utils.patterns import Singleton

from easybuild.framework.easyconfig import MANDATORY
from easybuild.framework.easyconfig.constants import EXTERNAL_MODULE_MARKER
from easybuild.framework.easyconfig.default import DEFAULT_CONFIG
from easybuild.framework.easyconfig.format.convert import Dependency
from easybuild.framework.easyconfig.format.format import DEPENDENCY_PARAMETERS
from easybuild.framework.easyconfig.format.one import retrieve_blocks_in_spec
from easybuild.framework.easyconfig.licenses import EASYCONFIG_LICENSES_DICT
from easybuild.framework.easyconfig.parser import DEPRECATED_PARAMETERS, REPLACED_PARAMETERS
from easybuild.framework.easyconfig.parser import EasyConfigParser, fetch_parameters_from_easyconfig
from easybuild.framework.easyconfig.templates import TEMPLATE_CONSTANTS, template_constant_dict
from easybuild.tools.build_log import EasyBuildError
from easybuild.tools.config import build_option, get_module_naming_scheme
from easybuild.tools.filetools import EASYBLOCK_CLASS_PREFIX
from easybuild.tools.filetools import copy_file, decode_class_name, encode_class_name, read_file, write_file
from easybuild.tools.module_naming_scheme import DEVEL_MODULE_SUFFIX
from easybuild.tools.module_naming_scheme.utilities import avail_module_naming_schemes, det_full_ec_version
from easybuild.tools.module_naming_scheme.utilities import det_hidden_modname, is_valid_module_name
from easybuild.tools.modules import modules_tool
from easybuild.tools.ordereddict import OrderedDict
from easybuild.tools.systemtools import check_os_dependency
from easybuild.tools.toolchain import DUMMY_TOOLCHAIN_NAME, DUMMY_TOOLCHAIN_VERSION
from easybuild.tools.toolchain.utilities import get_toolchain, search_toolchain
from easybuild.tools.utilities import quote_py_str, remove_unwanted_chars

_log = fancylogger.getLogger('easyconfig.easyconfig', fname=False)

# add license here to make it really MANDATORY (remove comment in default)
MANDATORY_PARAMS = ['name', 'version', 'homepage', 'description', 'toolchain']

# set of configure/build/install options that can be provided as lists for an iterated build
ITERATE_OPTIONS = ['preconfigopts', 'configopts', 'prebuildopts', 'buildopts', 'preinstallopts', 'installopts']

# name of easyconfigs archive subdirectory
EASYCONFIGS_ARCHIVE_DIR = '__archive__'


try:
    import autopep8
    HAVE_AUTOPEP8 = True
except ImportError as err:
    _log.warning("Failed to import autopep8, dumping easyconfigs with reformatting enabled will not work: %s", err)
    HAVE_AUTOPEP8 = False


_easyconfig_files_cache = {}
_easyconfigs_cache = {}


def handle_deprecated_or_replaced_easyconfig_parameters(ec_method):
    """Decorator to handle deprecated/replaced easyconfig parameters."""
    def new_ec_method(self, key, *args, **kwargs):
        """Check whether any replace easyconfig parameters are still used"""
        # map deprecated parameters to their replacements, issue deprecation warning(/error)
        if key in DEPRECATED_PARAMETERS:
            depr_key = key
            key, ver = DEPRECATED_PARAMETERS[depr_key]
            _log.deprecated("Easyconfig parameter '%s' is deprecated, use '%s' instead." % (depr_key, key), ver)
        if key in REPLACED_PARAMETERS:
            _log.nosupport("Easyconfig parameter '%s' is replaced by '%s'" % (key, REPLACED_PARAMETERS[key]), '2.0')
        return ec_method(self, key, *args, **kwargs)

    return new_ec_method


def toolchain_hierarchy_cache(func):
    """Function decorator to cache (and retrieve cached) toolchain hierarchy queries."""
    cache = {}

    @functools.wraps(func)
    def cache_aware_func(toolchain, require_capabilities=False):
        """Look up toolchain hierarchy in cache first, determine and cache it if not available yet."""
        cache_key = (toolchain['name'], toolchain['version'], require_capabilities)

        # fetch from cache if available, cache it if it's not
        if cache_key in cache:
            _log.debug("Using cache to return hierarchy for toolchain %s: %s", str(toolchain), cache[cache_key])
            return cache[cache_key]
        else:
            toolchain_hierarchy = func(toolchain, require_capabilities)
            cache[cache_key] = toolchain_hierarchy
            return cache[cache_key]

    # Expose clear method of cache to wrapped function
    cache_aware_func.clear = cache.clear

    return cache_aware_func


def det_subtoolchain_version(current_tc, subtoolchain_name, optional_toolchains, cands):
    """
    Returns unique version for subtoolchain, in tc dict.
    If there is no unique version:
    * use '' for dummy, if dummy is not skipped.
    * return None for skipped subtoolchains, that is,
      optional toolchains or dummy without add_dummy_to_minimal_toolchains.
    * in all other cases, raises an exception.
    """
    current_tc_name, current_tc_version = current_tc['name'], current_tc['version']

    uniq_subtc_versions = set([subtc['version'] for subtc in cands if subtc['name'] == subtoolchain_name])
    # init with "skipped"
    subtoolchain_version = None

    # dummy toolchain: bottom of the hierarchy
    if subtoolchain_name == DUMMY_TOOLCHAIN_NAME:
        if build_option('add_dummy_to_minimal_toolchains'):
            subtoolchain_version = ''
    elif len(uniq_subtc_versions) == 1:
        subtoolchain_version = list(uniq_subtc_versions)[0]
    elif len(uniq_subtc_versions) == 0:
        if subtoolchain_name not in optional_toolchains:
            # raise error if the subtoolchain considered now is not optional
            raise EasyBuildError("No version found for subtoolchain %s in dependencies of %s",
                                 subtoolchain_name, current_tc_name)
    else:
        raise EasyBuildError("Multiple versions of %s found in dependencies of toolchain %s: %s",
                             subtoolchain_name, current_tc_name, ', '.join(sorted(uniq_subtc_versions)))

    return subtoolchain_version


@toolchain_hierarchy_cache
def get_toolchain_hierarchy(parent_toolchain, require_capabilities=False):
    """
    Determine list of subtoolchains for specified parent toolchain.
    Result starts with the most minimal subtoolchains first, ends with specified toolchain.

    The dummy toolchain is considered the most minimal subtoolchain only if the add_dummy_to_minimal_toolchains
    build option is enabled.

    The most complex hierarchy we have now is goolfc which works as follows:

        goolfc
        /     \
     gompic    golfc(*)
          \    /   \      (*) optional toolchains, not compulsory for backwards compatibility
          gcccuda golf(*)
              \   /
               GCC
              /  |
      GCCcore(*) |
              \  |
             (dummy: only considered if --add-dummy-to-minimal-toolchains configuration option is enabled)

    :param parent_toolchain: dictionary with name/version of parent toolchain
    """
    # obtain list of all possible subtoolchains
    _, all_tc_classes = search_toolchain('')
    subtoolchains = dict((tc_class.NAME, getattr(tc_class, 'SUBTOOLCHAIN', None)) for tc_class in all_tc_classes)
    optional_toolchains = set(tc_class.NAME for tc_class in all_tc_classes if getattr(tc_class, 'OPTIONAL', False))
    composite_toolchains = set(tc_class.NAME for tc_class in all_tc_classes if len(tc_class.__bases__) > 1)

    # the parent toolchain is at the top of the hierarchy
<<<<<<< HEAD
    toolchain_hierarchy = [dict(parent_toolchain)]

    while subtoolchain_name:
=======
    toolchain_hierarchy = [parent_toolchain]
    # use a queue to handle a breadth-first-search of the hierarchy,
    # which is required to take into account the potential for multiple subtoolchains
    bfs_queue = [parent_toolchain]
    visited = set()

    while bfs_queue:
        current_tc = bfs_queue.pop()
        current_tc_name, current_tc_version = current_tc['name'], current_tc['version']
        subtoolchain_names = subtoolchains[current_tc_name]
        # if current toolchain has no subtoolchains, consider next toolchain in queue
        if subtoolchain_names is None:
            continue
        # make sure we always have a list of subtoolchains, even if there's only one
        if not isinstance(subtoolchain_names, list):
            subtoolchain_names = [subtoolchain_names]
>>>>>>> 811f3a38
        # grab the easyconfig of the current toolchain and search the dependencies for a version of the subtoolchain
        path = robot_find_easyconfig(current_tc_name, current_tc_version)
        if path is None:
            raise EasyBuildError("Could not find easyconfig for %s toolchain version %s",
                                 current_tc_name, current_tc_version)

        # parse the easyconfig
        parsed_ec = process_easyconfig(path, validate=False)[0]

        # search for version of the subtoolchain in dependencies
        # considers deps + toolchains of deps + deps of deps + toolchains of deps of deps
        # consider both version and versionsuffix for dependencies
        cands = []
        for dep in parsed_ec['ec'].dependencies():
            # skip dependencies that are marked as external modules
            if dep['external_module']:
                continue

            # include dep and toolchain of dep as candidates
            cands.extend([
                {'name': dep['name'], 'version': dep['version'] + dep['versionsuffix']},
                dep['toolchain'],
            ])

            # find easyconfig file for this dep and parse it
            ecfile = robot_find_easyconfig(dep['name'], det_full_ec_version(dep))
            if ecfile is None:
                raise EasyBuildError("Could not find easyconfig for dependency %s with version %s",
                                     dep['name'], det_full_ec_version(dep))
            easyconfig = process_easyconfig(ecfile, validate=False)[0]['ec']

            # include deps and toolchains of deps of this dep, but skip dependencies marked as external modules
            for depdep in easyconfig.dependencies():
                if depdep['external_module']:
                    continue

                cands.append({'name': depdep['name'], 'version': depdep['version'] + depdep['versionsuffix']})
                cands.append(depdep['toolchain'])

<<<<<<< HEAD
        # only retain candidates that match subtoolchain name
        cands = [c for c in cands if c['name'] == subtoolchain_name]

        uniq_subtc_versions = set([subtc['version'] for subtc in cands])

        if len(uniq_subtc_versions) == 1:
            subtoolchain_version = cands[0]['version']

        elif len(uniq_subtc_versions) == 0:
            # only retain GCCcore as subtoolchain if version was found
            if subtoolchain_name == GCCcore.NAME:
                _log.info("No version found for %s; assuming legacy toolchain and skipping it as subtoolchain.",
                          subtoolchain_name)
                subtoolchain_name = GCCcore.SUBTOOLCHAIN
                subtoolchain_version = ''
            # dummy toolchain: end of the line
            elif subtoolchain_name == DUMMY_TOOLCHAIN_NAME:
                subtoolchain_version = ''
            else:
                raise EasyBuildError("No version found for subtoolchain %s in dependencies of %s",
                                     subtoolchain_name, current_tc_name)
        else:
            if subtoolchain_name == DUMMY_TOOLCHAIN_NAME:
                # Don't care about multiple versions of dummy
                _log.info("Ignoring multiple versions of %s in toolchain hierarchy", DUMMY_TOOLCHAIN_NAME)
                subtoolchain_version = ''
            else:
                raise EasyBuildError("Multiple versions of %s found in dependencies of toolchain %s: %s",
                                     subtoolchain_name, current_tc_name, ', '.join(sorted(uniq_subtc_versions)))

        if subtoolchain_name == DUMMY_TOOLCHAIN_NAME and (not build_option('add_dummy_to_minimal_toolchains')
                                                          or require_capabilities):
            # we're done
            break

        # add to hierarchy and move to next
        current_tc_name, current_tc_version = subtoolchain_name, subtoolchain_version
        subtoolchain_name, subtoolchain_version = subtoolchains[current_tc_name], None
        toolchain_hierarchy.insert(0, {'name': current_tc_name, 'version': current_tc_version})
=======
        for dep in subtoolchain_names:
            # try to find subtoolchains with the same version as the parent
            # only do this for composite toolchains, not single-compiler toolchains, whose
            # versions match those of the component instead of being e.g. "2018a".
            if dep in composite_toolchains:
                ecfile = robot_find_easyconfig(dep, current_tc_version)
                if ecfile is not None:
                    cands.append({'name': dep, 'version': current_tc_version})

        # only retain candidates that match subtoolchain names
        cands = [c for c in cands if c['name'] in subtoolchain_names]

        for subtoolchain_name in subtoolchain_names:
            subtoolchain_version = det_subtoolchain_version(current_tc, subtoolchain_name, optional_toolchains, cands)
            # add to hierarchy and move to next
            if subtoolchain_version is not None and subtoolchain_name not in visited:
                tc = {'name': subtoolchain_name, 'version': subtoolchain_version}
                toolchain_hierarchy.insert(0, tc)
                bfs_queue.insert(0, tc)
                visited.add(subtoolchain_name)
>>>>>>> 811f3a38

    # also add toolchain capabilities
    if require_capabilities:
        for toolchain in toolchain_hierarchy:
            toolchain_class, _ = search_toolchain(toolchain['name'])
            tc = toolchain_class(version=toolchain['version'])
            try:
                toolchain['compiler_family'] = tc.comp_family()
            except EasyBuildError:
                toolchain['compiler_family'] = None
            try:
                toolchain['mpi_family'] = tc.mpi_family()
            except EasyBuildError:
                toolchain['mpi_family'] = None
            try:
                toolchain['blas_family'] = tc.blas_family()
            except EasyBuildError:
                toolchain['blas_family'] = None
            try:
                toolchain['lapack_family'] = tc.lapack_family()
            except EasyBuildError:
                toolchain['lapack_family'] = None
            if 'CUDA_CC' in tc.variables:
                toolchain['cuda'] = True
            else:
                toolchain['cuda'] = None  # Useful to have it consistent with the rest

    _log.info("Found toolchain hierarchy for toolchain %s: %s", parent_toolchain, toolchain_hierarchy)
    return toolchain_hierarchy


class EasyConfig(object):
    """
    Class which handles loading, reading, validation of easyconfigs
    """

    def __init__(self, path, extra_options=None, build_specs=None, validate=True, hidden=None, rawtxt=None,
                 auto_convert_value_types=True):
        """
        initialize an easyconfig.
        :param path: path to easyconfig file to be parsed (ignored if rawtxt is specified)
        :param extra_options: dictionary with extra variables that can be set for this specific instance
        :param build_specs: dictionary of build specifications (see EasyConfig class, default: {})
        :param validate: indicates whether validation should be performed (note: combined with 'validate' build option)
        :param hidden: indicate whether corresponding module file should be installed hidden ('.'-prefixed)
        :param rawtxt: raw contents of easyconfig file
        :param auto_convert_value_types: indicates wether types of easyconfig values should be automatically converted
                                         in case they are wrong
        """
        self.template_values = None
        self.enable_templating = True  # a boolean to control templating

        self.log = fancylogger.getLogger(self.__class__.__name__, fname=False)

        if path is not None and not os.path.isfile(path):
            raise EasyBuildError("EasyConfig __init__ expected a valid path")

        # read easyconfig file contents (or use provided rawtxt), so it can be passed down to avoid multiple re-reads
        self.path = None
        if rawtxt is None:
            self.path = path
            self.rawtxt = read_file(path)
            self.log.debug("Raw contents from supplied easyconfig file %s: %s" % (path, self.rawtxt))
        else:
            self.rawtxt = rawtxt
            self.log.debug("Supplied raw easyconfig contents: %s" % self.rawtxt)

        # constructing easyconfig parser object includes a "raw" parse,
        # which serves as a check to see whether supplied easyconfig file is an actual easyconfig...
        self.log.info("Performing quick parse to check for valid easyconfig file...")
        self.parser = EasyConfigParser(filename=self.path, rawcontent=self.rawtxt,
                                       auto_convert_value_types=auto_convert_value_types)

        self.modules_tool = modules_tool()

        # use legacy module classes as default
        self.valid_module_classes = build_option('valid_module_classes')
        if self.valid_module_classes is not None:
            self.log.info("Obtained list of valid module classes: %s" % self.valid_module_classes)

        self._config = copy.deepcopy(DEFAULT_CONFIG)

        # obtain name and easyblock specifications from raw easyconfig contents
        self.software_name, self.easyblock = fetch_parameters_from_easyconfig(self.rawtxt, ['name', 'easyblock'])

        # determine line of extra easyconfig parameters
        if extra_options is None:
            easyblock_class = get_easyblock_class(self.easyblock, name=self.software_name)
            self.extra_options = easyblock_class.extra_options()
        else:
            self.extra_options = extra_options

        if not isinstance(self.extra_options, dict):
            tup = (type(self.extra_options), self.extra_options)
            self.log.nosupport("extra_options return value should be of type 'dict', found '%s': %s" % tup, '2.0')

        self.mandatory = MANDATORY_PARAMS[:]

        # deep copy to make sure self.extra_options remains unchanged
        self.extend_params(copy.deepcopy(self.extra_options))

        # set valid stops
        self.valid_stops = build_option('valid_stops')
        self.log.debug("List of valid stops obtained: %s" % self.valid_stops)

        # store toolchain
        self._toolchain = None

        self.validations = {
            'moduleclass': self.valid_module_classes,
            'stop': self.valid_stops,
        }

        self.external_modules_metadata = build_option('external_modules_metadata')

        # parse easyconfig file
        self.build_specs = build_specs
        self.parse()

        # perform validations
        self.validation = build_option('validate') and validate
        if self.validation:
            self.validate(check_osdeps=build_option('check_osdeps'))

        # filter hidden dependencies from list of dependencies
        self.filter_hidden_deps()

        self._all_dependencies = None

        # keep track of whether the generated module file should be hidden
        if hidden is None:
            hidden = self['hidden'] or build_option('hidden')
        self.hidden = hidden

        # set installdir/module info
        mns = ActiveMNS()
        self.full_mod_name = mns.det_full_module_name(self)
        self.short_mod_name = mns.det_short_module_name(self)
        self.mod_subdir = mns.det_module_subdir(self)

        self.software_license = None

    def extend_params(self, extra, overwrite=True):
        """Extend list of known parameters via provided list of extra easyconfig parameters."""

        self.log.debug("Extending list of known easyconfig parameters with: %s", ' '.join(extra.keys()))

        if overwrite:
            self._config.update(extra)
        else:
            for key in extra:
                if key not in self._config:
                    self._config[key] = extra[key]
                    self.log.debug("Added new easyconfig parameter: %s", key)
                else:
                    self.log.debug("Easyconfig parameter %s already known, not overwriting", key)

        # extend mandatory keys
        for key, value in extra.items():
            if value[2] == MANDATORY:
                self.mandatory.append(key)
        self.log.debug("Updated list of mandatory easyconfig parameters: %s", self.mandatory)

    def copy(self):
        """
        Return a copy of this EasyConfig instance.
        """
        # create a new EasyConfig instance
        ec = EasyConfig(self.path, validate=self.validation, hidden=self.hidden, rawtxt=self.rawtxt)
        # take a copy of the actual config dictionary (which already contains the extra options)
        ec._config = copy.deepcopy(self._config)
        # since rawtxt is defined, self.path may not get inherited, make sure it does
        if self.path:
            ec.path = self.path

        return ec

    def update(self, key, value):
        """
        Update a string configuration value with a value (i.e. append to it).
        """
        prev_value = self[key]
        if isinstance(prev_value, basestring):
            self[key] = '%s %s ' % (prev_value, value)
        elif isinstance(prev_value, list):
            self[key] = prev_value + value
        else:
            raise EasyBuildError("Can't update configuration value for %s, because it's not a string or list.", key)

    def parse(self):
        """
        Parse the file and set options
        mandatory requirements are checked here
        """
        if self.build_specs is None:
            arg_specs = {}
        elif isinstance(self.build_specs, dict):
            # build a new dictionary with only the expected keys, to pass as named arguments to get_config_dict()
            arg_specs = self.build_specs
        else:
            raise EasyBuildError("Specifications should be specified using a dictionary, got %s",
                                 type(self.build_specs))
        self.log.debug("Obtained specs dict %s" % arg_specs)

        self.log.info("Parsing easyconfig file %s with rawcontent: %s" % (self.path, self.rawtxt))
        self.parser.set_specifications(arg_specs)
        local_vars = self.parser.get_config_dict()
        self.log.debug("Parsed easyconfig as a dictionary: %s" % local_vars)

        # make sure all mandatory parameters are defined
        # this includes both generic mandatory parameters and software-specific parameters defined via extra_options
        missing_mandatory_keys = [key for key in self.mandatory if key not in local_vars]
        if missing_mandatory_keys:
            raise EasyBuildError("mandatory parameters not provided in %s: %s", self.path, missing_mandatory_keys)

        # provide suggestions for typos
        possible_typos = [(key, difflib.get_close_matches(key.lower(), self._config.keys(), 1, 0.85))
                          for key in local_vars if key not in self]

        typos = [(key, guesses[0]) for (key, guesses) in possible_typos if len(guesses) == 1]
        if typos:
            raise EasyBuildError("You may have some typos in your easyconfig file: %s",
                                 ', '.join(["%s -> %s" % typo for typo in typos]))

        # we need toolchain to be set when we call _parse_dependency
        for key in ['toolchain'] + local_vars.keys():
            # validations are skipped, just set in the config
            # do not store variables we don't need
            if key in self._config.keys():
                if key in ['dependencies']:
                    self[key] = [self._parse_dependency(dep) for dep in local_vars[key]]
                elif key in ['builddependencies']:
                    self[key] = [self._parse_dependency(dep, build_only=True) for dep in local_vars[key]]
                elif key in ['hiddendependencies']:
                    self[key] = [self._parse_dependency(dep, hidden=True) for dep in local_vars[key]]
                else:
                    self[key] = local_vars[key]
                self.log.info("setting config option %s: value %s (type: %s)", key, self[key], type(self[key]))
            elif key in REPLACED_PARAMETERS:
                _log.nosupport("Easyconfig parameter '%s' is replaced by '%s'" % (key, REPLACED_PARAMETERS[key]), '2.0')

            else:
                self.log.debug("Ignoring unknown config option %s (value: %s)" % (key, local_vars[key]))

        # update templating dictionary
        self.generate_template_values()

        # finalize dependencies w.r.t. minimal toolchains & module names
        self._finalize_dependencies()

        # indicate that this is a parsed easyconfig
        self._config['parsed'] = [True, "This is a parsed easyconfig", "HIDDEN"]

    def validate(self, check_osdeps=True):
        """
        Validate this easyonfig
        - ensure certain easyconfig parameters are set to a known value (see self.validations)
        - check OS dependencies
        - check license
        """
        self.log.info("Validating easyconfig")
        for attr in self.validations:
            self._validate(attr, self.validations[attr])

        if check_osdeps:
            self.log.info("Checking OS dependencies")
            self.validate_os_deps()
        else:
            self.log.info("Not checking OS dependencies")

        self.log.info("Checking skipsteps")
        if not isinstance(self._config['skipsteps'][0], (list, tuple,)):
            raise EasyBuildError('Invalid type for skipsteps. Allowed are list or tuple, got %s (%s)',
                                 type(self._config['skipsteps'][0]), self._config['skipsteps'][0])

        self.log.info("Checking build option lists")
        self.validate_iterate_opts_lists()

        self.log.info("Checking licenses")
        self.validate_license()

    def validate_license(self):
        """Validate the license"""
        lic = self['software_license']
        if lic is None:
            # when mandatory, remove this possibility
            if 'software_license' in self.mandatory:
                raise EasyBuildError("Software license is mandatory, but 'software_license' is undefined")
        elif lic in EASYCONFIG_LICENSES_DICT:
            # create License instance
            self.software_license = EASYCONFIG_LICENSES_DICT[lic]()
        else:
            known_licenses = ', '.join(sorted(EASYCONFIG_LICENSES_DICT.keys()))
            raise EasyBuildError("Invalid license %s (known licenses: %s)", lic, known_licenses)

        # TODO, when GROUP_SOURCE and/or GROUP_BINARY is True
        #  check the owner of source / binary (must match 'group' parameter from easyconfig)

        return True

    def validate_os_deps(self):
        """
        validate presence of OS dependencies
        osdependencies should be a single list
        """
        not_found = []
        for dep in self['osdependencies']:
            # make sure we have a tuple
            if isinstance(dep, basestring):
                dep = (dep,)
            elif not isinstance(dep, tuple):
                raise EasyBuildError("Non-tuple value type for OS dependency specification: %s (type %s)",
                                     dep, type(dep))

            if not any([check_os_dependency(cand_dep) for cand_dep in dep]):
                not_found.append(dep)

        if not_found:
            raise EasyBuildError("One or more OS dependencies were not found: %s", not_found)
        else:
            self.log.info("OS dependencies ok: %s" % self['osdependencies'])

        return True

    def validate_iterate_opts_lists(self):
        """
        Configure/build/install options specified as lists should have same length.
        """

        # configure/build/install options may be lists, in case of an iterated build
        # when lists are used, they should be all of same length
        # list of length 1 are treated as if it were strings in EasyBlock
        opt_counts = []
        for opt in ITERATE_OPTIONS:

            # anticipate changes in available easyconfig parameters (e.g. makeopts -> buildopts?)
            if self.get(opt, None) is None:
                raise EasyBuildError("%s not available in self.cfg (anymore)?!", opt)

            # keep track of list, supply first element as first option to handle
            if isinstance(self[opt], (list, tuple)):
                opt_counts.append((opt, len(self[opt])))

        # make sure that options that specify lists have the same length
        list_opt_lengths = [length for (opt, length) in opt_counts if length > 1]
        if len(nub(list_opt_lengths)) > 1:
            raise EasyBuildError("Build option lists for iterated build should have same length: %s", opt_counts)

        return True

    def filter_hidden_deps(self):
        """
        Filter hidden dependencies from list of (build) dependencies.
        """
        dep_mod_names = [dep['full_mod_name'] for dep in self['dependencies'] + self['builddependencies']]
        build_dep_mod_names = [dep['full_mod_name'] for dep in self['builddependencies']]

        faulty_deps = []
        for i, hidden_dep in enumerate(self['hiddendependencies']):
            hidden_mod_name = ActiveMNS().det_full_module_name(hidden_dep)
            visible_mod_name = ActiveMNS().det_full_module_name(hidden_dep, force_visible=True)

            # track whether this hidden dep is listed as a build dep
            if visible_mod_name in build_dep_mod_names or hidden_mod_name in build_dep_mod_names:
                # templating must be temporarily disabled when updating a value in a dict;
                # see comments in resolve_template
                enable_templating = self.enable_templating
                self.enable_templating = False
                self['hiddendependencies'][i]['build_only'] = True
                self.enable_templating = enable_templating

            # filter hidden dep from list of (build)dependencies
            if visible_mod_name in dep_mod_names:
                for key in ['builddependencies', 'dependencies']:
                    self[key] = [d for d in self[key] if d['full_mod_name'] != visible_mod_name]
                self.log.debug("Removed (build)dependency matching hidden dependency %s", hidden_dep)
            elif hidden_mod_name in dep_mod_names:
                for key in ['builddependencies', 'dependencies']:
                    self[key] = [d for d in self[key] if d['full_mod_name'] != hidden_mod_name]
                self.log.debug("Hidden (build)dependency %s is already marked to be installed as a hidden module",
                               hidden_dep)
            else:
                # hidden dependencies must also be included in list of dependencies;
                # this is done to try and make easyconfigs portable w.r.t. site-specific policies with minimal effort,
                # i.e. by simply removing the 'hiddendependencies' specification
                self.log.warning("Hidden dependency %s not in list of (build)dependencies", visible_mod_name)
                faulty_deps.append(visible_mod_name)

        if faulty_deps:
            raise EasyBuildError("Hidden deps with visible module names %s not in list of (build)dependencies: %s",
                                 faulty_deps, dep_mod_names)

    def dependencies(self, build_only=False):
        """
        Returns an array of parsed dependencies (after filtering, if requested)
        dependency = {'name': '', 'version': '', 'dummy': (False|True), 'versionsuffix': '', 'toolchain': ''}

        :param build_only: only return build dependencies, discard others
        """
        if build_only:
            deps = self['builddependencies']
        else:
            deps = self['dependencies'] + self['builddependencies'] + self['hiddendependencies']

        # if filter-deps option is provided we "clean" the list of dependencies for
        # each processed easyconfig to remove the unwanted dependencies
        self.log.debug("Dependencies BEFORE filtering: %s" % deps)
        filter_deps = build_option('filter_deps')
        if filter_deps:
            filtered_deps = []
            for dep in deps:
                if dep['name'] not in filter_deps:
                    filtered_deps.append(dep)
                else:
                    self.log.info("filtered out dependency %s" % dep)
            self.log.debug("Dependencies AFTER filtering: %s" % filtered_deps)
            deps = filtered_deps

        return deps

    def builddependencies(self):
        """
        return the parsed build dependencies
        """
        return self['builddependencies']

    @property
    def name(self):
        """
        returns name
        """
        return self['name']

    @property
    def version(self):
        """
        returns version
        """
        return self['version']

    @property
    def toolchain(self):
        """
        returns the Toolchain used
        """
        if self._toolchain is None:
            # provide list of (direct) toolchain dependencies (name & version), if easyconfig can be found for toolchain
            tcdeps = None
            tcname, tcversion = self['toolchain']['name'], self['toolchain']['version']

            if tcname != DUMMY_TOOLCHAIN_NAME:
                tc_ecfile = robot_find_easyconfig(tcname, tcversion)
                if tc_ecfile is None:
                    self.log.debug("No easyconfig found for toolchain %s version %s, can't determine dependencies",
                                   tcname, tcversion)
                else:
                    self.log.debug("Found easyconfig for toolchain %s version %s: %s", tcname, tcversion, tc_ecfile)
                    tc_ec = process_easyconfig(tc_ecfile)[0]
                    tcdeps = tc_ec['ec'].dependencies()
                    self.log.debug("Toolchain dependencies based on easyconfig: %s", tcdeps)

            self._toolchain = get_toolchain(self['toolchain'], self['toolchainopts'],
                                            mns=ActiveMNS(), tcdeps=tcdeps, modtool=self.modules_tool)
            tc_dict = self._toolchain.as_dict()
            self.log.debug("Initialized toolchain: %s (opts: %s)" % (tc_dict, self['toolchainopts']))
        return self._toolchain

    @property
    def all_dependencies(self):
        """Return list of all dependencies, incl. hidden/build deps & toolchain, but excluding filtered deps."""
        if self._all_dependencies is None:
            self.log.debug("Composing list of all dependencies (incl. toolchain)")
            self._all_dependencies = copy.deepcopy(self.dependencies())
            if self['toolchain']['name'] != DUMMY_TOOLCHAIN_NAME:
                self._all_dependencies.append(self.toolchain.as_dict())

        return self._all_dependencies

    def dump(self, fp):
        """
        Dump this easyconfig to file, with the given filename.
        """
        orig_enable_templating = self.enable_templating

        # templated values should be dumped unresolved
        self.enable_templating = False

        # build dict of default values
        default_values = dict([(key, DEFAULT_CONFIG[key][0]) for key in DEFAULT_CONFIG])
        default_values.update(dict([(key, self.extra_options[key][0]) for key in self.extra_options]))

        self.generate_template_values()
        templ_const = dict([(quote_py_str(const[1]), const[0]) for const in TEMPLATE_CONSTANTS])

        # reverse map of templates longer than 2 characters, to inject template values where possible, sorted on length
        keys = sorted(self.template_values, key=lambda k: len(self.template_values[k]), reverse=True)
        templ_val = OrderedDict([(self.template_values[k], k) for k in keys if len(self.template_values[k]) > 2])

        ectxt = self.parser.dump(self, default_values, templ_const, templ_val)
        self.log.debug("Dumped easyconfig: %s", ectxt)

        if build_option('dump_autopep8'):
            autopep8_opts = {
                'aggressive': 1,  # enable non-whitespace changes, but don't be too aggressive
                'max_line_length': 120,
            }
            self.log.info("Reformatting dumped easyconfig using autopep8 (options: %s)", autopep8_opts)
            ectxt = autopep8.fix_code(ectxt, options=autopep8_opts)
            self.log.debug("Dumped easyconfig after autopep8 reformatting: %s", ectxt)

        write_file(fp, ectxt.strip())

        self.enable_templating = orig_enable_templating

    def _validate(self, attr, values):  # private method
        """
        validation helper method. attr is the attribute it will check, values are the possible values.
        if the value of the attribute is not in the is array, it will report an error
        """
        if values is None:
            values = []
        if self[attr] and self[attr] not in values:
            raise EasyBuildError("%s provided '%s' is not valid: %s", attr, self[attr], values)

    def handle_external_module_metadata(self, dep_name):
        """
        helper function for _parse_dependency
        handles metadata for external module dependencies
        """
        dependency = {}
        if dep_name in self.external_modules_metadata:
            dependency['external_module_metadata'] = self.external_modules_metadata[dep_name]
            self.log.info("Updated dependency info with available metadata for external module %s: %s",
                          dep_name, dependency['external_module_metadata'])
        else:
            self.log.info("No metadata available for external module %s", dep_name)

        return dependency

    # private method
    def _parse_dependency(self, dep, hidden=False, build_only=False):
        """
        parses the dependency into a usable dict with a common format
        dep can be a dict, a tuple or a list.
        if it is a tuple or a list the attributes are expected to be in the following order:
        ('name', 'version', 'versionsuffix', 'toolchain')
        of these attributes, 'name' and 'version' are mandatory

        output dict contains these attributes:
        ['name', 'version', 'versionsuffix', 'dummy', 'toolchain', 'short_mod_name', 'full_mod_name', 'hidden',
         'external_module']

        :param hidden: indicate whether corresponding module file should be installed hidden ('.'-prefixed)
        :param build_only: indicate whether this is a build-only dependency
        """
        # convert tuple to string otherwise python might complain about the formatting
        self.log.debug("Parsing %s as a dependency" % str(dep))

        attr = ['name', 'version', 'versionsuffix', 'toolchain']
        dependency = {
            # full/short module names
            'full_mod_name': None,
            'short_mod_name': None,
            # software name, version, versionsuffix
            'name': None,
            'version': None,
            'versionsuffix': '',
            # toolchain with which this dependency is installed
            'toolchain': None,
            'toolchain_inherited': False,
            # boolean indicating whether we're dealing with a dummy toolchain for this dependency
            'dummy': False,
            # boolean indicating whether the module for this dependency is (to be) installed hidden
            'hidden': hidden,
            # boolean indicating whether this this a build-only dependency
            'build_only': build_only,
            # boolean indicating whether this dependency should be resolved via an external module
            'external_module': False,
            # metadata in case this is an external module;
            # provides information on what this module represents (software name/version, install prefix, ...)
            'external_module_metadata': {},
        }
        if isinstance(dep, dict):
            dependency.update(dep)

            # make sure 'dummy' key is handled appropriately
            if 'dummy' in dep and 'toolchain' not in dep:
                dependency['toolchain'] = dep['dummy']

            if dep.get('external_module', False):
                dependency.update(self.handle_external_module_metadata(dep['full_mod_name']))

        elif isinstance(dep, Dependency):
            dependency['name'] = dep.name()
            dependency['version'] = dep.version()
            versionsuffix = dep.versionsuffix()
            if versionsuffix is not None:
                dependency['versionsuffix'] = versionsuffix
            toolchain = dep.toolchain()
            if toolchain is not None:
                dependency['toolchain'] = toolchain

        elif isinstance(dep, (list, tuple)):
            if dep and dep[-1] == EXTERNAL_MODULE_MARKER:
                if len(dep) == 2:
                    dependency['external_module'] = True
                    dependency['short_mod_name'] = dep[0]
                    dependency['full_mod_name'] = dep[0]
                    dependency.update(self.handle_external_module_metadata(dep[0]))
                else:
                    raise EasyBuildError("Incorrect external dependency specification: %s", dep)
            else:
                # non-external dependency: tuple (or list) that specifies name/version(/versionsuffix(/toolchain))
                dependency.update(dict(zip(attr, dep)))

        else:
            raise EasyBuildError("Dependency %s of unsupported type: %s", dep, type(dep))

        if dependency['external_module']:
            # check whether the external module is hidden
            if dependency['full_mod_name'].split('/')[-1].startswith('.'):
                dependency['hidden'] = True

            self.log.debug("Returning parsed external dependency: %s", dependency)
            return dependency

        # check whether this dependency should be hidden according to --hide-deps
        if build_option('hide_deps'):
            dependency['hidden'] |= dependency['name'] in build_option('hide_deps')

        # dependency inherits toolchain, unless it's specified to have a custom toolchain
        tc = copy.deepcopy(self['toolchain'])
        tc_spec = dependency['toolchain']
        if tc_spec is None:
            self.log.debug("Inheriting parent toolchain %s for dep %s (until deps are finalised)", tc, dependency)
            dependency['toolchain_inherited'] = True

        # (true) boolean value simply indicates that a dummy toolchain is used
        elif isinstance(tc_spec, bool) and tc_spec:
                tc = {'name': DUMMY_TOOLCHAIN_NAME, 'version': DUMMY_TOOLCHAIN_VERSION}

        # two-element list/tuple value indicates custom toolchain specification
        elif isinstance(tc_spec, (list, tuple,)):
            if len(tc_spec) == 2:
                tc = {'name': tc_spec[0], 'version': tc_spec[1]}
            else:
                raise EasyBuildError("List/tuple value for toolchain should have two elements (%s)", str(tc_spec))

        elif isinstance(tc_spec, dict):
            if 'name' in tc_spec and 'version' in tc_spec:
                tc = copy.deepcopy(tc_spec)
            else:
                raise EasyBuildError("Found toolchain spec as dict with wrong keys (no name/version): %s", tc_spec)

        else:
            raise EasyBuildError("Unsupported type for toolchain spec encountered: %s (%s)", tc_spec, type(tc_spec))

        self.log.debug("Derived toolchain to use for dependency %s, based on toolchain spec %s: %s", dep, tc_spec, tc)
        dependency['toolchain'] = tc

        # validations
        if dependency['name'] is None:
            raise EasyBuildError("Dependency specified without name: %s", dependency)

        if dependency['version'] is None:
            raise EasyBuildError("Dependency specified without version: %s", dependency)

        return dependency

    def _finalize_dependencies(self):
        """Finalize dependency parameters, after initial parsing."""

        filter_deps = build_option('filter_deps')

        for key in DEPENDENCY_PARAMETERS:
            # loop over a *copy* of dependency dicts (with resolved templates);
            # to update the original dep dict, we need to index with idx into self._config[key][0]...
            for idx, dep in enumerate(self[key]):

                # reference to original dep dict, this is the one we should be updating
                orig_dep = self._config[key][0][idx]

                if filter_deps and orig_dep['name'] in filter_deps:
                    self.log.debug("Skipping filtered dependency %s when finalising dependencies", orig_dep['name'])
                    continue

                # handle dependencies with inherited (non-dummy) toolchain
                # this *must* be done after parsing all dependencies, to avoid problems with templates like %(pyver)s
                if dep['toolchain_inherited'] and dep['toolchain']['name'] != DUMMY_TOOLCHAIN_NAME:
                    tc = None
                    dep_str = '%s %s%s' % (dep['name'], dep['version'], dep['versionsuffix'])
                    self.log.debug("Figuring out toolchain to use for dep %s...", dep)
                    if build_option('minimal_toolchains'):
                        # determine 'smallest' subtoolchain for which a matching easyconfig file is available
                        self.log.debug("Looking for minimal toolchain for dependency %s (parent toolchain: %s)...",
                                       dep_str, dep['toolchain'])
                        tc = robot_find_minimal_toolchain_of_dependency(dep, self.modules_tool)
                        if tc is None:
                            raise EasyBuildError("Failed to determine minimal toolchain for dep %s", dep_str)
                    else:
                        # try finding subtoolchain for dep for which an easyconfig file is available
                        # this may fail, since it requires that the easyconfigs for parent toolchain
                        # and subtoolchains are available
                        try:
                            tc = robot_find_minimal_toolchain_of_dependency(dep, self.modules_tool, parent_first=True)
                            self.log.debug("Using subtoolchain %s for dep %s", tc, dep_str)
                        except EasyBuildError as err:
                            self.log.debug("Ignoring error while looking for subtoolchain for dep %s: %s", dep_str, err)

                    if tc is None:
                        tc = dep['toolchain']
                        self.log.debug("Inheriting toolchain %s from parent for dep %s", tc, dep_str)

                    # put derived toolchain in place, or complain if none could be found
                    self.log.debug("Figured out toolchain to use for dep %s: %s", dep_str, tc)
                    dep['toolchain'] = orig_dep['toolchain'] = tc

                if not dep['external_module']:
                    # make sure 'dummy' is set correctly
                    orig_dep['dummy'] = dep['toolchain']['name'] == DUMMY_TOOLCHAIN_NAME

                    # set module names
                    orig_dep['short_mod_name'] = ActiveMNS().det_short_module_name(dep)
                    orig_dep['full_mod_name'] = ActiveMNS().det_full_module_name(dep)

    def generate_template_values(self):
        """Try to generate all template values."""

        self._generate_template_values(skip_lower=True)
        self._generate_template_values(skip_lower=False)

        # recursive call, until there are no more changes to template values;
        # important since template values may include other templates
        cont = True
        while cont:
            cont = False
            for key in self.template_values:
                try:
                    curr_val = self.template_values[key]
                    new_val = curr_val % self.template_values
                    if new_val != curr_val:
                        cont = True
                    self.template_values[key] = new_val
                except KeyError:
                    # KeyError's may occur when not all templates are defined yet, but these are safe to ignore
                    pass

    def _generate_template_values(self, ignore=None, skip_lower=True):
        """Actual code to generate the template values"""
        if self.template_values is None:
            self.template_values = {}

        # step 0. self.template_values can/should be updated from outside easyconfig
        # (eg the run_setp code in EasyBlock)

        # step 1-3 work with easyconfig.templates constants
        # disable templating with creating dict with template values to avoid looping back to here via __getitem__
        prev_enable_templating = self.enable_templating
        self.enable_templating = False
        template_values = template_constant_dict(self, ignore=ignore, skip_lower=skip_lower)
        self.enable_templating = prev_enable_templating

        # update the template_values dict
        self.template_values.update(template_values)

        # cleanup None values
        for k, v in self.template_values.items():
            if v is None:
                del self.template_values[k]

    @handle_deprecated_or_replaced_easyconfig_parameters
    def __contains__(self, key):
        """Check whether easyconfig parameter is defined"""
        return key in self._config

    @handle_deprecated_or_replaced_easyconfig_parameters
    def __getitem__(self, key):
        """Return value of specified easyconfig parameter (without help text, etc.)"""
        value = None
        if key in self._config:
            value = self._config[key][0]
        else:
            raise EasyBuildError("Use of unknown easyconfig parameter '%s' when getting parameter value", key)

        if self.enable_templating:
            if self.template_values is None or len(self.template_values) == 0:
                self.generate_template_values()
            value = resolve_template(value, self.template_values)

        return value

    @handle_deprecated_or_replaced_easyconfig_parameters
    def __setitem__(self, key, value):
        """Set value of specified easyconfig parameter (help text & co is left untouched)"""
        if key in self._config:
            self._config[key][0] = value
        else:
            raise EasyBuildError("Use of unknown easyconfig parameter '%s' when setting parameter value to '%s'",
                                 key, value)

    @handle_deprecated_or_replaced_easyconfig_parameters
    def get(self, key, default=None):
        """
        Gets the value of a key in the config, with 'default' as fallback.
        """
        if key in self:
            return self[key]
        else:
            return default

    # *both* __eq__ and __ne__ must be implemented for == and != comparisons to work correctly
    # see also https://docs.python.org/2/reference/datamodel.html#object.__eq__
    def __eq__(self, ec):
        """Is this EasyConfig instance equivalent to the provided one?"""
        return self.asdict() == ec.asdict()

    def __ne__(self, ec):
        """Is this EasyConfig instance equivalent to the provided one?"""
        return self.asdict() != ec.asdict()

    def __hash__(self):
        """Return hash value for a hashable representation of this EasyConfig instance."""
        def make_hashable(val):
            """Make a hashable value of the given value."""
            if isinstance(val, list):
                val = tuple([make_hashable(x) for x in val])
            elif isinstance(val, dict):
                val = tuple([(key, make_hashable(val)) for (key, val) in sorted(val.items())])
            return val

        lst = []
        for (key, val) in sorted(self.asdict().items()):
            lst.append((key, make_hashable(val)))

        # a list is not hashable, but a tuple is
        return hash(tuple(lst))

    def asdict(self):
        """
        Return dict representation of this EasyConfig instance.
        """
        res = {}
        for key, tup in self._config.items():
            value = tup[0]
            if self.enable_templating:
                if not self.template_values:
                    self.generate_template_values()
                value = resolve_template(value, self.template_values)
            res[key] = value
        return res


def det_installversion(version, toolchain_name, toolchain_version, prefix, suffix):
    """Deprecated 'det_installversion' function, to determine exact install version, based on supplied parameters."""
    old_fn = 'framework.easyconfig.easyconfig.det_installversion'
    _log.nosupport('Use det_full_ec_version from easybuild.tools.module_generator instead of %s' % old_fn, '2.0')


def get_easyblock_class(easyblock, name=None, error_on_failed_import=True, error_on_missing_easyblock=None, **kwargs):
    """
    Get class for a particular easyblock (or use default)
    """
    if 'default_fallback' in kwargs:
        msg = "Named argument 'default_fallback' for get_easyblock_class is deprecated, "
        msg += "use 'error_on_missing_easyblock' instead"
        _log.deprecated(msg, '4.0')
        if error_on_missing_easyblock is None:
            error_on_missing_easyblock = kwargs['default_fallback']
    elif error_on_missing_easyblock is None:
        error_on_missing_easyblock = True

    cls = None
    try:
        if easyblock:
            # something was specified, lets parse it
            es = easyblock.split('.')
            class_name = es.pop(-1)
            # figure out if full path was specified or not
            if es:
                modulepath = '.'.join(es)
                _log.info("Assuming that full easyblock module path was specified (class: %s, modulepath: %s)",
                          class_name, modulepath)
                cls = get_class_for(modulepath, class_name)
            else:
                modulepath = get_module_path(easyblock)
                cls = get_class_for(modulepath, class_name)
                _log.info("Derived full easyblock module path for %s: %s" % (class_name, modulepath))
        else:
            # if no easyblock specified, try to find if one exists
            if name is None:
                name = "UNKNOWN"
            # The following is a generic way to calculate unique class names for any funny software title
            class_name = encode_class_name(name)
            # modulepath will be the namespace + encoded modulename (from the classname)
            modulepath = get_module_path(class_name, generic=False)
            modulepath_imported = False
            try:
                __import__(modulepath, globals(), locals(), [''])
                modulepath_imported = True
            except ImportError, err:
                _log.debug("Failed to import module '%s': %s" % (modulepath, err))

            # check if determining module path based on software name would have resulted in a different module path
            if modulepath_imported:
                _log.debug("Module path '%s' found" % modulepath)
            else:
                _log.debug("No module path '%s' found" % modulepath)
                modulepath_bis = get_module_path(name, generic=False, decode=False)
                _log.debug("Module path determined based on software name: %s" % modulepath_bis)
                if modulepath_bis != modulepath:
                    _log.nosupport("Determining module path based on software name", '2.0')

            # try and find easyblock
            try:
                _log.debug("getting class for %s.%s" % (modulepath, class_name))
                cls = get_class_for(modulepath, class_name)
                _log.info("Successfully obtained %s class instance from %s" % (class_name, modulepath))
            except ImportError, err:
                # when an ImportError occurs, make sure that it's caused by not finding the easyblock module,
                # and not because of a broken import statement in the easyblock module
                error_re = re.compile(r"No module named %s" % modulepath.replace("easybuild.easyblocks.", ''))
                _log.debug("error regexp: %s" % error_re.pattern)
                if error_re.match(str(err)):
                    if error_on_missing_easyblock:
                        raise EasyBuildError("No software-specific easyblock '%s' found for %s", class_name, name)
                elif error_on_failed_import:
                    raise EasyBuildError("Failed to import %s easyblock: %s", class_name, err)
                else:
                    _log.debug("Failed to import easyblock for %s, but ignoring it: %s" % (class_name, err))

        if cls is not None:
            _log.info("Successfully obtained class '%s' for easyblock '%s' (software name '%s')",
                      cls.__name__, easyblock, name)
        else:
            _log.debug("No class found for easyblock '%s' (software name '%s')", easyblock, name)

        return cls

    except EasyBuildError, err:
        # simply reraise rather than wrapping it into another error
        raise err
    except Exception, err:
        raise EasyBuildError("Failed to obtain class for %s easyblock (not available?): %s", easyblock, err)


def get_module_path(name, generic=None, decode=True):
    """
    Determine the module path for a given easyblock or software name,
    based on the encoded class name.

    :param generic: whether or not the easyblock is generic (if None: auto-derive from specified class name)
    :param decode: whether or not to decode the provided class name
    """
    if name is None:
        return None

    if generic is None:
        generic = not name.startswith(EASYBLOCK_CLASS_PREFIX)

    # example: 'EB_VSC_minus_tools' should result in 'vsc_tools'
    if decode:
        name = decode_class_name(name)
    module_name = remove_unwanted_chars(name.replace('-', '_')).lower()

    modpath = ['easybuild', 'easyblocks']
    if generic:
        modpath.append('generic')

    return '.'.join(modpath + [module_name])


def resolve_template(value, tmpl_dict):
    """Given a value, try to susbstitute the templated strings with actual values.
        - value: some python object (supported are string, tuple/list, dict or some mix thereof)
        - tmpl_dict: template dictionary
    """
    if isinstance(value, basestring):
        # simple escaping, making all '%foo', '%%foo', '%%%foo' post-templates values available,
        #         but ignore a string like '%(name)s'
        # behaviour of strings like '%(name)s',
        #   make sure that constructs like %%(name)s are preserved
        #   higher order escaping in the original text is considered advanced users only,
        #   and a big no-no otherwise. It indicates that want some new functionality
        #   in easyconfigs, so just open an issue for it.
        #   detailed behaviour:
        #     if a an odd number of % prefixes the (name)s,
        #     we assume that templating is assumed and the behaviour is as follows
        #     '%(name)s' -> '%(name)s', and after templating with {'name':'x'} -> 'x'
        #     '%%%(name)s' -> '%%%(name)s', and after templating with {'name':'x'} -> '%x'
        #     if a an even number of % prefixes the (name)s,
        #     we assume that no templating is desired and the behaviour is as follows
        #     '%%(name)s' -> '%%(name)s', and after templating with {'name':'x'} -> '%(name)s'
        #     '%%%%(name)s' -> '%%%%(name)s', and after templating with {'name':'x'} -> '%%(name)s'
        # examples:
        # '10%' -> '10%%'
        # '%s' -> '%%s'
        # '%%' -> '%%%%'
        # '%(name)s' -> '%(name)s'
        # '%%(name)s' -> '%%(name)s'
        if '%' in value:
            value = re.sub(re.compile(r'(%)(?!%*\(\w+\)s)'), r'\1\1', value)

            try:
                value = value % tmpl_dict
            except KeyError:
                _log.warning("Unable to resolve template value %s with dict %s", value, tmpl_dict)
    else:
        # this block deals with references to objects and returns other references
        # for reading this is ok, but for self['x'] = {}
        # self['x']['y'] = z does not work
        # self['x'] is a get, will return a reference to a templated version of self._config['x']
        # and the ['y] = z part will be against this new reference
        # you will need to do
        # self.enable_templating = False
        # self['x']['y'] = z
        # self.enable_templating = True
        # or (direct but evil)
        # self._config['x']['y'] = z
        # it can not be intercepted with __setitem__ because the set is done at a deeper level
        if isinstance(value, list):
            value = [resolve_template(val, tmpl_dict) for val in value]
        elif isinstance(value, tuple):
            value = tuple(resolve_template(list(value), tmpl_dict))
        elif isinstance(value, dict):
            value = dict((resolve_template(k, tmpl_dict), resolve_template(v, tmpl_dict)) for k, v in value.items())

    return value


def process_easyconfig(path, build_specs=None, validate=True, parse_only=False, hidden=None):
    """
    Process easyconfig, returning some information for each block
    :param path: path to easyconfig file
    :param build_specs: dictionary specifying build specifications (e.g. version, toolchain, ...)
    :param validate: whether or not to perform validation
    :param parse_only: only parse easyconfig superficially (faster, but results in partial info)
    :param hidden: indicate whether corresponding module file should be installed hidden ('.'-prefixed)
    """
    blocks = retrieve_blocks_in_spec(path, build_option('only_blocks'))

    if hidden is None:
        hidden = build_option('hidden')

    # only cache when no build specifications are involved (since those can't be part of a dict key)
    cache_key = None
    if build_specs is None:
        cache_key = (path, validate, hidden, parse_only)
        if cache_key in _easyconfigs_cache:
            return [e.copy() for e in _easyconfigs_cache[cache_key]]

    easyconfigs = []
    for spec in blocks:
        # process for dependencies and real installversionname
        _log.debug("Processing easyconfig %s" % spec)

        # create easyconfig
        try:
            ec = EasyConfig(spec, build_specs=build_specs, validate=validate, hidden=hidden)
        except EasyBuildError, err:
            raise EasyBuildError("Failed to process easyconfig %s: %s", spec, err.msg)

        name = ec['name']

        easyconfig = {
            'ec': ec,
        }
        easyconfigs.append(easyconfig)

        if not parse_only:
            # also determine list of dependencies, module name (unless only parsed easyconfigs are requested)
            easyconfig.update({
                'spec': ec.path,
                'short_mod_name': ec.short_mod_name,
                'full_mod_name': ec.full_mod_name,
                'dependencies': [],
                'builddependencies': [],
                'hiddendependencies': [],
                'hidden': ec.hidden,
            })
            if len(blocks) > 1:
                easyconfig['original_spec'] = path

            # add build dependencies
            for dep in ec['builddependencies']:
                _log.debug("Adding build dependency %s for app %s." % (dep, name))
                easyconfig['builddependencies'].append(dep)

            # add hidden dependencies
            for dep in ec['hiddendependencies']:
                _log.debug("Adding hidden dependency %s for app %s." % (dep, name))
                easyconfig['hiddendependencies'].append(dep)

            # add dependencies (including build & hidden dependencies)
            for dep in ec.dependencies():
                _log.debug("Adding dependency %s for app %s." % (dep, name))
                easyconfig['dependencies'].append(dep)

            # add toolchain as dependency too
            if ec['toolchain']['name'] != DUMMY_TOOLCHAIN_NAME:
                tc = ec.toolchain.as_dict()
                _log.debug("Adding toolchain %s as dependency for app %s." % (tc, name))
                easyconfig['dependencies'].append(tc)

    if cache_key is not None:
        _easyconfigs_cache[cache_key] = [e.copy() for e in easyconfigs]

    return easyconfigs


def letter_dir_for(name):
    """
    Determine 'letter' directory for specified software name.
    This usually just the 1st letter of the software name (in lowercase),
    except for funky software names, e.g. ones starting with a digit.
    """
    # wildcard name should result in wildcard letter
    if name == '*':
        letter = '*'
    else:
        letter = name.lower()[0]
        # outside of a-z range, use '0'
        if letter < 'a' or letter > 'z':
            letter = '0'

    return letter


def create_paths(path, name, version):
    """
    Returns all the paths where easyconfig could be located
    <path> is the basepath
    <name> should be a string
    <version> can be a '*' if you use glob patterns, or an install version otherwise
    """
    cand_paths = [
        (name, version),  # e.g. <path>/GCC/4.8.2.eb
        (name, '%s-%s' % (name, version)),  # e.g. <path>/GCC/GCC-4.8.2.eb
        (letter_dir_for(name), name, '%s-%s' % (name, version)),  # e.g. <path>/g/GCC/GCC-4.8.2.eb
        ('%s-%s' % (name, version),),  # e.g. <path>/GCC-4.8.2.eb
    ]
    return ['%s.eb' % os.path.join(path, *cand_path) for cand_path in cand_paths]


def robot_find_easyconfig(name, version):
    """
    Find an easyconfig for module in path, returns (absolute) path to easyconfig file (or None, if none is found).
    """
    key = (name, version)
    if key in _easyconfig_files_cache:
        _log.debug("Obtained easyconfig path from cache for %s: %s" % (key, _easyconfig_files_cache[key]))
        return _easyconfig_files_cache[key]

    paths = build_option('robot_path')
    if paths is None:
        paths = []
    elif not isinstance(paths, (list, tuple)):
        paths = [paths]

    # if we should also consider archived easyconfigs, duplicate paths list with archived equivalents
    if build_option('consider_archived_easyconfigs'):
        paths = paths + [os.path.join(p, EASYCONFIGS_ARCHIVE_DIR) for p in paths]

    res = None
    for path in paths:
        easyconfigs_paths = create_paths(path, name, version)
        for easyconfig_path in easyconfigs_paths:
            _log.debug("Checking easyconfig path %s" % easyconfig_path)
            if os.path.isfile(easyconfig_path):
                _log.debug("Found easyconfig file for name %s, version %s at %s" % (name, version, easyconfig_path))
                _easyconfig_files_cache[key] = os.path.abspath(easyconfig_path)
                res = _easyconfig_files_cache[key]
                break
        if res:
            break

    return res


def verify_easyconfig_filename(path, specs, parsed_ec=None):
    """
    Check whether parsed easyconfig at specified path matches expected specs;
    this basically verifies whether the easyconfig filename corresponds to its contents

    :param path: path to easyconfig file
    :param specs: expected specs (dict with easyconfig parameter values)
    :param parsed_ec: (list of) EasyConfig instance(s) corresponding to easyconfig file
    """
    if isinstance(parsed_ec, EasyConfig):
        ecs = [{'ec': parsed_ec}]
    elif isinstance(parsed_ec, (list, tuple)):
        ecs = parsed_ec
    elif parsed_ec is None:
        ecs = process_easyconfig(path)
    else:
        raise EasyBuildError("Unexpected value type for parsed_ec: %s (%s)", type(parsed_ec), parsed_ec)

    fullver = det_full_ec_version(specs)

    expected_filename = '%s-%s.eb' % (specs['name'], fullver)
    if os.path.basename(path) != expected_filename:
        # only retain relevant specs to produce a more useful error message
        specstr = ''
        for key in ['name', 'version', 'versionsuffix']:
            specstr += "%s: %s; " % (key, quote_py_str(specs.get(key)))
        toolchain = specs.get('toolchain')
        if toolchain:
            tcname, tcver = quote_py_str(toolchain.get('name')), quote_py_str(toolchain.get('version'))
            specstr += "toolchain name, version: %s, %s" % (tcname, tcver)
        else:
            specstr += "toolchain: None"

        raise EasyBuildError("Easyconfig filename '%s' does not match with expected filename '%s' (specs: %s)",
                             os.path.basename(path), expected_filename, specstr)

    for ec in ecs:
        found_fullver = det_full_ec_version(ec['ec'])
        if ec['ec']['name'] != specs['name'] or found_fullver != fullver:
            subspec = dict((key, specs[key]) for key in ['name', 'toolchain', 'version', 'versionsuffix'])
            error_msg = "Contents of %s does not match with filename" % path
            error_msg += "; expected filename based on contents: %s-%s.eb" % (ec['ec']['name'], found_fullver)
            error_msg += "; expected (relevant) parameters based on filename %s: %s" % (os.path.basename(path), subspec)
            raise EasyBuildError(error_msg)

    _log.info("Contents of %s verified against easyconfig filename, matches %s", path, specs)


def robot_find_minimal_toolchain_of_dependency(dep, modtool, parent_tc=None, parent_first=False):
    """
    Find the minimal toolchain of a dependency

    :param dep: dependency target dict (long and short module names may not exist yet)
    :param parent_tc: toolchain from which to derive the toolchain hierarchy to search (default: use dep's toolchain)
    :param parent_first: reverse order in which subtoolchains are considered: parent toolchain, then subtoolchains
    :return: minimal toolchain for which an easyconfig exists for this dependency (and matches build_options)
    """
    if parent_tc is None:
        parent_tc = dep['toolchain']

    avail_modules = []
    if build_option('use_existing_modules') and not build_option('retain_all_deps'):
        avail_modules = modtool.available()

    newdep = copy.deepcopy(dep)

    toolchain_hierarchy = get_toolchain_hierarchy(parent_tc)
    if parent_first:
        toolchain_hierarchy = toolchain_hierarchy[::-1]

    possible_toolchains = []
    # start with subtoolchains first, i.e. first (dummy or) compiler-only toolchain, etc.
    for tc in toolchain_hierarchy:
        newdep['toolchain'] = tc
        eb_file = robot_find_easyconfig(newdep['name'], det_full_ec_version(newdep))
        if eb_file is not None:
            module_exists = False
            # if necessary check if module exists
            if build_option('use_existing_modules') and not build_option('retain_all_deps'):
                full_mod_name = ActiveMNS().det_full_module_name(newdep)
                # fallback to checking with modtool.exist is required,
                # for hidden modules and external modules where module name may be partial
                module_exists = full_mod_name in avail_modules or modtool.exist([full_mod_name], skip_avail=True)[0]
            # add the toolchain to list of possibilities
            possible_toolchains.append({'toolchain': tc, 'module_exists': module_exists})

    if possible_toolchains:
        _log.debug("List of possible minimal toolchains for %s: %s", dep, possible_toolchains)

        # select the toolchain to return, defaulting to the first element (lowest possible toolchain)
        minimal_toolchain = possible_toolchains[0]['toolchain']
        if build_option('use_existing_modules') and not build_option('retain_all_deps'):
            # take the last element in the case of using existing modules (allows for potentially better optimisation)
            filtered_possibilities = [tc for tc in possible_toolchains if tc['module_exists']]
            if filtered_possibilities:
                # take the last element (the maximum toolchain where a module exists already)
                minimal_toolchain = filtered_possibilities[-1]['toolchain']
    else:
        _log.info("Irresolvable dependency found (even with minimal toolchains): %s", dep)
        minimal_toolchain = None

    _log.info("Minimally resolving dependency %s using toolchain %s", dep, minimal_toolchain)
    return minimal_toolchain


def det_location_for(path, target_dir, soft_name, target_file):
    """
    Determine path to easyconfigs directory for specified software name, using specified target file name.

    :param path: path of file to copy
    :param target_dir: (parent) target directory, should contain easybuild/easyconfigs subdirectory
    :param soft_name: software name (to determine location to copy to)
    :param target_file: target file name
    :return: full path to the right location
    """
    subdir = os.path.join('easybuild', 'easyconfigs')

    if os.path.exists(os.path.join(target_dir, subdir)):
        target_path = os.path.join('easybuild', 'easyconfigs', letter_dir_for(soft_name), soft_name, target_file)
        _log.debug("Target path for %s: %s", path, target_path)

        target_path = os.path.join(target_dir, target_path)

    else:
        raise EasyBuildError("Subdirectory %s not found in %s", subdir, target_dir)

    return target_path


def clean_up_easyconfigs(paths):
    """
    Clean up easyconfigs (in place) by filtering out comments/buildstats included by EasyBuild in archived easyconfigs
    (cfr. FileRepository.add_easyconfig in easybuild.tools.repository.filerepo)

    :param paths: list of paths to easyconfigs to clean up
    """
    regexs = [
        re.compile(r"^# Built with EasyBuild.*\n", re.M),
        re.compile(r"^# Build statistics.*\n", re.M),
        # consume buildstats as a whole, i.e. all lines until closing '}]'
        re.compile(r"\n*buildstats\s*=(.|\n)*\n}\]\s*\n?", re.M),
    ]

    for path in paths:
        ectxt = read_file(path)
        for regex in regexs:
            ectxt = regex.sub('', ectxt)
        write_file(path, ectxt, forced=True)


def copy_easyconfigs(paths, target_dir):
    """
    Copy easyconfig files to specified directory, in the 'right' location and using the filename expected by robot.

    :param paths: list of paths to copy to git working dir
    :param target_dir: target directory
    :return: dict with useful information on copied easyconfig files (corresponding EasyConfig instances, paths, status)
    """
    file_info = {
        'ecs': [],
        'paths_in_repo': [],
        'new': [],
        'new_folder': [],
        'new_file_in_existing_folder': [],
    }

    for path in paths:
        ecs = process_easyconfig(path, validate=False)
        if len(ecs) == 1:
            file_info['ecs'].append(ecs[0]['ec'])

            soft_name = file_info['ecs'][-1].name
            ec_filename = '%s-%s.eb' % (soft_name, det_full_ec_version(file_info['ecs'][-1]))

            target_path = det_location_for(path, target_dir, soft_name, ec_filename)

            new_file = not os.path.exists(target_path)
            new_folder = not os.path.exists(os.path.dirname(target_path))
            file_info['new'].append(new_file)
            file_info['new_folder'].append(new_folder)
            file_info['new_file_in_existing_folder'].append(new_file and not new_folder)

            copy_file(path, target_path, force_in_dry_run=True)

            file_info['paths_in_repo'].append(target_path)

        else:
            raise EasyBuildError("Multiple EasyConfig instances obtained from easyconfig file %s", path)

    if build_option('cleanup_easyconfigs'):
        clean_up_easyconfigs(file_info['paths_in_repo'])

    return file_info


def copy_patch_files(patch_specs, target_dir):
    """
    Copy patch files to specified directory, in the 'right' location according to the software name they relate to.

    :param patch_specs: list of tuples with patch file location and name of software they are for
    :param target_dir: target directory
    """
    patched_files = {
        'paths_in_repo': [],
    }
    for patch_path, soft_name in patch_specs:
        target_path = det_location_for(patch_path, target_dir, soft_name, os.path.basename(patch_path))
        copy_file(patch_path, target_path, force_in_dry_run=True)
        patched_files['paths_in_repo'].append(target_path)

    return patched_files


class ActiveMNS(object):
    """Wrapper class for active module naming scheme."""

    __metaclass__ = Singleton

    def __init__(self, *args, **kwargs):
        """Initialize logger."""
        self.log = fancylogger.getLogger(self.__class__.__name__, fname=False)

        # determine active module naming scheme
        avail_mnss = avail_module_naming_schemes()
        self.log.debug("List of available module naming schemes: %s" % avail_mnss.keys())
        sel_mns = get_module_naming_scheme()
        if sel_mns in avail_mnss:
            self.mns = avail_mnss[sel_mns]()
        else:
            raise EasyBuildError("Selected module naming scheme %s could not be found in %s",
                                 sel_mns, avail_mnss.keys())

    def requires_full_easyconfig(self, keys):
        """Check whether specified list of easyconfig parameters is sufficient for active module naming scheme."""
        return self.mns.requires_toolchain_details() or not self.mns.is_sufficient(keys)

    def check_ec_type(self, ec):
        """
        Obtain a full parsed easyconfig file to pass to naming scheme methods if provided keys are insufficient.
        """
        if not isinstance(ec, EasyConfig) and self.requires_full_easyconfig(ec.keys()):
            self.log.debug("A parsed easyconfig is required by the module naming scheme, so finding one for %s" % ec)
            # fetch/parse easyconfig file if deemed necessary
            eb_file = robot_find_easyconfig(ec['name'], det_full_ec_version(ec))
            if eb_file is not None:
                parsed_ec = process_easyconfig(eb_file, parse_only=True, hidden=ec['hidden'])
                if len(parsed_ec) > 1:
                    self.log.warning("More than one parsed easyconfig obtained from %s, only retaining first" % eb_file)
                    self.log.debug("Full list of parsed easyconfigs: %s" % parsed_ec)
                ec = parsed_ec[0]['ec']
            else:
                raise EasyBuildError("Failed to find easyconfig file '%s-%s.eb' when determining module name for: %s",
                                     ec['name'], det_full_ec_version(ec), ec)

        return ec

    def _det_module_name_with(self, mns_method, ec, force_visible=False):
        """
        Determine module name using specified module naming scheme method, based on supplied easyconfig.
        Returns a string representing the module name, e.g. 'GCC/4.6.3', 'Python/2.7.5-ictce-4.1.13',
        with the following requirements:
            - module name is specified as a relative path
            - string representing module name has length > 0
            - module name only contains printable characters (string.printable, except carriage-control chars)
        """
        """
        Returns a string representing the module name, e.g. 'GCC/4.6.3', 'Python/2.7.5-ictce-4.1.13',
        with the following requirements:
            - module name is specified as a relative path
            - string representing module name has length > 0
            - module name only contains printable characters (string.printable, except carriage-control chars)
        """
        ec = self.check_ec_type(ec)

        # replace software name with desired replacement (if specified)
        orig_name = None
        if ec.get('modaltsoftname', None):
            orig_name = ec['name']
            ec['name'] = ec['modaltsoftname']
            self.log.info("Replaced software name '%s' with '%s' when determining module name", orig_name, ec['name'])
        else:
            self.log.debug("No alternative software name specified to determine module name with")

        mod_name = mns_method(ec)

        # restore original software name if it was tampered with
        if orig_name is not None:
            ec['name'] = orig_name

        if not is_valid_module_name(mod_name):
            raise EasyBuildError("%s is not a valid module name", str(mod_name))

        # check whether module name should be hidden or not
        # ec may be either a dict or an EasyConfig instance, 'force_visible' argument overrules
        if (ec.get('hidden', False) or getattr(ec, 'hidden', False)) and not force_visible:
            mod_name = det_hidden_modname(mod_name)

        return mod_name

    def det_full_module_name(self, ec, force_visible=False):
        """Determine full module name by selected module naming scheme, based on supplied easyconfig."""
        self.log.debug("Determining full module name for %s (force_visible: %s)" % (ec, force_visible))
        if ec.get('external_module', False):
            # external modules have the module name readily available, and may lack the info required by the MNS
            mod_name = ec['full_mod_name']
            self.log.debug("Full module name for external module: %s", mod_name)
        else:
            mod_name = self._det_module_name_with(self.mns.det_full_module_name, ec, force_visible=force_visible)
            self.log.debug("Obtained valid full module name %s", mod_name)
        return mod_name

    def det_install_subdir(self, ec):
        """Determine name of software installation subdirectory."""
        self.log.debug("Determining software installation subdir for %s", ec)
        if build_option('fixed_installdir_naming_scheme'):
            subdir = os.path.join(ec['name'], det_full_ec_version(ec))
            self.log.debug("Using fixed naming software installation subdir: %s", subdir)
        else:
            subdir = self.mns.det_install_subdir(self.check_ec_type(ec))
            self.log.debug("Obtained subdir %s", subdir)
        return subdir

    def det_devel_module_filename(self, ec, force_visible=False):
        """Determine devel module filename."""
        modname = self.det_full_module_name(ec, force_visible=force_visible)
        return modname.replace(os.path.sep, '-') + DEVEL_MODULE_SUFFIX

    def det_short_module_name(self, ec, force_visible=False):
        """Determine short module name according to module naming scheme."""
        self.log.debug("Determining short module name for %s (force_visible: %s)" % (ec, force_visible))
        mod_name = self._det_module_name_with(self.mns.det_short_module_name, ec, force_visible=force_visible)
        self.log.debug("Obtained valid short module name %s" % mod_name)

        # sanity check: obtained module name should pass the 'is_short_modname_for' check
        if 'modaltsoftname' in ec and not self.is_short_modname_for(mod_name, ec['modaltsoftname'] or ec['name']):
            raise EasyBuildError("is_short_modname_for('%s', '%s') for active module naming scheme returns False",
                                 mod_name, ec['name'])
        return mod_name

    def det_module_subdir(self, ec):
        """Determine module subdirectory according to module naming scheme."""
        self.log.debug("Determining module subdir for %s" % ec)
        mod_subdir = self.mns.det_module_subdir(self.check_ec_type(ec))
        self.log.debug("Obtained subdir %s" % mod_subdir)
        return mod_subdir

    def det_module_symlink_paths(self, ec):
        """
        Determine list of paths in which symlinks to module files must be created.
        """
        return self.mns.det_module_symlink_paths(ec)

    def det_modpath_extensions(self, ec):
        """Determine modulepath extensions according to module naming scheme."""
        self.log.debug("Determining modulepath extensions for %s" % ec)
        modpath_extensions = self.mns.det_modpath_extensions(self.check_ec_type(ec))
        self.log.debug("Obtained modulepath extensions: %s" % modpath_extensions)
        return modpath_extensions

    def det_user_modpath_extensions(self, ec):
        """Determine user-specific modulepath extensions according to module naming scheme."""
        self.log.debug("Determining user modulepath extensions for %s", ec)
        modpath_extensions = self.mns.det_user_modpath_extensions(self.check_ec_type(ec))
        self.log.debug("Obtained user modulepath extensions: %s", modpath_extensions)
        return modpath_extensions

    def det_init_modulepaths(self, ec):
        """Determine initial modulepaths according to module naming scheme."""
        self.log.debug("Determining initial module paths for %s" % ec)
        init_modpaths = self.mns.det_init_modulepaths(self.check_ec_type(ec))
        self.log.debug("Obtained initial module paths: %s" % init_modpaths)
        return init_modpaths

    def expand_toolchain_load(self, ec=None):
        """
        Determine whether load statements for a toolchain should be expanded to load statements for its dependencies.
        This is useful when toolchains are not exposed to users.
        """
        return self.mns.expand_toolchain_load(ec=ec)

    def is_short_modname_for(self, short_modname, name):
        """
        Determine whether the specified (short) module name is a module for software with the specified name.
        """
        return self.mns.is_short_modname_for(short_modname, name)<|MERGE_RESOLUTION|>--- conflicted
+++ resolved
@@ -134,7 +134,7 @@
     return cache_aware_func
 
 
-def det_subtoolchain_version(current_tc, subtoolchain_name, optional_toolchains, cands):
+def det_subtoolchain_version(current_tc, subtoolchain_name, optional_toolchains, cands, require_capabilities=False):
     """
     Returns unique version for subtoolchain, in tc dict.
     If there is no unique version:
@@ -151,7 +151,7 @@
 
     # dummy toolchain: bottom of the hierarchy
     if subtoolchain_name == DUMMY_TOOLCHAIN_NAME:
-        if build_option('add_dummy_to_minimal_toolchains'):
+        if build_option('add_dummy_to_minimal_toolchains') and not require_capabilities:
             subtoolchain_version = ''
     elif len(uniq_subtc_versions) == 1:
         subtoolchain_version = list(uniq_subtc_versions)[0]
@@ -172,12 +172,9 @@
     """
     Determine list of subtoolchains for specified parent toolchain.
     Result starts with the most minimal subtoolchains first, ends with specified toolchain.
-
     The dummy toolchain is considered the most minimal subtoolchain only if the add_dummy_to_minimal_toolchains
     build option is enabled.
-
     The most complex hierarchy we have now is goolfc which works as follows:
-
         goolfc
         /     \
      gompic    golfc(*)
@@ -189,7 +186,6 @@
       GCCcore(*) |
               \  |
              (dummy: only considered if --add-dummy-to-minimal-toolchains configuration option is enabled)
-
     :param parent_toolchain: dictionary with name/version of parent toolchain
     """
     # obtain list of all possible subtoolchains
@@ -199,15 +195,10 @@
     composite_toolchains = set(tc_class.NAME for tc_class in all_tc_classes if len(tc_class.__bases__) > 1)
 
     # the parent toolchain is at the top of the hierarchy
-<<<<<<< HEAD
-    toolchain_hierarchy = [dict(parent_toolchain)]
-
-    while subtoolchain_name:
-=======
     toolchain_hierarchy = [parent_toolchain]
     # use a queue to handle a breadth-first-search of the hierarchy,
     # which is required to take into account the potential for multiple subtoolchains
-    bfs_queue = [parent_toolchain]
+    bfs_queue = [dict(parent_toolchain)]
     visited = set()
 
     while bfs_queue:
@@ -220,7 +211,6 @@
         # make sure we always have a list of subtoolchains, even if there's only one
         if not isinstance(subtoolchain_names, list):
             subtoolchain_names = [subtoolchain_names]
->>>>>>> 811f3a38
         # grab the easyconfig of the current toolchain and search the dependencies for a version of the subtoolchain
         path = robot_find_easyconfig(current_tc_name, current_tc_version)
         if path is None:
@@ -260,47 +250,6 @@
                 cands.append({'name': depdep['name'], 'version': depdep['version'] + depdep['versionsuffix']})
                 cands.append(depdep['toolchain'])
 
-<<<<<<< HEAD
-        # only retain candidates that match subtoolchain name
-        cands = [c for c in cands if c['name'] == subtoolchain_name]
-
-        uniq_subtc_versions = set([subtc['version'] for subtc in cands])
-
-        if len(uniq_subtc_versions) == 1:
-            subtoolchain_version = cands[0]['version']
-
-        elif len(uniq_subtc_versions) == 0:
-            # only retain GCCcore as subtoolchain if version was found
-            if subtoolchain_name == GCCcore.NAME:
-                _log.info("No version found for %s; assuming legacy toolchain and skipping it as subtoolchain.",
-                          subtoolchain_name)
-                subtoolchain_name = GCCcore.SUBTOOLCHAIN
-                subtoolchain_version = ''
-            # dummy toolchain: end of the line
-            elif subtoolchain_name == DUMMY_TOOLCHAIN_NAME:
-                subtoolchain_version = ''
-            else:
-                raise EasyBuildError("No version found for subtoolchain %s in dependencies of %s",
-                                     subtoolchain_name, current_tc_name)
-        else:
-            if subtoolchain_name == DUMMY_TOOLCHAIN_NAME:
-                # Don't care about multiple versions of dummy
-                _log.info("Ignoring multiple versions of %s in toolchain hierarchy", DUMMY_TOOLCHAIN_NAME)
-                subtoolchain_version = ''
-            else:
-                raise EasyBuildError("Multiple versions of %s found in dependencies of toolchain %s: %s",
-                                     subtoolchain_name, current_tc_name, ', '.join(sorted(uniq_subtc_versions)))
-
-        if subtoolchain_name == DUMMY_TOOLCHAIN_NAME and (not build_option('add_dummy_to_minimal_toolchains')
-                                                          or require_capabilities):
-            # we're done
-            break
-
-        # add to hierarchy and move to next
-        current_tc_name, current_tc_version = subtoolchain_name, subtoolchain_version
-        subtoolchain_name, subtoolchain_version = subtoolchains[current_tc_name], None
-        toolchain_hierarchy.insert(0, {'name': current_tc_name, 'version': current_tc_version})
-=======
         for dep in subtoolchain_names:
             # try to find subtoolchains with the same version as the parent
             # only do this for composite toolchains, not single-compiler toolchains, whose
@@ -314,14 +263,14 @@
         cands = [c for c in cands if c['name'] in subtoolchain_names]
 
         for subtoolchain_name in subtoolchain_names:
-            subtoolchain_version = det_subtoolchain_version(current_tc, subtoolchain_name, optional_toolchains, cands)
+            subtoolchain_version = det_subtoolchain_version(current_tc, subtoolchain_name, optional_toolchains, cands,
+                                                            require_capabilities=require_capabilities)
             # add to hierarchy and move to next
             if subtoolchain_version is not None and subtoolchain_name not in visited:
                 tc = {'name': subtoolchain_name, 'version': subtoolchain_version}
                 toolchain_hierarchy.insert(0, tc)
                 bfs_queue.insert(0, tc)
                 visited.add(subtoolchain_name)
->>>>>>> 811f3a38
 
     # also add toolchain capabilities
     if require_capabilities:
