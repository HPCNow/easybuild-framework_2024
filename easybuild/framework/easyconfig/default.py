--- conflicted
+++ resolved
@@ -162,12 +162,9 @@
     # MODULES easyconfig parameters
     'modextrapaths': [{}, "Extra paths to be prepended in module file", MODULES],
     'modextravars': [{}, "Extra environment variables to be added to module file", MODULES],
-<<<<<<< HEAD
     'modloadmsg': [{}, "Message that should be printed when generated module is loaded", MODULES],
     'modtclfooter': ["", "Footer to include in generated module file (Tcl syntax)", MODULES],
-=======
     'modaliases': [{}, "Aliases to be defined in module file", MODULES],
->>>>>>> 4dd4fe74
     'moduleclass': ['base', 'Module class to be used for this software', MODULES],
     'moduleforceunload': [False, 'Force unload of all modules when loading the extension', MODULES],
     'moduleloadnoconflict': [False, "Don't check for conflicts, unload other versions instead ", MODULES],
