--- conflicted
+++ resolved
@@ -1061,11 +1061,7 @@
         print_msg("No pre-installed extensions found in the exts_list!\n", log=_log)
 
 
-<<<<<<< HEAD
-def get_installed_exts(ec, ec_dep=None, processed_deps=[]):
-=======
 def _get_deps_and_exts(ec_name):
->>>>>>> 71b88bec
     """
     Get the dependencies, build dependencies and extensions of the given EasyConfig name.
 
@@ -1111,7 +1107,7 @@
         deps.append(dep_name)
 
     # get the extensions of the EasyConfig
-    exts_list = _get_exts_list(ec)
+    exts_list = get_exts_list(ec)
     for ext in exts_list:
         ext_name, ext_version, ext_options = _get_extension_values(ext)
         ext_options['easyconfig_path'] = ec['spec']
@@ -1169,28 +1165,14 @@
                     # submit the EasyConfig dependency instance to the executor
                     futures.append(executor.submit(_get_deps_and_exts, dep_name))
 
-<<<<<<< HEAD
-            # Search recursively for pre-installed extensions of dependencies of the current EasyConfig
-            installed = get_installed_exts(ec, easyconfig_dep, processed_deps)
-=======
                 # remove the dependency from the list
                 dependencies.remove(dep_name)
->>>>>>> 71b88bec
 
             # completed dependencies processing
             for future in as_completed(futures):
                 # get the result of the future
                 _, deps, exts = future.result()
 
-<<<<<<< HEAD
-    # get and store the extensions of the current EasyConfig only if it is a dependency
-    # avoid storing extensions of the original EasyConfig
-    if ec_dep:
-        for ext in get_exts_list(ec_dep):
-            ext_name, ext_version, ext_options = _get_extension_values(ext)
-            ext_options['easyconfig_path'] = ec_dep['spec']
-            installed_exts.append((ext_name, ext_version, ext_options))
-=======
                 # store the Easyconfig dependencies
                 for dep in deps:
                     if dep not in processed_deps:
@@ -1201,7 +1183,6 @@
 
                 # remove the future from the list
                 futures.remove(future)
->>>>>>> 71b88bec
 
     # restore the original value of the terse option
     update_build_option('terse', terse)
