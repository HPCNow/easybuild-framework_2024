--- conflicted
+++ resolved
@@ -1291,18 +1291,6 @@
         print_msg("\nUPDATING EASYCONFIG EXTENSIONS", prefix=False, log=_log)
 
         # get the extension list
-<<<<<<< HEAD
-        print_msg("Getting extension list...", log=_log)
-        exts_list = get_exts_list(ec)
-
-        # get the extension's list class
-        print_msg("Getting extension's list class...", log=_log)
-        exts_defaultclass = get_exts_list_class(ec)
-
-        # get the Bioconductor version
-        print_msg("Getting Bioconductor version (if any)...", log=_log)
-        bioconductor_version = get_bioconductor_version(ec)
-=======
         print_msg("Getting extension list: ", newline=False, log=_log)
         exts_list = _get_exts_list(ec)
         print_msg(f"{len(exts_list)} extensions found", prefix=False, log=_log)
@@ -1316,7 +1304,6 @@
         print_msg("Getting Bioconductor version: ", newline=False, log=_log)
         bioconductor_version = _get_bioconductor_version(ec)
         print_msg(f"{'local_biocver not set. Bioconductor packages will not be considered' if not bioconductor_version else bioconductor_version}", prefix=False, log=_log)
->>>>>>> dd9e2ab2
 
         # get a new exts_list with all extensions to their latest version.
         print_msg("Updating extensions...", log=_log)
