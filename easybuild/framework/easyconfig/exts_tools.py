# #
# Copyright 2009-2024 Ghent University
#
# This file is part of EasyBuild,
# originally created by the HPC team of Ghent University (http://ugent.be/hpc/en),
# with support of Ghent University (http://ugent.be/hpc),
# the Flemish Supercomputer Centre (VSC) (https://www.vscentrum.be),
# Flemish Research Foundation (FWO) (http://www.fwo.be/en)
# and the Department of Economy, Science and Innovation (EWI) (http://www.ewi-vlaanderen.be/en).
#
# https://github.com/easybuilders/easybuild
#
# EasyBuild is free software: you can redistribute it and/or modify
# it under the terms of the GNU General Public License as published by
# the Free Software Foundation v2.
#
# EasyBuild is distributed in the hope that it will be useful,
# but WITHOUT ANY WARRANTY; without even the implied warranty of
# MERCHANTABILITY or FITNESS FOR A PARTICULAR PURPOSE.  See the
# GNU General Public License for more details.
#
# You should have received a copy of the GNU General Public License
# along with EasyBuild.  If not, see <http://www.gnu.org/licenses/>.
# #

"""
Easyconfig module that provides tools for extensions for EasyBuild easyconfigs.

Authors:

* Victor Machado (Do IT Now)
* Danilo Gonzalez (Do IT Now)
"""

from concurrent.futures import ProcessPoolExecutor, as_completed
from collections import deque
import hashlib
import os
import re
import requests
import easybuild.framework.easyblock as easyblock

from easybuild.base import fancylogger
from easybuild.framework.easyconfig.easyconfig import process_easyconfig
from easybuild.tools.build_log import EasyBuildError
from easybuild.tools.build_log import print_error, print_msg, print_warning
from easybuild.tools.config import build_option, update_build_option
from easybuild.tools.filetools import back_up_file, write_file, read_file
from easybuild.tools.robot import search_easyconfigs
from easybuild.tools.utilities import INDENT_4SPACES

# URLs for package repositories
CRANDB_URL = "https://crandb.r-pkg.org"
CRANDB_CONTRIB_URL = "https://cran.r-project.org/src/contrib"
PYPI_URL = "https://pypi.org/pypi"
BIOCONDUCTOR_URL = "https://bioconductor.org/packages"
BIOCONDUCTOR_PKGS_URL = "bioc/packages.json"
BIOCONDUCTOR_ANNOTATION_URL = "data/annotation/packages.json"
BIOCONDUCTOR_EXPERIMENT_URL = "data/experiment/packages.json"

# offsets for printing the package information
PKG_NAME_OFFSET = 20
PKG_VERSION_OFFSET = 10
CHECKSUM_OFFSET = 20
INFO_OFFSET = 20

# List of packages to exclude from the dependencies
EXCLUDE_R_LIST = ['R', 'base', 'compiler', 'datasets', 'graphics',
                  'grDevices', 'grid', 'methods', 'parallel',
                  'splines', 'stats', 'stats4', 'tcltk', 'tools',
                  'utils', 'MASS']

# Global variable to store Bioconductor packages
bioc_packages_cache = None

# Logger
_log = fancylogger.getLogger('easyblock')


def _create_graph(edges, nodes):
    """
    Create a graph from the given edges and nodes.

    :param edges: list of edges
    :param nodes: list of nodes

    :return: graph
    """
    # initialize graph
    graph = {"nodes": set(), "edges": {}}

    # Add dependencies (edges) to the graph
    for from_node, to_node in edges:
        if from_node not in graph["nodes"]:
            graph["nodes"].add(from_node)
            graph["edges"][from_node] = []
        if to_node not in graph["nodes"]:
            graph["nodes"].add(to_node)
            graph["edges"][to_node] = []
        graph["edges"][from_node].append(to_node)

    # Add standalone nodes
    if nodes:
        for node in nodes:
            if node not in graph["nodes"]:
                graph["nodes"].add(node)
                graph["edges"][node] = []

    return graph


def topological_sort(graph):
    """
    Perform a topological sort of the given graph.

    :param graph: graph to sort

    :return: sorted list of the graph
    """

    if not graph:
        raise EasyBuildError("No graph provided to sort")

    # calculate in-degree of each node
    in_degree = {node: 0 for node in graph["nodes"]}
    for from_node in graph["edges"]:
        for to_node in graph["edges"][from_node]:
            in_degree[to_node] += 1

    # initialize queue with nodes that have in-degree 0
    queue = deque([node for node in graph["nodes"] if in_degree[node] == 0])
    sorted_list = []

    # perform topological sort
    while queue:
        node = queue.popleft()
        sorted_list.append(node)
        for to_node in graph["edges"][node]:
            in_degree[to_node] -= 1
            if in_degree[to_node] == 0:
                queue.append(to_node)

    # check if the graph has at least one cycle
    if len(sorted_list) == len(graph["nodes"]):
        return sorted_list
    else:
        raise ValueError("Graph has at least one cycle, topological sort not possible")




def _get_R_pkg_checksum(pkg_metadata, bioconductor_version=None):
    """
    Get the checksum of the given R package version

    :param pkg_metadata: package metadata
    :param bioconductor_version: bioconductor version to use (if any)

    :return: checksum of the given R package version
    """

    if not pkg_metadata:
        raise EasyBuildError("No R package metadata provided to get the checksum")

    # check if checksum is provided in the metadata
    checksum = pkg_metadata.get('MD5sum', '')

    # if checksum is not provided, calculate it
    if not checksum:
        # get package information
        pkg_name = pkg_metadata.get('Package', '')
        pkg_version = pkg_metadata.get('Version', '')

        # download package from the database
        package = _get_pkg('RPackage', pkg_name, pkg_version, bioconductor_version)

        # calculate the checksum
        if package:
            checksum = hashlib.md5(package).hexdigest()
        else:
            print_warning("Failed to download package %s v%s to calculate the checksum" %
                          (pkg_name, pkg_version), log=_log)
            checksum = ''

    return checksum


def _get_python_pkg_checksum(pkg_metadata):
    """
    Get the checksum of the given Python package version

    :param pkg_metadata: package metadata

    :return: checksum of the given Python package version
    """

    if not pkg_metadata:
        raise EasyBuildError("No python package metadata provided to get the checksum")

    # initialize variable
    checksum = ''

    # get the data of the given package version
    pkg_name = pkg_metadata.get('info', {}).get('name', '')
    pkg_version = pkg_metadata.get('info', {}).get('version', '')
    pkg_releases = pkg_metadata.get('releases', {})
    pkg_info = pkg_releases.get(pkg_version, [])

    # parse the version info to get the checksum
    if pkg_info:
        # look for sdist first
        for file_info in pkg_info:
            if file_info.get('packagetype') == 'sdist':
                checksum = file_info.get('digests', {}).get('sha256', '')

        # if no sdist found, take the checksum of the first distribution file
        if not checksum:
            checksum = pkg_info[0].get('digests', {}).get('sha256', '')

        if not checksum:
            print_warning("Failed to get package %s v%s checksum from distribution file" %
                          (pkg_name, pkg_version), log=_log)
    else:
        print_warning("Failed to get package %s v%s information to grasp the checksum" %
                      (pkg_name, pkg_version), log=_log)

    return checksum


def _get_bioconductor_pkgs_metadata(bioc_version):
    """
    Get the list of Bioconductor packages from the Bioconductor database.

    :param bioc_version: Bioconductor version

    :return: list of Bioconductor packages
    """

    if not bioc_version:
        raise EasyBuildError("No bioconductor version provided to get the bioconductor packages")

    # global variable to store the bioconductor packages
    global bioc_packages_cache

    # bioconductor URLs
    bioc_urls = ['%s/json/%s/%s' % (BIOCONDUCTOR_URL, bioc_version, BIOCONDUCTOR_PKGS_URL),
                 '%s/json/%s/%s' % (BIOCONDUCTOR_URL, bioc_version, BIOCONDUCTOR_ANNOTATION_URL),
                 '%s/json/%s/%s' % (BIOCONDUCTOR_URL, bioc_version, BIOCONDUCTOR_EXPERIMENT_URL)]

    # check if the packages are already stored in memory
    if bioc_packages_cache is None:

        # initialize the cache
        bioc_packages_cache = {}

        # retrieve packages from the cloud
        for url in bioc_urls:
            try:
                response = requests.get(url)

                if response.status_code == 200:
                    bioc_packages_cache.update(response.json())
                else:
                    print_warning(
                        f"Failed to get biocondcutor packages from {url}: HTTP status: {response.status_code}")
            except Exception as err:
                print_warning(f"Exception while getting bioconductor packages from  {url}: {err}")

    return bioc_packages_cache


def _get_pkg(pkg_class, pkg_name, pkg_version, bioconductor_version=None):
    """
    Get the package from the database

    : param pkg_class: package class (RPackage)
    : param pkg_name: package name
    : param pkg_version: package version
    : param bioconductor_version: bioconductor version (if any)

    : return: package from database
    """

    if not pkg_class:
        raise EasyBuildError("No package class provided to get the package")

    if not pkg_name:
        raise EasyBuildError("No package name provided to get the package")

    if not pkg_version:
        raise EasyBuildError("No package version provided to get the package")

    # initialize variables
    urls = []
    pkg = None

    # build the url to get the package from the database
    if pkg_class == "RPackage":
        # URL for CRANDB
        crandb_url = "%s/%s_%s.tar.gz" % (CRANDB_CONTRIB_URL, pkg_name, pkg_version)
        urls.append(crandb_url)

        # URL for CRANDB Archive
        crandb_archive_url = "%s/Archive/%s/%s_%s.tar.gz" % (CRANDB_CONTRIB_URL, pkg_name, pkg_name, pkg_version)
        urls.append(crandb_archive_url)

        # URL for Bioconductor package
        if bioconductor_version:
            # Construct the URL for Bioconductor package
            url = "%s/%s/bioc/src/contrib/%s_%s.tar.gz" % (BIOCONDUCTOR_URL,
                                                           bioconductor_version, pkg_name, pkg_version)
            urls.append(url)
    else:
        raise EasyBuildError("get_pkg function only supports RPackage extensions")

    try:
        for url in urls:
            # get the package's metadata from the database
            response = requests.get(url, stream=True)

            if response.status_code == 200:
                pkg = response.content
                break

    except Exception as err:
        print_warning("Exception while downloading package %s v%s. Error: %s" % (pkg_name, pkg_version, err))

    return pkg


def _get_pkg_metadata(pkg_class, pkg_name, pkg_version=None, bioc_version=None):
    """
    Get the metadata of the given package

    :param pkg_class: package class (RPackage, PythonPackage)
    :param pkg_name: package name
    :param pkg_version: package version. If None, the latest version will be retrieved.
    :param bioc_version: bioconductor version (if any)

    :return: package metadata
    """

    # initialize variables
    pkg_metadata = None
    bioc_packages = None

    if not pkg_name:
        raise EasyBuildError("No package name provided to get the package metadata")

    # build the url to get the metadata from the database
    if pkg_class == "RPackage":
        if pkg_version:
            url = "%s/%s/%s" % (CRANDB_URL, pkg_name, pkg_version)
        else:
            url = "%s/%s" % (CRANDB_URL, pkg_name)

        # get bioc packages if bioconductor version is provided
        if bioc_version:
            bioc_packages = _get_bioconductor_pkgs_metadata(bioc_version)

    elif pkg_class == "PythonPackage":
        url = "%s/%s/json" % (PYPI_URL, pkg_name)

    else:
        raise EasyBuildError("exts_defaultclass %s not supported" % pkg_class)

    try:
        # get the package's metadata from the database
        response = requests.get(url)

        if response.status_code == 200:
            pkg_metadata = response.json()

    except Exception as err:
        print_warning("Exception while getting metadata for extension %s: %s" % (pkg_name, err))

    # if the package is not found in the database, then iterate over bioconductor packages to find the package
    if not pkg_metadata and bioc_packages:
        for package in bioc_packages.items():
            if package[0] == pkg_name:
                pkg_metadata = package[1]
                break

    return pkg_metadata


def _format_metadata_as_extension(pkg_class, pkg_metadata, bioconductor_version=None):
    """
    Get the package metadata as an exts_list extension format

    :param pkg_class: package class (RPackage, PythonPackage, PerlPackage)
    :param pkg_metadata: package metadata
    :param bioconductor_version: bioconductor version

    :return: package metadata in exts_list extension format
    """

    if not pkg_metadata:
        raise EasyBuildError("No package metadata provided to format as extension")

    # check the package class and parse the metadata accordingly
    if pkg_class == "RPackage":
        name = pkg_metadata.get('Package', '')
        version = pkg_metadata.get('Version', '')
        checksum = _get_R_pkg_checksum(pkg_metadata, bioconductor_version)

    elif pkg_class == "PythonPackage":
        name = pkg_metadata.get('info', {}).get('name', '')
        version = pkg_metadata.get('info', {}).get('version', '')
        checksum = _get_python_pkg_checksum(pkg_metadata)

    else:
        raise EasyBuildError("exts_defaultclass %s not supported" % pkg_class)

    # remove any non-alphanumeric characters from the version
    allowed_version_chars = r'[^0-9><=!*. \-]'
    version = re.sub(allowed_version_chars, '', version)

    # remove any new line characters
    name = name.replace('\n', '')
    version = version.replace('\n', '')
    checksum = checksum.replace('\n', '')

    return {"name": name, "version": version,  "options": {"checksums": [checksum]}}


def _get_clean_pkg_values(pkg_name=None, pkg_version=None, pkg_options=None):
    """
    Clean the given extension values

    :param pkg_name: package name to clean
    :param pkg_version: package version to clean
    :param pkg_options: package options to clean
    """

    clean_name, clean_version, clean_options = pkg_name, pkg_version, pkg_options

    # clean the name
    if pkg_name:
        # Regular expression pattern to match versions like 'RSQLite (>= 2.0)'
        pattern = r'^(?P<name>[^\s]+) \((?P<info>.+)\)$'
        match = re.match(pattern, pkg_name)

        # check if there is a match
        if match:
            clean_name = match.group('name')
            pkg_version = match.group('info')

        # remove any new line characters from the name
        clean_name = clean_name.replace('\n', '')

    # clean the version
    if pkg_version:
        # allow only alphanumeric characters in the version
        allowed_version_chars = r'[^0-9><=!*. \-]'

        # remove any non-alphanumeric characters from the version
        clean_version = re.sub(allowed_version_chars, '', pkg_version)

        # remove any new line characters from the version
        clean_version = clean_version.replace('\n', '')

    # clean the options
    if pkg_options:
        checksum = pkg_options['checksums']
        if checksum:
            clean_options = {}
            clean_options['checksums'] = [checksum[0].replace('\n', '')]

    return clean_name, clean_version, clean_options


def _get_R_extension_dependencies(ext, bioconductor_version=None, exclude_list=[], processed_exts=[], depth=1):
    """
    Process the dependencies of the given R extension.

    :param ext: the extension to get dependencies from
    :param bioconductor_version: bioconductor's version to use (if any)
    :param exclude_list: list of extensions to exclude from the dependencies
    :param processed_exts: list of extensions already processed
    :param depth: depth of the recursion

    :return: list of dependencies of the given R extension except the excluded ones
    """

    # check if the extension is empty
    if not ext:
        raise EasyBuildError("No extension provided to get the dependencies from")

    # if the extension is a string, then skip further processing
    if isinstance(ext, str):
        return []

    # init variables
    dependencies = []

    # get the values of the extension
    ext_name, ext_version, _ = _get_extension_values(ext)

    # get metadata of the version of the extension
    metadata = _get_pkg_metadata("RPackage", ext_name, ext_version, bioconductor_version)

    # get the dependencies of the extension
    if metadata:
        metadata_dep_names = []

        for key in ('Depends', 'Imports', 'LinkingTo'):
            if key in metadata:
                if isinstance(metadata[key], list):
                    for item in metadata[key]:
                        metadata_dep_names.append(item)
                elif isinstance(metadata[key], dict):
                    for pkg_name, _ in metadata[key].items():
                        metadata_dep_names.append(pkg_name)

        for dep_name in metadata_dep_names:

            # clean the dependency values
            dep_name, _, _ = _get_clean_pkg_values(dep_name)

            # if the dependency is in the exclude list, then skip
            is_excluded = False
            for excluded_ext in exclude_list:
                excluded_name, _, excluded_options = _get_extension_values(excluded_ext)
                if excluded_name.lower() == dep_name.lower():
                    ec_path = excluded_options.get('easyconfig_path', None)
                    if ec_path:
<<<<<<< HEAD
                        print_msg(f"\t{dep_name:<{PKG_NAME_OFFSET}} is already installed by '{ec_path}'",
                                  prefix=False, log=_log)
=======
                        print_msg(f"{' ' * 4 * depth}{dep_name:<{PKG_NAME_OFFSET}} is already installed by '{ec_path}'", prefix=False, log=_log)
>>>>>>> 8ea67769
                    else:
                        print_msg(f"{' ' * 4 * depth}{dep_name:<{PKG_NAME_OFFSET}} is in the blacklist", prefix=False, log=_log)

                    is_excluded = True
                    break

            if is_excluded:
                continue

            # append the dependency to the list
            dependencies.append((dep_name, ext_name))

            # if the dependency is already processed, then skip
            is_processed = False
            for proc_ext in processed_exts:
                if proc_ext.lower() == dep_name.lower():
                    is_processed = True
                    print_msg(f"{' ' * 4 * depth}{dep_name:<{PKG_NAME_OFFSET}} is already processed", prefix=False, log=_log)
                    break

            if is_processed:
                continue

            # append the extension to the list of processed extensions
            processed_exts.append(dep_name)

            print_msg(f"{' ' * 4 * depth}{dep_name:<{PKG_NAME_OFFSET}} added as dependency", prefix=False, log=_log)

            # build the metadata dependency as extension getting the last version
            dep = {'name': dep_name, 'version': None, 'options': {}}

            # recursively get dependencies of dependency
            deps = _get_R_extension_dependencies(dep,
                                                 bioconductor_version,
                                                 exclude_list,
                                                 processed_exts,
                                                 depth + 1)

            # append the recursive found dependencies to the list
            dependencies.extend(deps)

    return dependencies


def _print_extension(extension):
    """
    Print the list of extensions in a pretty format.

    :param exts_list: list of extensions to print
    """

    if not extension:
        raise EasyBuildError("No extension provided to print")

    # get the values of the extension
    ext_name, ext_version, ext_options = _get_extension_values(extension)

    name = ext_name
    version = ('_' if ext_version is None else ext_version)
    checksum = ext_options.get('checksums', None)
    if checksum:
        checksum = checksum[0]

    # print the extension
    print_msg(
        f"\t{name:<{PKG_NAME_OFFSET}} v{version:<{PKG_VERSION_OFFSET}} checksum: {checksum:<{CHECKSUM_OFFSET}}", prefix=False, log=_log)


def _fulfill_exts_list(pkg_class, exts_list, exts_list_to_fulfill, bioconductor_version=None):
    """
    Fulfill the exts_list with the version and checksums of the extensions.

    :param pkg_class: package class (RPackage, PythonPackage)
    :param exts_list: original list of extensions
    :param exts_list_to_fulfill: list of extensions to fulfill
    :param bioconductor_version: bioconductor version to use (if any)

    :return: list of extensions fulfilled
    """

    if not pkg_class:
        raise EasyBuildError("No package class provided to fulfill the exts_list")

    if not exts_list:
        raise EasyBuildError("No exts_list provided to fulfill")

    # init variables
    fulfilled_exts_list = []

    print_msg("Fulfilling exts_list...", log=_log)

    for ext in exts_list_to_fulfill:

        # get the values of the extension
        ext_name, ext_version, _ = _get_extension_values(ext)

        # respect the original extension name and version
        for orig_ext in exts_list:
            orig_ext_name, orig_ext_version, _ = _get_extension_values(orig_ext)
            if orig_ext_name.lower() == ext_name.lower():
                ext_name = orig_ext_name
                ext_version = orig_ext_version
                break

        # get metadata of the extension
        metadata = _get_pkg_metadata(pkg_class=pkg_class,
                                     pkg_name=ext_name,
                                     pkg_version=ext_version,
                                     bioc_version=bioconductor_version)

        # process the metadata, format it as an extension, and store it
        if metadata:
            ext = _format_metadata_as_extension(pkg_class, metadata, bioconductor_version)
            fulfilled_exts_list.append(ext)
            _print_extension(ext)

    # return the complete list of extensions
    return fulfilled_exts_list


def get_R_dependency_graph(exts_list, bioconductor_version=None, exclude_list=[]):
    """
    Complete the R extensions list with its dependencies in correct order.

    :param exts_list: list of extensions to be updated.
    :param bioconductor_version: bioconductor's version to use
    :param exclude_list: list of excluded extensions

    :return: graph with the dependencies of the given R extensions list
    """

    # check if the exts_list is empty
    if not exts_list:
        raise EasyBuildError("No exts_list provided for completing")

    # init variables
    edges = []
    nodes = []

    # aesthetic terminal print
    print()

    # get the dependendy tree. i.e. list of dependencies for each extension
    for ext in exts_list:

        # get the values of the extension
        ext_name, _, _ = _get_extension_values(ext)

        print_msg("%s" % ext_name, prefix=False, log=_log)

        # get dependencies of the extension
        dependencies = _get_R_extension_dependencies(ext, bioconductor_version, exclude_list, processed_exts=nodes)

        # append the extension to the list of nodes
        nodes.append(ext_name)

        # append the dependencies to the list of edges
        edges.extend(dependencies)

    graph = _create_graph(edges, nodes)

    # aesthetic terminal print
    print()

    return graph


def _get_completed_exts_list(exts_list, exts_defaultclass, installed_exts, bioconductor_version=None):
    """
    Get the completed list of all extensions in exts_list.

    :param exts_list: list of extensions to be updated.
    :param exts_defaultclass: default class for the extensions ('RPackage', 'PythonPackage')
    :param installed_exts: list of installed extensions by depdencies
    :param bioconductor_version: bioconductor's version to use (if any)

    :return: list with extensions updated to their latest versions.
    """

    # check if the exts_list is empty
    if not exts_list:
        raise EasyBuildError("No exts_list provided for completing")

    # check if the exts_defaultclass is empty
    if not exts_defaultclass:
        raise EasyBuildError("No exts_defaultclass provided for completing")

    # init variables
    complete_exts_list = []

    if exts_defaultclass == "RPackage":
        # build the exclude list
        exclude_list = installed_exts + [(ex, '', {}) for ex in EXCLUDE_R_LIST]

        # get the dependency graph of the extensions
        dep_graph = get_R_dependency_graph(exts_list, bioconductor_version, exclude_list)

        # get the topological sort of the dependency graph
        sorted_exts_list = topological_sort(dep_graph)

        # fulfill the exts_list with the version and checksums of the extensions
        complete_exts_list = _fulfill_exts_list(exts_defaultclass, exts_list, sorted_exts_list, bioconductor_version)

    else:
        raise EasyBuildError("exts_defaultclass %s not supported yet" % exts_defaultclass)

    return complete_exts_list


def _get_updated_exts_list(exts_list, exts_defaultclass, bioconductor_version=None):
    """
    Get the list of all extensions in exts_list updated to their latest version.

    :param exts_defaultclass: default class for the extensions ('RPackage', 'PythonPackage')
    :param exts_list: list of extensions to be updated.
    :param bioconductor_version: bioconductor's version to use (if any)

    :return: list with extensions updated to their latest versions.
    """

    # check if the exts_list is empty
    if not exts_list:
        raise EasyBuildError("No exts_list provided for updating")

    # check if the exts_defaultclass is empty
    if not exts_defaultclass:
        raise EasyBuildError("No exts_defaultclass provided for updating")

    # init variables
    updated_exts_list = []

    # aesthetic terminal print
    print()

    # loop over all extensions and update their version
    for ext in exts_list:

        if isinstance(ext, str):
            # if the extension is a string, then store it as is and skip further processing
            updated_exts_list.append({"name": ext, "version": None,  "options": None})

            # print message to the user
            print_msg(
                f"{ext:<{PKG_NAME_OFFSET}} v{('---'):<{PKG_VERSION_OFFSET}} {'letf as is':<{INFO_OFFSET}}", log=_log)

            continue

        elif isinstance(ext, tuple):
            # get the values of the exts_list extension
            ext_name, ext_version, ext_options = _get_extension_values(ext)

        else:
            raise EasyBuildError("Invalid extension format")

        # get metadata of the latest version of the extension
        metadata = _get_pkg_metadata(pkg_class=exts_defaultclass,
                                     pkg_name=ext_name,
                                     pkg_version=None,
                                     bioc_version=bioconductor_version)

        if metadata:
            # process the metadata and format it as an extension
            updated_ext = _format_metadata_as_extension(exts_defaultclass, metadata, bioconductor_version)

            # print message to the user
            if ext_version == updated_ext['version']:
                print_msg(
                    f"{ext_name:<{PKG_NAME_OFFSET}} v{('_' if ext_version is None else ext_version):<{PKG_VERSION_OFFSET}} {'up-to-date':<{INFO_OFFSET}}", log=_log)
            else:
                print_msg(
                    f"{ext_name:<{PKG_NAME_OFFSET}} v{('_' if ext_version is None else ext_version):<{PKG_VERSION_OFFSET}} updated to v{updated_ext['version']:<{INFO_OFFSET}}", log=_log)

        else:
            # no metadata found, therefore store the original extension
            updated_ext = {"name": ext_name, "version": ext_version,  "options": ext_options}

            # print message to the user
            print_msg(
                f"{ext_name:<{PKG_NAME_OFFSET}} v{('_' if ext_version is None else ext_version):<{PKG_VERSION_OFFSET}} {'info not found':<{INFO_OFFSET}}", log=_log)

        # store the updated extension
        updated_exts_list.append(updated_ext)

    # aesthetic terminal print
    print()

    return updated_exts_list


def _get_updated_easyconfig(ec, update_param, update_data):
    """
    Get a new Easyconfig with the updated given data.

    :param ec: EasyConfig instance to update.
    :param update_param: parameter to update in the EasyConfig.
    :param update_data: data to update in the EasyConfig.

    :return: new EasyConfig instance with the updated data.
    """

    if not ec:
        raise EasyBuildError("No EasyConfig instance provided to udpate Easyconfig")

    if not update_param:
        raise EasyBuildError("No parameter provided to update Easyconfig")

    if not update_data:
        raise EasyBuildError("No data provided to update Easyconfig")

    if update_param == "exts_list":
        # format the new exts_list to be written to the easyconfig file
        exts_list_formatted = ['exts_list = [']

        # iterate over the new extensions list and format them
        for ext in update_data:

            if ext['version'] is None:
                exts_list_formatted.append("%s'%s'," % (INDENT_4SPACES, ext['name']))
            else:
                # append name and version
                exts_list_formatted.append("%s('%s', '%s', {" % (INDENT_4SPACES, ext['name'], ext['version']))

                # iterate over the options and format them
                for key, value in ext['options'].items():
                    # if value is a string, then add quotes so they are printed correctly
                    if isinstance(value, str):
                        value = "'%s'" % value

                    # append the key and value of the option
                    exts_list_formatted.append("%s'%s': %s," % (INDENT_4SPACES * 2, key, value))

                # close the extension
                exts_list_formatted.append('%s}),' % (INDENT_4SPACES,))

        # close the exts_list
        exts_list_formatted.append(']\n')

        # read the easyconfig file and replace the exts_list with the new one
        regex = re.compile(r'^exts_list(.|\n)*?\n\]\s*$', re.M)
        new_ec = regex.sub('\n'.join(exts_list_formatted), read_file(ec['spec']))
    else:
        raise EasyBuildError("Invalid parameter to update Easyconfig")

    return new_ec


def _get_dependencies(ec):
    """
    Get the dependencies from an EasyConfig instance.

    :param ec: EasyConfig instance

    :return: list of dependencies from the given EasyConfig instance.
    """

    if not ec:
        raise EasyBuildError("No EasyConfig instance provided to get dependencies from")

    app: easyblock.EasyBlock = easyblock.get_easyblock_instance(ec)
    return app.cfg.dependencies()


def get_exts_list(ec):
    """
    Get the extension list from the given EasyConfig instance.

    :param ec: EasyConfig instance.

    :return: list of extensions from the given EasyConfig instance.
    """

    if not ec:
        raise EasyBuildError("No EasyConfig instance provided to retrieve extensions from")

    # get the extension list from the easyconfig file
    exts_list = ec.get('ec', {}).get('exts_list', [])

    return exts_list


def get_exts_list_class(ec):
    """
    Get the exts_defaultclass or deduce it from the given EasyConfig instance.

    :param ec: EasyConfig instance.

    :return: the class of the extensions from the given EasyConfig instance.
    """

    if not ec:
        raise EasyBuildError("No EasyConfig instance provided to retrieve extensions from")

    # get the extension list class from the easyconfig file
    exts_list_class = ec.get('ec', {}).get('exts_defaultclass', None)

    # if no exts_defaultclass is found, try to deduce it from the EasyConfig parameters
    if not exts_list_class:

        # get EasyConfig parameters
        name = ec.get('ec', {}).get('name', None)
        easyblock = ec.get('ec', {}).get('easyblock', None)

        # check if we can deduce the extension list class from the EasyConfig parameters
        if name and (name == 'R') or (name.startswith('R-')):
            exts_list_class = 'RPackage'

        if name and (name == 'Python') or (name.startswith('Python-')):
            exts_list_class = 'PythonPackage'

        if easyblock and (easyblock == 'PythonBundle'):
            exts_list_class = 'PythonPackage'

    return exts_list_class


def get_bioconductor_version(ec):
    """
    Get the Bioconductor version stored in the local_biocver parameter from the given EasyConfig instance.

    :param ec: EasyConfig instance.

    :return: The Bioconductor version of the given EasyConfig instance (if any).
    """

    if not ec:
        raise EasyBuildError("No EasyConfig instance provided to retrieve extensions from")

    # get the Bioconductor version from the easyconfig file
    # assume that the Bioconductor version is stored in the 'local_biocver' parameter
    # as this is not a standard parameter we need to parse the raw text
    rawtxt = getattr(ec['ec'], 'rawtxt', '')
    match = re.search(r'local_biocver\s*=\s*([0-9.]+)', rawtxt)

    if match:
        bioconductor_version = match.group(1)
    else:
        bioconductor_version = None

    return bioconductor_version


def _get_extension_values(extension):
    """
    Extract the name, version, and options from an extension.

    :param extension: extension instance
    """
    if isinstance(extension, str):
        return extension, "", {}

    elif isinstance(extension, tuple):
        if len(extension) == 1:
            return extension[0], "", {}
        elif len(extension) == 2:
            return extension[0], extension[1], {}
        elif len(extension) == 3:
            return extension[0], extension[1], extension[2]
        else:
            raise EasyBuildError("Invalid number of elements in extension tuple")

    elif isinstance(extension, dict):
        return (
            extension.get('name', ""),
            extension.get('version', ""),
            extension.get('options', {})
        )

    else:
        raise EasyBuildError("Invalid extension instance")


def _crosscheck_exts_list(exts_list, installed_exts):
    """
    Print the list of extensions that are already installed by a dependency.

    :param exts_list: list of extensions of the current EasyConfig
    :param installed_exts: list of installed extensions
    """

    # init variables
    match = False

    # aesthetic print
    print()

    for ext in exts_list:

        # get the name and version of the exts_list extension
        ext_name, ext_version, _ = _get_extension_values(ext)

        # check if the extension is already installed by a dependency
        for inst_ext in installed_exts:

            # get the name and version of the installed extension
            inst_ext_name, inst_ext_version, inst_ext_options = _get_extension_values(inst_ext)

            # check if the extension is already installed by a dependency
            if inst_ext_name.lower() == ext_name.lower():
                match = True
                print_msg(
                    f"{ext_name:<{PKG_NAME_OFFSET}} v{('_' if ext_version is None else ext_version):<{PKG_VERSION_OFFSET}} {'in exts_list':<{INFO_OFFSET}}", log=_log)
                print_msg(
                    f"{inst_ext_name:<{PKG_NAME_OFFSET}} v{('_' if inst_ext_version is None else inst_ext_version):<{PKG_VERSION_OFFSET}} in dependency {inst_ext_options['easyconfig_path']:<{INFO_OFFSET}}\n", log=_log)

                break

    if not match:
        print_msg("No pre-installed extensions found in the exts_list!\n", log=_log)


def _get_deps_and_exts(ec_name):
    """
    Get the dependencies, build dependencies and extensions of the given EasyConfig name.

    :param ec_name: name of the EasyConfig instance to get dependencies and extensions from

    :return: list of EasyConfig dependencies and list of extensions
    """

    # init variables
    deps = []
    exts = []

    # search for the corresponding EasyConfig file
    easyconfigs = search_easyconfigs(ec_name, print_result=False)

    # if easyconfig files were found, then process them
    if not easyconfigs:
        print_warning("No EasyConfig file found for dependency %s", ec_name)
        return (ec_name, deps, exts)

    # print warning if more than one EasyConfig file was found
    if len(easyconfigs) > 1:
        print_warning("More than one EasyConfig file found for dependency %s: %s", ec_name, easyconfigs)

    # process the EasyConfig file
    ec = process_easyconfig(easyconfigs[0], validate=False)[0]

    # get the dependencies of the given EasyConfig
    ec_deps = _get_dependencies(ec)

    # process the dependencies of the EasyConfig to get only the name of the dependency
    for dep in ec_deps:

        # get dependency's name
        dep_name = dep['full_mod_name'].replace('/', '-') + ".eb"

        # If dependency is a system dependency, store it as an extension being installed and skip futher processing
        if dep['system']:
            exts.append((dep['name'], dep['version'], {'easyconfig_path': ec['spec']}))
            continue

        # add the dependency to the list of dependencies
        deps.append(dep_name)

    # get the extensions of the EasyConfig
    exts_list = get_exts_list(ec)
    for ext in exts_list:
        ext_name, ext_version, ext_options = _get_extension_values(ext)
        ext_options['easyconfig_path'] = ec['spec']
        exts.append((ext_name, ext_version, ext_options))

    return (ec_name, deps, exts)


def get_installed_exts(ec):
    """
    Get the list of extensions that will be installed due to dependencies or build_dependencies of the given EasyConfig. It will also process the dependencies of the dependencies.

    :param ec: EasyConfig instance to retrieve extensions from

    :return: list of extensions installed by the given EasyConfig
    """

    if not ec:
        raise EasyBuildError("No EasyConfig instance provided to retrieve extensions from")

    # set terse mode to True to avoid printing unnecessary information
    terse = build_option('terse')
    update_build_option('terse', True)

    # init variables
    processed_deps = set()
    dependencies = []
    installed_exts = []
    futures = []

    # get the dependencies of the original EasyConfig
    deps = _get_dependencies(ec)
    for dep in deps:
        dep_name = dep['full_mod_name'].replace('/', '-') + ".eb"
        dependencies.append(dep_name)

    # process the dependency tree of the EasyConfig in parallel
    with ProcessPoolExecutor() as executor:

        # keep processing while there are dependencies to be processed or futures being processed
        while dependencies or futures:

            # process the dependencies pending to be processed
            for dep_name in dependencies[:]:

                # process the dependency if it has not been processed yet
                if dep_name not in processed_deps:

                    # add the EasyConfig to the list of processed dependencies
                    processed_deps.add(dep_name)

                    print_msg(f"\r\tDependencies processed: {len(processed_deps)}",
                              newline=False, prefix=False, log=_log)

                    # submit the EasyConfig dependency instance to the executor
                    futures.append(executor.submit(_get_deps_and_exts, dep_name))

                # remove the dependency from the list
                dependencies.remove(dep_name)

            # completed dependencies processing
            for future in as_completed(futures):
                # get the result of the future
                _, deps, exts = future.result()

                # store the Easyconfig dependencies
                for dep in deps:
                    if dep not in processed_deps:
                        dependencies.append(dep)

                # store the extensions installed by the dependencies
                installed_exts.extend(exts)

                # remove the future from the list
                futures.remove(future)

    # restore the original value of the terse option
    update_build_option('terse', terse)

    return installed_exts


def update_exts_list(ecs):
    """
    Write a new EasyConfig recipe with all extensions in exts_list updated to the latest version.

    :param ecs: list of EasyConfig instances to complete dependencies for
    """

    for ec in ecs:

        # welcome message
        print_msg("\nUPDATING EASYCONFIG", prefix=False, log=_log)

        print_msg("Easyconfig: %s" % ec['spec'], log=_log)

        # get the extension list
        print_msg("Getting extension list...", log=_log)
        exts_list = get_exts_list(ec)

        # get the extension's list class
        print_msg("Getting extension's list class...", log=_log)
        exts_defaultclass = get_exts_list_class(ec)

        # get the Bioconductor version
        print_msg("Getting Bioconductor version (if any)...", log=_log)
        bioconductor_version = get_bioconductor_version(ec)

        # get a new exts_list with all extensions to their latest version.
        print_msg("Updating extension list...", log=_log)
        updated_exts_list = _get_updated_exts_list(exts_list, exts_defaultclass, bioconductor_version)

        # get new easyconfig file with the updated extensions list
        print_msg('Updating Easyconfig instance...', log=_log)
        updated_easyconfig = _get_updated_easyconfig(ec, "exts_list", updated_exts_list)

        # back up the original easyconfig file
        ec_backup = back_up_file(ec['spec'], backup_extension='bak_update')
        print_msg("Backing up EasyConfig file at %s" % ec_backup, log=_log)

        # write the new easyconfig file
        print_msg('Writing updated EasyConfig file...', log=_log)
        write_file(ec['spec'], updated_easyconfig)

        # success message
        print_msg('EASYCONFIG SUCCESSFULLY UPDATED!\n', prefix=False, log=_log)


def check_exts_list(ecs):
    """
    Print the list of exts_list extensions that are already being installed by dependencies or build dependencies

    :param ecs: list of EasyConfig instances to complete dependencies for
    """

    for ec in ecs:

        # welcome message
        print_msg("\nCHECK INSTALLED EXTENSIONS", prefix=False, log=_log)

        print_msg("Easyconfig: %s" % ec['spec'], log=_log)

        # get the extension list
        print_msg("Getting extension list...", log=_log)
        exts_list = get_exts_list(ec)

        # get the extensions installed by dependencies
        print_msg("Getting extensions installed by dependencies or build dependencies...", log=_log)
        installed_exts = get_installed_exts(ec)
        print_msg(f"\tInstalled extensions found: {len(installed_exts)}", prefix=False, log=_log)

        # cross-check the installed extensions with the exts_list
        print_msg("Checking installed extensions...", log=_log)
        _crosscheck_exts_list(exts_list, installed_exts)

        # success message
        print_msg('INSTALLED DEPENDENCY EXTENSIONS CHECKED!\n', prefix=False, log=_log)


def complete_exts_list(ecs):
    """
    Write a new EasyConfig recipie with the completed exts_list

    :param ecs: list of EasyConfig instances to complete dependencies for
    """

    for ec in ecs:

        # welcome message
        print_msg("\nCOMPLETE EASYCONFIG EXTENSIONS", prefix=False, log=_log)

        print_msg("Easyconfig: %s" % ec['spec'], log=_log)

        # get the extension list
        print_msg("Getting extension list: ", newline=False, log=_log)
        exts_list = get_exts_list(ec)
        print_msg(f"{len(exts_list)} extensions found.", prefix=False, log=_log)

        # get the extension's list class
        print_msg("Getting extension's class: ", newline=False, log=_log)
        exts_defaultclass = get_exts_list_class(ec)
        print_msg(f"{exts_defaultclass}", prefix=False, log=_log)

        # get the Bioconductor version
        print_msg("Getting Bioconductor version: ", newline=False, log=_log)
        bioconductor_version = get_bioconductor_version(ec)
        print_msg(f"{'local_biocver not set. Bioconductor packages will not be considered' if not bioconductor_version else bioconductor_version}", prefix=False, log=_log)

        # get the extensions installed by dependencies
        print_msg("Getting extensions installed by dependencies or build dependencies...", log=_log)
        installed_exts = get_installed_exts(ec)
        print_msg(f"\tInstalled extensions found: {len(installed_exts)}", prefix=False, log=_log)

        # get a new exts_list with all extensions to their latest version.
        print_msg("Searching for dependencies of the extensions...", log=_log)
        completed_exts_list = _get_completed_exts_list(
            exts_list, exts_defaultclass, installed_exts, bioconductor_version)

        # get new easyconfig file with the updated extensions list
        print_msg('Updating Easyconfig instance with completed exts_list...', log=_log)
        updated_easyconfig = _get_updated_easyconfig(ec, "exts_list", completed_exts_list)

        # back up the original easyconfig file
        ec_backup = back_up_file(ec['spec'], backup_extension='bak_update')
        print_msg("Backing up EasyConfig file at %s" % ec_backup, log=_log)

        # write the new easyconfig file
        print_msg('Writing updated EasyConfig file...', log=_log)
        write_file(ec['spec'], updated_easyconfig)

        # success message
        print_msg('EASYCONFIG SUCCESSFULLY COMPLETED!\n', prefix=False, log=_log)


def get_dependency_dict(ec):
    """
    Get a dictionary with the dependencies of the given easyconfig

    :param ec: EasyConfig instance to get the dependencies from

    :return: dictionary with the dependencies of the given graph
    """

    if not ec:
        raise EasyBuildError("No EasyConfig instance provided to retrieve dictionary of dependencies from")
    
    print_msg("Easyconfig: %s" % ec['spec'], log=_log)

    # get the extension list
    print_msg("Getting extension list: ", newline=False, log=_log)
    exts_list = get_exts_list(ec)
    print_msg(f"{len(exts_list)} extensions found.", prefix=False, log=_log)

    # get the extension's list class
    print_msg("Getting extension's class: ", newline=False, log=_log)
    exts_defaultclass = get_exts_list_class(ec)
    print_msg(f"{exts_defaultclass}", prefix=False, log=_log)

    if exts_defaultclass != "RPackage":
        raise EasyBuildError("exts_defaultclass %s not supported for parallel installation yet" % exts_defaultclass)

    # get the Bioconductor version
    print_msg("Getting Bioconductor version: ", newline=False, log=_log)
    bioconductor_version = get_bioconductor_version(ec)
    print_msg(f"{'local_biocver not set. Bioconductor packages will not be considered' if not bioconductor_version else bioconductor_version}", prefix=False, log=_log)

    # get the extensions installed by dependencies
    print_msg("Getting extensions installed by dependencies or build dependencies...", log=_log)
    installed_exts = get_installed_exts(ec)
    print_msg(f"\tInstalled extensions found: {len(installed_exts)}", prefix=False, log=_log)

    # build the exclude list
    exclude_list = installed_exts + [(ex, '', {}) for ex in EXCLUDE_R_LIST]

    # get the dependency graph of the extensions
    print_msg("Getting the dependency graph of the extensions...", log=_log)
    dep_graph = get_R_dependency_graph(exts_list, bioconductor_version, exclude_list)

    # get the edges and nodes of the graph
    edges, nodes = dep_graph["edges"], dep_graph["nodes"]

    # initialize the dictionary
    dependency_dict = {node: set() for node in nodes}

    # Add dependencies to the dictionary
    for from_node, to_nodes in edges.items():
        for to_node in to_nodes:
            dependency_dict[to_node].add(from_node)

    # Convert sets to lists
    dependency_dict = {node: list(deps) for node, deps in dependency_dict.items()}

    return dependency_dict


def parallel_exts_list(ecs):
    """
    Helper function to test on parallel installation of extensions

    :param ecs: list of EasyConfig instances to complete dependencies for
    """

    for ec in ecs:

        # get the EasyBlock instance
        print_msg("Getting easyblock instance...", log=_log)
        app: easyblock.EasyBlock = easyblock.get_easyblock_instance(ec)

        # initialize extension instances
        print_msg("Initializing extension list...", log=_log)
        app.init_ext_instances()
        
        # update the extensions in the exts_list to their latest version
        print_msg("Updating extension list...", log=_log)
        app.install_extensions_parallel_using_exts_tools()

        # success message
        print_msg('PARALLEL SUCCESS!\n', prefix=False, log=_log)<|MERGE_RESOLUTION|>--- conflicted
+++ resolved
@@ -525,12 +525,7 @@
                 if excluded_name.lower() == dep_name.lower():
                     ec_path = excluded_options.get('easyconfig_path', None)
                     if ec_path:
-<<<<<<< HEAD
-                        print_msg(f"\t{dep_name:<{PKG_NAME_OFFSET}} is already installed by '{ec_path}'",
-                                  prefix=False, log=_log)
-=======
                         print_msg(f"{' ' * 4 * depth}{dep_name:<{PKG_NAME_OFFSET}} is already installed by '{ec_path}'", prefix=False, log=_log)
->>>>>>> 8ea67769
                     else:
                         print_msg(f"{' ' * 4 * depth}{dep_name:<{PKG_NAME_OFFSET}} is in the blacklist", prefix=False, log=_log)
 
