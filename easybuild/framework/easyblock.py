--- conflicted
+++ resolved
@@ -73,11 +73,7 @@
 from easybuild.tools.config import CHECKSUM_PRIORITY_JSON, DEFAULT_ENVVAR_USERS_MODULES
 from easybuild.tools.config import FORCE_DOWNLOAD_ALL, FORCE_DOWNLOAD_PATCHES, FORCE_DOWNLOAD_SOURCES
 from easybuild.tools.config import EASYBUILD_SOURCES_URL  # noqa
-<<<<<<< HEAD
 from easybuild.tools.config import build_option, build_path, get_log_filename, get_repository, get_repositorypath, update_build_option
-=======
-from easybuild.tools.config import build_option, build_path, get_log_filename, get_repository, get_repositorypath
->>>>>>> 9146cd20
 from easybuild.tools.config import install_path, log_path, package_path, source_paths
 from easybuild.tools.environment import restore_env, sanitize_env
 from easybuild.tools.filetools import CHECKSUM_TYPE_MD5, CHECKSUM_TYPE_SHA256
@@ -4873,11 +4869,7 @@
 
     # check if the exts_defaultclass is empty
     if not exts_defaultclass:
-<<<<<<< HEAD
-        raise EasyBuildError("No default class found for the extensions")
-=======
         raise EasyBuildError("No exts_defaultclass provided for updating")
->>>>>>> 9146cd20
 
     # init variables
     updated_exts_list = []
@@ -4984,7 +4976,6 @@
     write_file(path, ectxt)
 
 
-<<<<<<< HEAD
 def get_dependencies(ec):
     """
     Get the dependencies from an EasyConfig instance.
@@ -4995,8 +4986,6 @@
     return app.cfg.dependencies()
 
 
-=======
->>>>>>> 9146cd20
 def get_exts_list(ec):
     """
     Get the extension list from an EasyConfig instance.
@@ -5010,7 +4999,6 @@
         raise EasyBuildError("No extension list found in easyconfig")
 
     return exts_list
-
 
 
 def get_exts_list_class(ec):
@@ -5056,7 +5044,6 @@
     return bioconductor_version
 
 
-<<<<<<< HEAD
 def get_extension_values(extension):
     """
     Extract the name, version, and options from an extension.
@@ -5116,7 +5103,8 @@
             if inst_ext_name.lower() == ext_name.lower():
                 match = True
                 print_msg("%s v%s  in exts_list" % (ext_name, ext_version), log=_log)
-                print_msg("%s v%s  in dependency %s\n" % (inst_ext_name, inst_ext_version, inst_ext_options['easyconfig_path']), log=_log)
+                print_msg("%s v%s  in dependency %s\n" %
+                          (inst_ext_name, inst_ext_version, inst_ext_options['easyconfig_path']), log=_log)
                 break
 
     if not match:
@@ -5197,8 +5185,6 @@
     return installed_exts
 
 
-=======
->>>>>>> 9146cd20
 def update_exts_list(ecs):
     """
     Write a new EasyConfig recipe with all extensions in exts_list updated to the latest version.
