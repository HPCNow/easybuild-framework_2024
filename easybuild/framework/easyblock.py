--- conflicted
+++ resolved
@@ -3265,14 +3265,8 @@
 
     def skip_step(self, step, skippable):
         """Dedice whether or not to skip the specified step."""
-<<<<<<< HEAD
-
-=======
-        module_only = build_option('module_only')
+        skip = False
         force = build_option('force')
->>>>>>> 7123af18
-        skip = False
-        force = build_option('force') or build_option('rebuild')
         module_only = build_option('module_only')
         sanity_check_only = build_option('sanity_check_only')
         skipsteps = self.cfg['skipsteps']
