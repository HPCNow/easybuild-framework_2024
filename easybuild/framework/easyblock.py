--- conflicted
+++ resolved
@@ -233,17 +233,14 @@
             path = self.obtain_file(source)
             if path:
                 self.log.debug('File %s found for source %s' % (path, source))
-<<<<<<< HEAD
                 self.src.append({
                     'name': source,
                     'path': path,
                     'cmd': cmd,
                     'checksum': self.get_checksum_for(checksums, filename=source, index=index),
+                    # always set a finalpath
+                    'finalpath': self._generate_builddir_name(),
                 })
-=======
-                # always set a finalpath
-                self.src.append({'name': source, 'path': path, 'cmd': cmd, 'finalpath': self._generate_builddir_name()})
->>>>>>> 89a8735a
             else:
                 self.log.error('No file found for source %s' % source)
 
