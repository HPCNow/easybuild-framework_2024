# #
# Copyright 2009-2020 Ghent University
#
# This file is part of EasyBuild,
# originally created by the HPC team of Ghent University (http://ugent.be/hpc/en),
# with support of Ghent University (http://ugent.be/hpc),
# the Flemish Supercomputer Centre (VSC) (https://www.vscentrum.be),
# Flemish Research Foundation (FWO) (http://www.fwo.be/en)
# and the Department of Economy, Science and Innovation (EWI) (http://www.ewi-vlaanderen.be/en).
#
# https://github.com/easybuilders/easybuild
#
# EasyBuild is free software: you can redistribute it and/or modify
# it under the terms of the GNU General Public License as published by
# the Free Software Foundation v2.
#
# EasyBuild is distributed in the hope that it will be useful,
# but WITHOUT ANY WARRANTY; without even the implied warranty of
# MERCHANTABILITY or FITNESS FOR A PARTICULAR PURPOSE.  See the
# GNU General Public License for more details.
#
# You should have received a copy of the GNU General Public License
# along with EasyBuild.  If not, see <http://www.gnu.org/licenses/>.
# #
"""
Generic EasyBuild support for building and installing software.
The EasyBlock class should serve as a base class for all easyblocks.

:author: Stijn De Weirdt (Ghent University)
:author: Dries Verdegem (Ghent University)
:author: Kenneth Hoste (Ghent University)
:author: Pieter De Baets (Ghent University)
:author: Jens Timmerman (Ghent University)
:author: Toon Willems (Ghent University)
:author: Ward Poelmans (Ghent University)
:author: Fotis Georgatos (Uni.Lu, NTUA)
:author: Damian Alvarez (Forschungszentrum Juelich GmbH)
:author: Maxime Boissonneault (Compute Canada)
:author: Davide Vanzo (Vanderbilt University)
"""

import copy
import glob
import inspect
import os
import re
import stat
import tempfile
import time
import traceback
from datetime import datetime
from distutils.version import LooseVersion

import easybuild.tools.environment as env
from easybuild.base import fancylogger
from easybuild.framework.easyconfig import EASYCONFIGS_PKG_SUBDIR
from easybuild.framework.easyconfig.easyconfig import ITERATE_OPTIONS, EasyConfig, ActiveMNS, get_easyblock_class
from easybuild.framework.easyconfig.easyconfig import get_module_path, letter_dir_for, resolve_template
from easybuild.framework.easyconfig.format.format import SANITY_CHECK_PATHS_DIRS, SANITY_CHECK_PATHS_FILES
from easybuild.framework.easyconfig.parser import fetch_parameters_from_easyconfig
from easybuild.framework.easyconfig.style import MAX_LINE_LENGTH
from easybuild.framework.easyconfig.tools import dump_env_easyblock, get_paths_for
from easybuild.framework.easyconfig.templates import TEMPLATE_NAMES_EASYBLOCK_RUN_STEP, template_constant_dict
from easybuild.framework.extension import resolve_exts_filter_template
from easybuild.tools import config, run
from easybuild.tools.build_details import get_build_stats
from easybuild.tools.build_log import EasyBuildError, dry_run_msg, dry_run_warning, dry_run_set_dirs
from easybuild.tools.build_log import print_error, print_msg, print_warning
from easybuild.tools.config import FORCE_DOWNLOAD_ALL, FORCE_DOWNLOAD_PATCHES, FORCE_DOWNLOAD_SOURCES
from easybuild.tools.config import build_option, build_path, get_log_filename, get_repository, get_repositorypath
from easybuild.tools.config import install_path, log_path, package_path, source_paths
from easybuild.tools.environment import restore_env, sanitize_env
from easybuild.tools.filetools import CHECKSUM_TYPE_MD5, CHECKSUM_TYPE_SHA256
from easybuild.tools.filetools import adjust_permissions, apply_patch, back_up_file, change_dir, convert_name
from easybuild.tools.filetools import compute_checksum, copy_file, check_lock, create_lock, derive_alt_pypi_url
from easybuild.tools.filetools import diff_files, dir_contains_files, download_file, encode_class_name, extract_file
from easybuild.tools.filetools import find_backup_name_candidate, get_source_tarball_from_git, is_alt_pypi_url
from easybuild.tools.filetools import is_binary, is_sha256_checksum, mkdir, move_file, move_logs, read_file, remove_dir
from easybuild.tools.filetools import remove_file, remove_lock, verify_checksum, weld_paths, write_file
from easybuild.tools.hooks import BUILD_STEP, CLEANUP_STEP, CONFIGURE_STEP, EXTENSIONS_STEP, FETCH_STEP, INSTALL_STEP
from easybuild.tools.hooks import MODULE_STEP, PACKAGE_STEP, PATCH_STEP, PERMISSIONS_STEP, POSTITER_STEP, POSTPROC_STEP
from easybuild.tools.hooks import PREPARE_STEP, READY_STEP, SANITYCHECK_STEP, SOURCE_STEP, TEST_STEP, TESTCASES_STEP
from easybuild.tools.hooks import load_hooks, run_hook
from easybuild.tools.run import run_cmd
from easybuild.tools.jenkins import write_to_xml
from easybuild.tools.module_generator import ModuleGeneratorLua, ModuleGeneratorTcl, module_generator, dependencies_for
from easybuild.tools.module_naming_scheme.utilities import det_full_ec_version
from easybuild.tools.modules import ROOT_ENV_VAR_NAME_PREFIX, VERSION_ENV_VAR_NAME_PREFIX, DEVEL_ENV_VAR_NAME_PREFIX
from easybuild.tools.modules import Lmod, curr_module_paths, invalidate_module_caches_for, get_software_root
from easybuild.tools.modules import get_software_root_env_var_name, get_software_version_env_var_name
from easybuild.tools.package.utilities import package
from easybuild.tools.py2vs3 import extract_method_name, string_type
from easybuild.tools.repository.repository import init_repository
from easybuild.tools.systemtools import det_parallelism, use_group
from easybuild.tools.utilities import INDENT_4SPACES, get_class_for, quote_str
from easybuild.tools.utilities import remove_unwanted_chars, time2str, trace_msg
from easybuild.tools.version import this_is_easybuild, VERBOSE_VERSION, VERSION


MODULE_ONLY_STEPS = [MODULE_STEP, PREPARE_STEP, READY_STEP, POSTITER_STEP, SANITYCHECK_STEP]

# string part of URL for Python packages on PyPI that indicates needs to be rewritten (see derive_alt_pypi_url)
PYPI_PKG_URL_PATTERN = 'pypi.python.org/packages/source/'

# Directory name in which to store reproducability files
REPROD = 'reprod'

_log = fancylogger.getLogger('easyblock')


class EasyBlock(object):
    """Generic support for building and installing software, base class for actual easyblocks."""

    # static class method for extra easyconfig parameter definitions
    # this makes it easy to access the information without needing an instance
    # subclasses of EasyBlock should call this method with a dictionary
    @staticmethod
    def extra_options(extra=None):
        """
        Extra options method which will be passed to the EasyConfig constructor.
        """
        if extra is None:
            extra = {}

        if not isinstance(extra, dict):
            _log.nosupport("Found 'extra' value of type '%s' in extra_options, should be 'dict'" % type(extra), '2.0')

        return extra

    #
    # INIT
    #
    def __init__(self, ec):
        """
        Initialize the EasyBlock instance.
        :param ec: a parsed easyconfig file (EasyConfig instance)
        """

        # keep track of original working directory, so we can go back there
        self.orig_workdir = os.getcwd()

        # list of pre- and post-step hooks
        self.hooks = load_hooks(build_option('hooks'))

        # list of patch/source files, along with checksums
        self.patches = []
        self.src = []
        self.checksums = []

        # build/install directories
        self.builddir = None
        self.installdir = None  # software
        self.installdir_mod = None  # module file

        # extensions
        self.exts = []
        self.exts_all = None
        self.ext_instances = []
        self.skip = None
        self.module_extra_extensions = ''  # extra stuff for module file required by extensions

        # indicates whether or not this instance represents an extension or not;
        # may be set to True by ExtensionEasyBlock
        self.is_extension = False

        # easyconfig for this application
        if isinstance(ec, EasyConfig):
            self.cfg = ec
        else:
            raise EasyBuildError("Value of incorrect type passed to EasyBlock constructor: %s ('%s')", type(ec), ec)

        # modules interface with default MODULEPATH
        self.modules_tool = self.cfg.modules_tool
        # module generator
        self.module_generator = module_generator(self, fake=True)
        self.mod_filepath = self.module_generator.get_module_filepath()
        self.mod_file_backup = None
        self.set_default_module = self.cfg.set_default_module

        # modules footer/header
        self.modules_footer = None
        modules_footer_path = build_option('modules_footer')
        if modules_footer_path is not None:
            self.modules_footer = read_file(modules_footer_path)

        self.modules_header = None
        modules_header_path = build_option('modules_header')
        if modules_header_path is not None:
            self.modules_header = read_file(modules_header_path)

        # determine install subdirectory, based on module name
        self.install_subdir = None

        # indicates whether build should be performed in installation dir
        self.build_in_installdir = self.cfg['buildininstalldir']

        # list of locations to include in RPATH filter used by toolchain
        self.rpath_filter_dirs = []

        # list of locations to include in RPATH used by toolchain
        self.rpath_include_dirs = []

        # logging
        self.log = None
        self.logfile = None
        self.logdebug = build_option('debug')
        self.postmsg = ''  # allow a post message to be set, which can be shown as last output
        self.current_step = None

        # list of loaded modules
        self.loaded_modules = []

        # iterate configure/build/options
        self.iter_idx = 0
        self.iter_opts = {}

        # sanity check fail error messages to report (if any)
        self.sanity_check_fail_msgs = []

        # robot path
        self.robot_path = build_option('robot_path')

        # original module path
        self.orig_modulepath = os.getenv('MODULEPATH')

        # keep track of initial environment we start in, so we can restore it if needed
        self.initial_environ = copy.deepcopy(os.environ)
        self.reset_environ = None
        self.tweaked_env_vars = {}

        # should we keep quiet?
        self.silent = build_option('silent')

        # are we doing a dry run?
        self.dry_run = build_option('extended_dry_run')

        # initialize logger
        self._init_log()

        # try and use the specified group (if any)
        group_name = build_option('group')
        group_spec = self.cfg['group']
        if group_spec is not None:
            if isinstance(group_spec, tuple):
                if len(group_spec) == 2:
                    group_spec = group_spec[0]
                else:
                    raise EasyBuildError("Found group spec in tuple format that is not a 2-tuple: %s", str(group_spec))
            self.log.warning("Group spec '%s' is overriding config group '%s'." % (group_spec, group_name))
            group_name = group_spec

        self.group = None
        if group_name is not None:
            self.group = use_group(group_name)

        # generate build/install directories
        self.gen_builddir()
        self.gen_installdir()

        self.ignored_errors = False

        if self.dry_run:
            self.init_dry_run()

        self.log.info("Init completed for application name %s version %s" % (self.name, self.version))

    # INIT/CLOSE LOG
    def _init_log(self):
        """
        Initialize the logger.
        """
        if self.log is not None:
            return

        self.logfile = get_log_filename(self.name, self.version, add_salt=True)
        fancylogger.logToFile(self.logfile, max_bytes=0)

        self.log = fancylogger.getLogger(name=self.__class__.__name__, fname=False)

        self.log.info(this_is_easybuild())

        this_module = inspect.getmodule(self)
        eb_class = self.__class__.__name__
        eb_mod_name = this_module.__name__
        eb_mod_loc = this_module.__file__
        self.log.info("This is easyblock %s from module %s (%s)", eb_class, eb_mod_name, eb_mod_loc)

        if self.dry_run:
            self.dry_run_msg("*** DRY RUN using '%s' easyblock (%s @ %s) ***\n", eb_class, eb_mod_name, eb_mod_loc)

    def close_log(self):
        """
        Shutdown the logger.
        """
        self.log.info("Closing log for application name %s version %s" % (self.name, self.version))
        fancylogger.logToFile(self.logfile, enable=False)

    #
    # DRY RUN UTILITIES
    #
    def init_dry_run(self):
        """Initialise easyblock instance for performing a dry run."""
        # replace build/install dirs with temporary directories in dry run mode
        tmp_root_dir = os.path.realpath(os.path.join(tempfile.gettempdir(), '__ROOT__'))
        self.builddir = os.path.join(tmp_root_dir, self.builddir.lstrip(os.path.sep))
        self.installdir = os.path.join(tmp_root_dir, self.installdir.lstrip(os.path.sep))
        self.installdir_mod = os.path.join(tmp_root_dir, self.installdir_mod.lstrip(os.path.sep))

        # register fake build/install dirs so the original values can be printed during dry run
        dry_run_set_dirs(tmp_root_dir, self.builddir, self.installdir, self.installdir_mod)

    def dry_run_msg(self, msg, *args):
        """Print dry run message."""
        if args:
            msg = msg % args
        dry_run_msg(msg, silent=self.silent)

    #
    # FETCH UTILITY FUNCTIONS
    #
    def get_checksum_for(self, checksums, filename=None, index=None):
        """
        Obtain checksum for given filename.

        :param checksums: a list or tuple of checksums (or None)
        :param filename: name of the file to obtain checksum for (Deprecated)
        :param index: index of file in list
        """
        # Filename has never been used; flag it as deprecated
        if filename:
            self.log.deprecated("Filename argument to get_checksum_for() is deprecated", '5.0')

        # if checksums are provided as a dict, lookup by source filename as key
        if isinstance(checksums, (list, tuple)):
            if index is not None and index < len(checksums) and (index >= 0 or abs(index) <= len(checksums)):
                return checksums[index]
            else:
                return None
        elif checksums is None:
            return None
        else:
            raise EasyBuildError("Invalid type for checksums (%s), should be list, tuple or None.", type(checksums))

    def fetch_source(self, source, checksum=None, extension=False):
        """
        Get a specific source (tarball, iso, url)
        Will be tested for existence or can be located

        :param source: source to be found (single dictionary in 'sources' list, or filename)
        :param checksum: checksum corresponding to source
        :param extension: flag if being called from fetch_extension_sources()
        """
        filename, download_filename, extract_cmd, source_urls, git_config = None, None, None, None, None

        if source is None:
            raise EasyBuildError("fetch_source called with empty 'source' argument")
        elif isinstance(source, string_type):
            filename = source
        elif isinstance(source, dict):
            # Making a copy to avoid modifying the object with pops
            source = source.copy()
            filename = source.pop('filename', None)
            extract_cmd = source.pop('extract_cmd', None)
            download_filename = source.pop('download_filename', None)
            source_urls = source.pop('source_urls', None)
            git_config = source.pop('git_config', None)
            if source:
                raise EasyBuildError("Found one or more unexpected keys in 'sources' specification: %s", source)

        elif isinstance(source, (list, tuple)) and len(source) == 2:
            self.log.deprecated("Using a 2-element list/tuple to specify sources is deprecated, "
                                "use a dictionary with 'filename', 'extract_cmd' keys instead", '4.0')
            filename, extract_cmd = source
        else:
            raise EasyBuildError("Unexpected source spec, not a string or dict: %s", source)

        # check if the sources can be located
        force_download = build_option('force_download') in [FORCE_DOWNLOAD_ALL, FORCE_DOWNLOAD_SOURCES]
        path = self.obtain_file(filename, extension=extension, download_filename=download_filename,
                                force_download=force_download, urls=source_urls, git_config=git_config)
        if path is None:
            raise EasyBuildError('No file found for source %s', filename)

        self.log.debug('File %s found for source %s' % (path, filename))

        src = {
            'name': filename,
            'path': path,
            'cmd': extract_cmd,
            'checksum': checksum,
            # always set a finalpath
            'finalpath': self.builddir,
        }

        return src

    def fetch_sources(self, sources=None, checksums=None):
        """
        Add a list of source files (can be tarballs, isos, urls).
        All source files will be checked if a file exists (or can be located)

        :param sources: list of sources to fetch (if None, use 'sources' easyconfig parameter)
        :param checksums: list of checksums for sources
        """
        if sources is None:
            sources = self.cfg['sources']
        if checksums is None:
            checksums = self.cfg['checksums']

        # Single source should be re-wrapped as a list, and checksums with it
        if isinstance(sources, dict):
            sources = [sources]
        if isinstance(checksums, string_type):
            checksums = [checksums]

        # Loop over the list of sources; list of checksums must match >= in size
        for index, source in enumerate(sources):
            if source is None:
                raise EasyBuildError("Empty source in sources list at index %d", index)

            src_spec = self.fetch_source(source, self.get_checksum_for(checksums=checksums, index=index))
            if src_spec:
                self.src.append(src_spec)
            else:
                raise EasyBuildError("Unable to retrieve source %s", source)

        self.log.info("Added sources: %s", self.src)

    def fetch_patches(self, patch_specs=None, extension=False, checksums=None):
        """
        Add a list of patches.
        All patches will be checked if a file exists (or can be located)
        """
        if patch_specs is None:
            patch_specs = self.cfg['patches']

        patches = []
        for index, patch_spec in enumerate(patch_specs):

            # check if the patches can be located
            copy_file = False
            suff = None
            level = None
            if isinstance(patch_spec, (list, tuple)):
                if not len(patch_spec) == 2:
                    raise EasyBuildError("Unknown patch specification '%s', only 2-element lists/tuples are supported!",
                                         str(patch_spec))
                patch_file = patch_spec[0]

                # this *must* be of typ int, nothing else
                # no 'isinstance(..., int)', since that would make True/False also acceptable
                if type(patch_spec[1]) == int:
                    level = patch_spec[1]
                elif isinstance(patch_spec[1], string_type):
                    # non-patch files are assumed to be files to copy
                    if not patch_spec[0].endswith('.patch'):
                        copy_file = True
                    suff = patch_spec[1]
                else:
                    raise EasyBuildError("Wrong patch spec '%s', only int/string are supported as 2nd element",
                                         str(patch_spec))
            else:
                patch_file = patch_spec

            force_download = build_option('force_download') in [FORCE_DOWNLOAD_ALL, FORCE_DOWNLOAD_PATCHES]
            path = self.obtain_file(patch_file, extension=extension, force_download=force_download)
            if path:
                self.log.debug('File %s found for patch %s' % (path, patch_spec))
                patchspec = {
                    'name': patch_file,
                    'path': path,
                    'checksum': self.get_checksum_for(checksums, index=index),
                }
                if suff:
                    if copy_file:
                        patchspec['copy'] = suff
                    else:
                        patchspec['sourcepath'] = suff
                if level is not None:
                    patchspec['level'] = level

                if extension:
                    patches.append(patchspec)
                else:
                    self.patches.append(patchspec)
            else:
                raise EasyBuildError('No file found for patch %s', patch_spec)

        if extension:
            self.log.info("Fetched extension patches: %s", patches)
            return patches
        else:
            self.log.info("Added patches: %s" % self.patches)

    def fetch_extension_sources(self, skip_checksums=False):
        """
        Find source file for extensions.
        """
        exts_sources = []
        exts_list = self.cfg.get_ref('exts_list')

        if self.dry_run:
            self.dry_run_msg("\nList of sources/patches for extensions:")

        for ext in exts_list:
            if (isinstance(ext, list) or isinstance(ext, tuple)) and ext:

                # expected format: (name, version, options (dict))

                ext_name = ext[0]
                if len(ext) == 1:
                    exts_sources.append({'name': ext_name})
                else:
                    ext_version = ext[1]

                    # make sure we grab *raw* dict of default options for extension,
                    # since it may use template values like %(name)s & %(version)s
                    ext_options = copy.deepcopy(self.cfg.get_ref('exts_default_options'))

                    if len(ext) == 3:
                        if isinstance(ext_options, dict):
                            ext_options.update(ext[2])
                        else:
                            raise EasyBuildError("Unexpected type (non-dict) for 3rd element of %s", ext)
                    elif len(ext) > 3:
                        raise EasyBuildError('Extension specified in unknown format (list/tuple too long)')

                    ext_src = {
                        'name': ext_name,
                        'version': ext_version,
                        'options': ext_options,
                    }

                    # construct dictionary with template values;
                    # inherited from parent, except for name/version templates which are specific to this extension
                    template_values = copy.deepcopy(self.cfg.template_values)
                    template_values.update(template_constant_dict(ext_src))

                    # resolve templates in extension options
                    ext_options = resolve_template(ext_options, template_values)

                    checksums = ext_options.get('checksums', [])

                    # use default template for name of source file if none is specified
                    default_source_tmpl = resolve_template('%(name)s-%(version)s.tar.gz', template_values)
                    fn = ext_options.get('source_tmpl', default_source_tmpl)

                    if ext_options.get('nosource', None):
                        exts_sources.append(ext_src)

                    elif ext_options.get('sources', None):
                        sources = ext_options['sources']

                        if isinstance(sources, list):
                            if len(sources) == 1:
                                source = sources[0]
                            else:
                                error_msg = "'sources' spec for %s in exts_list must be single element list"
                                raise EasyBuildError(error_msg, ext_name, sources)
                        else:
                            source = sources

                        src = self.fetch_source(source, checksums, extension=True)
                        # Copy 'path' entry to 'src' for use with extensions
                        ext_src.update({'src': src['path']})
                        exts_sources.append(ext_src)
                    else:
                        source_urls = ext_options.get('source_urls', [])
                        force_download = build_option('force_download') in [FORCE_DOWNLOAD_ALL, FORCE_DOWNLOAD_SOURCES]

                        src_fn = self.obtain_file(fn, extension=True, urls=source_urls, force_download=force_download)

                        if src_fn:
                            ext_src.update({'src': src_fn})

                            if not skip_checksums:
                                # report both MD5 and SHA256 checksums, since both are valid default checksum types
                                for checksum_type in (CHECKSUM_TYPE_MD5, CHECKSUM_TYPE_SHA256):
                                    src_checksum = compute_checksum(src_fn, checksum_type=checksum_type)
                                    self.log.info("%s checksum for %s: %s", checksum_type, src_fn, src_checksum)

                                # verify checksum (if provided)
                                self.log.debug('Verifying checksums for extension source...')
                                fn_checksum = self.get_checksum_for(checksums, index=0)
                                if verify_checksum(src_fn, fn_checksum):
                                    self.log.info('Checksum for extension source %s verified', fn)
                                elif build_option('ignore_checksums'):
                                    print_warning("Ignoring failing checksum verification for %s" % fn)
                                else:
                                    raise EasyBuildError('Checksum verification for extension source %s failed', fn)

                            ext_patches = self.fetch_patches(patch_specs=ext_options.get('patches', []), extension=True)
                            if ext_patches:
                                self.log.debug('Found patches for extension %s: %s' % (ext_name, ext_patches))
                                ext_src.update({'patches': ext_patches})

                                if not skip_checksums:
                                    for patch in ext_patches:
                                        patch = patch['path']
                                        # report both MD5 and SHA256 checksums,
                                        # since both are valid default checksum types
                                        for checksum_type in (CHECKSUM_TYPE_MD5, CHECKSUM_TYPE_SHA256):
                                            checksum = compute_checksum(patch, checksum_type=checksum_type)
                                            self.log.info("%s checksum for %s: %s", checksum_type, patch, checksum)

                                    # verify checksum (if provided)
                                    self.log.debug('Verifying checksums for extension patches...')
                                    for idx, patch in enumerate(ext_patches):
                                        patch = patch['path']
                                        checksum = self.get_checksum_for(checksums[1:], index=idx)
                                        if verify_checksum(patch, checksum):
                                            self.log.info('Checksum for extension patch %s verified', patch)
                                        elif build_option('ignore_checksums'):
                                            print_warning("Ignoring failing checksum verification for %s" % patch)
                                        else:
                                            raise EasyBuildError('Checksum for extension patch %s failed', patch)
                            else:
                                self.log.debug('No patches found for extension %s.' % ext_name)

                            exts_sources.append(ext_src)

                        else:
                            raise EasyBuildError("Source for extension %s not found.", ext)

            elif isinstance(ext, string_type):
                exts_sources.append({'name': ext})

            else:
                raise EasyBuildError("Extension specified in unknown format (not a string/list/tuple)")

        return exts_sources

    def obtain_file(self, filename, extension=False, urls=None, download_filename=None, force_download=False,
                    git_config=None):
        """
        Locate the file with the given name
        - searches in different subdirectories of source path
        - supports fetching file from the web if path is specified as an url (i.e. starts with "http://:")
        :param filename: filename of source
        :param extension: indicates whether locations for extension sources should also be considered
        :param urls: list of source URLs where this file may be available
        :param download_filename: filename with which the file should be downloaded, and then renamed to <filename>
        :param force_download: always try to download file, even if it's already available in source path
        :param git_config: dictionary to define how to download a git repository
        """
        srcpaths = source_paths()

        # should we download or just try and find it?
        if re.match(r"^(https?|ftp)://", filename):
            # URL detected, so let's try and download it

            url = filename
            filename = url.split('/')[-1]

            # figure out where to download the file to
            filepath = os.path.join(srcpaths[0], letter_dir_for(self.name), self.name)
            if extension:
                filepath = os.path.join(filepath, "extensions")
            self.log.info("Creating path %s to download file to" % filepath)
            mkdir(filepath, parents=True)

            try:
                fullpath = os.path.join(filepath, filename)

                # only download when it's not there yet
                if os.path.exists(fullpath):
                    if force_download:
                        print_warning("Found file %s at %s, but re-downloading it anyway..." % (filename, filepath))
                    else:
                        self.log.info("Found file %s at %s, no need to download it", filename, filepath)
                        return fullpath

                if download_file(filename, url, fullpath):
                    return fullpath

            except IOError as err:
                raise EasyBuildError("Downloading file %s from url %s to %s failed: %s", filename, url, fullpath, err)

        else:
            # try and find file in various locations
            foundfile = None
            failedpaths = []

            # always look first in the dir of the current eb file
            ebpath = [os.path.dirname(self.cfg.path)]

            # always consider robot + easyconfigs install paths as a fall back (e.g. for patch files, test cases, ...)
            common_filepaths = []
            if self.robot_path:
                common_filepaths.extend(self.robot_path)
            common_filepaths.extend(get_paths_for(subdir=EASYCONFIGS_PKG_SUBDIR, robot_path=self.robot_path))

            for path in ebpath + common_filepaths + srcpaths:
                # create list of candidate filepaths
                namepath = os.path.join(path, self.name)
                letterpath = os.path.join(path, letter_dir_for(self.name), self.name)

                # most likely paths
                candidate_filepaths = [
                    letterpath,  # easyblocks-style subdir
                    namepath,  # subdir with software name
                    path,  # directly in directory
                ]

                # see if file can be found at that location
                for cfp in candidate_filepaths:

                    fullpath = os.path.join(cfp, filename)

                    # also check in 'extensions' subdir for extensions
                    if extension:
                        fullpaths = [
                            os.path.join(cfp, "extensions", filename),
                            os.path.join(cfp, "packages", filename),  # legacy
                            fullpath
                        ]
                    else:
                        fullpaths = [fullpath]

                    for fp in fullpaths:
                        if os.path.isfile(fp):
                            self.log.info("Found file %s at %s", filename, fp)
                            foundfile = os.path.abspath(fp)
                            break  # no need to try further
                        else:
                            failedpaths.append(fp)

                if foundfile:
                    if force_download:
                        print_warning("Found file %s at %s, but re-downloading it anyway..." % (filename, foundfile))
                        foundfile = None

                    break  # no need to try other source paths

            targetdir = os.path.join(srcpaths[0], self.name.lower()[0], self.name)

            if foundfile:
                if self.dry_run:
                    self.dry_run_msg("  * %s found at %s", filename, foundfile)
                return foundfile
            elif git_config:
                return get_source_tarball_from_git(filename, targetdir, git_config)
            else:
                # try and download source files from specified source URLs
                if urls:
                    source_urls = urls[:]
                else:
                    source_urls = []
                source_urls.extend(self.cfg['source_urls'])

                mkdir(targetdir, parents=True)

                for url in source_urls:

                    if extension:
                        targetpath = os.path.join(targetdir, "extensions", filename)
                    else:
                        targetpath = os.path.join(targetdir, filename)

                    url_filename = download_filename or filename

                    if isinstance(url, string_type):
                        if url[-1] in ['=', '/']:
                            fullurl = "%s%s" % (url, url_filename)
                        else:
                            fullurl = "%s/%s" % (url, url_filename)
                    elif isinstance(url, tuple):
                        # URLs that require a suffix, e.g., SourceForge download links
                        # e.g. http://sourceforge.net/projects/math-atlas/files/Stable/3.8.4/atlas3.8.4.tar.bz2/download
                        fullurl = "%s/%s/%s" % (url[0], url_filename, url[1])
                    else:
                        self.log.warning("Source URL %s is of unknown type, so ignoring it." % url)
                        continue

                    # PyPI URLs may need to be converted due to change in format of these URLs,
                    # cfr. https://bitbucket.org/pypa/pypi/issues/438
                    if PYPI_PKG_URL_PATTERN in fullurl and not is_alt_pypi_url(fullurl):
                        alt_url = derive_alt_pypi_url(fullurl)
                        if alt_url:
                            _log.debug("Using alternate PyPI URL for %s: %s", fullurl, alt_url)
                            fullurl = alt_url
                        else:
                            _log.debug("Failed to derive alternate PyPI URL for %s, so retaining the original", fullurl)

                    if self.dry_run:
                        self.dry_run_msg("  * %s will be downloaded to %s", filename, targetpath)
                        if extension and urls:
                            # extensions typically have custom source URLs specified, only mention first
                            self.dry_run_msg("    (from %s, ...)", fullurl)
                        downloaded = True

                    else:
                        self.log.debug("Trying to download file %s from %s to %s ..." % (filename, fullurl, targetpath))
                        downloaded = False
                        try:
                            if download_file(filename, fullurl, targetpath):
                                downloaded = True

                        except IOError as err:
                            self.log.debug("Failed to download %s from %s: %s" % (filename, url, err))
                            failedpaths.append(fullurl)
                            continue

                    if downloaded:
                        # if fetching from source URL worked, we're done
                        self.log.info("Successfully downloaded source file %s from %s" % (filename, fullurl))
                        return targetpath
                    else:
                        failedpaths.append(fullurl)

                if self.dry_run:
                    self.dry_run_msg("  * %s (MISSING)", filename)
                    return filename
                else:
                    raise EasyBuildError("Couldn't find file %s anywhere, and downloading it didn't work either... "
                                         "Paths attempted (in order): %s ", filename, ', '.join(failedpaths))

    #
    # GETTER/SETTER UTILITY FUNCTIONS
    #
    @property
    def name(self):
        """
        Shortcut the get the module name.
        """
        return self.cfg['name']

    @property
    def version(self):
        """
        Shortcut the get the module version.
        """
        return self.cfg['version']

    @property
    def toolchain(self):
        """
        Toolchain used to build this easyblock
        """
        return self.cfg.toolchain

    @property
    def full_mod_name(self):
        """
        Full module name (including subdirectory in module install path)
        """
        return self.cfg.full_mod_name

    @property
    def short_mod_name(self):
        """
        Short module name (not including subdirectory in module install path)
        """
        return self.cfg.short_mod_name

    @property
    def mod_subdir(self):
        """
        Subdirectory in module install path
        """
        return self.cfg.mod_subdir

    @property
    def moduleGenerator(self):
        """
        Module generator (DEPRECATED, use self.module_generator instead).
        """
        self.log.nosupport("self.moduleGenerator is replaced by self.module_generator", '2.0')

    #
    # DIRECTORY UTILITY FUNCTIONS
    #
    def gen_builddir(self):
        """Generate the (unique) name for the builddir"""
        clean_name = remove_unwanted_chars(self.name)

        # if a toolchain version starts with a -, remove the - so prevent a -- in the path name
        tc = self.cfg['toolchain']
        tcversion = tc['version'].lstrip('-')
        lastdir = "%s%s-%s%s" % (self.cfg['versionprefix'], tc['name'], tcversion, self.cfg['versionsuffix'])

        builddir = os.path.join(os.path.abspath(build_path()), clean_name, self.version, lastdir)

        # make sure build dir is unique if cleanupoldbuild is False or not set
        if not self.cfg.get('cleanupoldbuild', False):
            uniq_builddir = builddir
            suff = 0
            while(os.path.isdir(uniq_builddir)):
                uniq_builddir = "%s.%d" % (builddir, suff)
                suff += 1
            builddir = uniq_builddir

        self.builddir = builddir
        self.log.info("Build dir set to %s" % self.builddir)

    def make_builddir(self):
        """
        Create the build directory.
        """
        if not self.build_in_installdir:
            # self.builddir should be already set by gen_builddir()
            if not self.builddir:
                raise EasyBuildError("self.builddir not set, make sure gen_builddir() is called first!")
            self.log.debug("Creating the build directory %s (cleanup: %s)", self.builddir, self.cfg['cleanupoldbuild'])
        else:
            self.log.info("Changing build dir to %s" % self.installdir)
            self.builddir = self.installdir

            self.log.info("Overriding 'cleanupoldinstall' (to False), 'cleanupoldbuild' (to True) "
                          "and 'keeppreviousinstall' because we're building in the installation directory.")
            # force cleanup before installation
            if build_option('module_only'):
                self.log.debug("Disabling cleanupoldbuild because we run as module-only")
                self.cfg['cleanupoldbuild'] = False
            else:
                self.cfg['cleanupoldbuild'] = True

            self.cfg['keeppreviousinstall'] = False
            # avoid cleanup after installation
            self.cfg['cleanupoldinstall'] = False

        # always make build dir,
        # unless we're building in installation directory and we iterating over a list of (pre)config/build/installopts,
        # otherwise we wipe the already partially populated installation directory,
        # see https://github.com/easybuilders/easybuild-framework/issues/2556
        if not (self.build_in_installdir and self.iter_idx > 0):
            # make sure we no longer sit in the build directory before cleaning it.
            change_dir(self.orig_workdir)
            self.make_dir(self.builddir, self.cfg['cleanupoldbuild'])

        trace_msg("build dir: %s" % self.builddir)

    def reset_env(self):
        """
        Reset environment.
        When iterating over builddependencies, every time we start a new iteration
        we need to restore the environment to where it was before the relevant modules
        were loaded.
        """
        env.reset_changes()
        if self.reset_environ is None:
            self.reset_environ = copy.deepcopy(os.environ)
        else:
            restore_env(self.reset_environ)

    def gen_installdir(self):
        """
        Generate the name of the installation directory.
        """
        basepath = install_path()
        if basepath:
            self.install_subdir = ActiveMNS().det_install_subdir(self.cfg)
            self.installdir = os.path.join(os.path.abspath(basepath), self.install_subdir)
            self.log.info("Software install dir set to %s" % self.installdir)

            mod_basepath = install_path('mod')
            mod_path_suffix = build_option('suffix_modules_path')
            self.installdir_mod = os.path.join(os.path.abspath(mod_basepath), mod_path_suffix)
            self.log.info("Module install dir set to %s" % self.installdir_mod)
        else:
            raise EasyBuildError("Can't set installation directory")

    def make_installdir(self, dontcreate=None):
        """
        Create the installation directory.
        """
        self.log.debug("Creating the installation directory %s (cleanup: %s)" % (self.installdir,
                                                                                 self.cfg['cleanupoldinstall']))
        if self.build_in_installdir:
            self.cfg['keeppreviousinstall'] = True
        dontcreate = (dontcreate is None and self.cfg['dontcreateinstalldir']) or dontcreate
        self.make_dir(self.installdir, self.cfg['cleanupoldinstall'], dontcreateinstalldir=dontcreate)

    def make_dir(self, dir_name, clean, dontcreateinstalldir=False):
        """
        Create the directory.
        """
        if os.path.exists(dir_name):
            self.log.info("Found old directory %s" % dir_name)
            if self.cfg['keeppreviousinstall']:
                self.log.info("Keeping old directory %s (hopefully you know what you are doing)", dir_name)
                return
            elif build_option('module_only'):
                self.log.info("Not touching existing directory %s in module-only mode...", dir_name)
            elif clean:
                remove_dir(dir_name)
                self.log.info("Removed old directory %s", dir_name)
            else:
                self.log.info("Moving existing directory %s out of the way...", dir_name)
                timestamp = time.strftime("%Y%m%d-%H%M%S")
                backupdir = "%s.%s" % (dir_name, timestamp)
                move_file(dir_name, backupdir)
                self.log.info("Moved old directory %s to %s", dir_name, backupdir)

        if dontcreateinstalldir:
            olddir = dir_name
            dir_name = os.path.dirname(dir_name)
            self.log.info("Cleaning only, no actual creation of %s, only verification/defining of dirname %s",
                          olddir, dir_name)
            if os.path.exists(dir_name):
                return
            # if not, create dir as usual

        mkdir(dir_name, parents=True)

    #
    # MODULE UTILITY FUNCTIONS
    #

    def make_devel_module(self, create_in_builddir=False):
        """
        Create a develop module file which sets environment based on the build
        Usage: module load name, which loads the module you want to use. $EBDEVELNAME should then be the full path
        to the devel module file. So now you can module load $EBDEVELNAME.

        WARNING: you cannot unload using $EBDEVELNAME (for now: use module unload `basename $EBDEVELNAME`)
        """

        self.log.info("Making devel module...")

        # load fake module
        fake_mod_data = self.load_fake_module(purge=True)

        header = self.module_generator.MODULE_SHEBANG
        if header:
            header += '\n'

        load_lines = []
        # capture all the EBDEVEL vars
        # these should be all the dependencies and we should load them
        recursive_unload = self.cfg['recursive_module_unload']
        depends_on = self.cfg['module_depends_on']
        for key in os.environ:
            # legacy support
            if key.startswith(DEVEL_ENV_VAR_NAME_PREFIX):
                if not key.endswith(convert_name(self.name, upper=True)):
                    path = os.environ[key]
                    if os.path.isfile(path):
                        mod_name = path.rsplit(os.path.sep, 1)[-1]
                        load_statement = self.module_generator.load_module(mod_name, recursive_unload=recursive_unload,
                                                                           depends_on=depends_on)
                        load_lines.append(load_statement)
            elif key.startswith('SOFTDEVEL'):
                self.log.nosupport("Environment variable SOFTDEVEL* being relied on", '2.0')

        env_lines = []
        for (key, val) in env.get_changes().items():
            # check if non-empty string
            # TODO: add unset for empty vars?
            if val.strip():
                env_lines.append(self.module_generator.set_environment(key, val))

        if create_in_builddir:
            output_dir = self.builddir
        else:
            output_dir = os.path.join(self.installdir, log_path(ec=self.cfg))
            mkdir(output_dir, parents=True)

        filename = os.path.join(output_dir, ActiveMNS().det_devel_module_filename(self.cfg))
        self.log.debug("Writing devel module to %s" % filename)

        txt = ''.join([header] + load_lines + env_lines)
        write_file(filename, txt)

        # cleanup: unload fake module, remove fake module dir
        self.clean_up_fake_module(fake_mod_data)

    def make_module_deppaths(self):
        """
        Add specific 'module use' actions to module file, in order to find
        dependencies outside the end user's MODULEPATH.
        """
        deppaths = self.cfg['moddependpaths']
        if not deppaths:
            return ''
        elif not isinstance(deppaths, (str, list, tuple)):
            raise EasyBuildError("moddependpaths value %s (type: %s) is not a string, list or tuple",
                                 deppaths, type(deppaths))

        if isinstance(deppaths, str):
            txt = self.module_generator.use([deppaths], guarded=True)
        else:
            txt = self.module_generator.use(deppaths, guarded=True)

        return txt

    def make_module_dep(self, unload_info=None):
        """
        Make the dependencies for the module file.

        :param unload_info: dictionary with full module names as keys and module name to unload first as corr. value
        """
        mns = ActiveMNS()
        unload_info = unload_info or {}

        # include toolchain as first dependency to load
        tc_mod = None
        if not self.toolchain.is_system_toolchain():
            tc_mod = self.toolchain.det_short_module_name()
            self.log.debug("Toolchain to load in generated module (before excluding any deps): %s", tc_mod)

        # expand toolchain into toolchain components if desired
        tc_dep_mods = None
        if mns.expand_toolchain_load(ec=self.cfg):
            tc_dep_mods = self.toolchain.toolchain_dep_mods
            self.log.debug("Toolchain components to load in generated module (before excluding any): %s", tc_dep_mods)

        # include load/unload statements for dependencies
        deps = []
        self.log.debug("List of deps considered to load in generated module: %s", self.toolchain.dependencies)
        for dep in self.toolchain.dependencies:
            if dep['build_only']:
                self.log.debug("Skipping build dependency %s", dep)
            else:
                modname = dep['short_mod_name']
                self.log.debug("Adding %s as a module dependency" % modname)
                deps.append(modname)
        self.log.debug("List of deps to load in generated module (before excluding any): %s", deps)

        # exclude dependencies that extend $MODULEPATH and form the path to the top of the module tree (if any)
        full_mod_subdir = os.path.join(self.installdir_mod, self.mod_subdir)
        init_modpaths = mns.det_init_modulepaths(self.cfg)
        top_paths = [self.installdir_mod] + [os.path.join(self.installdir_mod, p) for p in init_modpaths]

        all_deps = [d for d in [tc_mod] + (tc_dep_mods or []) + deps if d is not None]
        excluded_deps = self.modules_tool.path_to_top_of_module_tree(top_paths, self.cfg.short_mod_name,
                                                                     full_mod_subdir, all_deps)

        # if the toolchain is excluded, so should the toolchain components
        if tc_mod in excluded_deps and tc_dep_mods:
            excluded_deps.extend(tc_dep_mods)

        self.log.debug("List of excluded deps: %s", excluded_deps)

        # expand toolchain into toolchain components if desired
        if tc_dep_mods is not None:
            deps = tc_dep_mods + deps
        elif tc_mod is not None:
            deps = [tc_mod] + deps

        # filter dependencies to avoid including loads for toolchain or toolchain components that extend $MODULEPATH
        # with location to where this module is being installed (full_mod_subdir);
        # if the modules that extend $MODULEPATH are not loaded this module is not available, so there is not
        # point in loading them again (in fact, it may cause problems when reloading this module due to a load storm)
        deps = [d for d in deps if d not in excluded_deps]

        # load modules that open up the module tree before checking deps of deps (in reverse order)
        self.modules_tool.load(excluded_deps[::-1], allow_reload=False)

        for excluded_dep in excluded_deps:
            excluded_dep_deps = dependencies_for(excluded_dep, self.modules_tool)
            self.log.debug("List of dependencies for excluded dependency %s: %s" % (excluded_dep, excluded_dep_deps))
            deps = [d for d in deps if d not in excluded_dep_deps]

        self.log.debug("List of retained deps to load in generated module: %s", deps)

        # include load statements for retained dependencies
        recursive_unload = self.cfg['recursive_module_unload']
        depends_on = self.cfg['module_depends_on']
        loads = []
        for dep in deps:
            unload_modules = []
            if dep in unload_info:
                unload_modules.append(unload_info[dep])
            loads.append(self.module_generator.load_module(dep, recursive_unload=recursive_unload,
                                                           depends_on=depends_on,
                                                           unload_modules=unload_modules))

        # force unloading any other modules
        if self.cfg['moduleforceunload']:
            unloads = [self.module_generator.unload_module(d) for d in deps[::-1]]
            dep_stmts = unloads + loads
        else:
            dep_stmts = loads

        # load first version listed in multi_deps as a default, if desired
        if self.cfg['multi_deps_load_default']:

            # build map of dep name to list of module names corresponding to each version
            # first entry in multi_deps is list of first versions for each multi-dep
            multi_dep_mod_names = {}
            for deplist in self.cfg.multi_deps:
                for dep in deplist:
                    multi_dep_mod_names.setdefault(dep['name'], [])
                    multi_dep_mod_names[dep['name']].append(dep['short_mod_name'])

            multi_dep_load_defaults = []
            for depname, depmods in sorted(multi_dep_mod_names.items()):
                stmt = self.module_generator.load_module(depmods[0], multi_dep_mods=depmods,
                                                         recursive_unload=recursive_unload,
                                                         depends_on=depends_on)
                multi_dep_load_defaults.append(stmt)

            dep_stmts.extend(multi_dep_load_defaults)

        return ''.join(dep_stmts)

    def make_module_description(self):
        """
        Create the module description.
        """
        return self.module_generator.get_description()

    def make_module_extra(self, altroot=None, altversion=None):
        """
        Set extra stuff in module file, e.g. $EBROOT*, $EBVERSION*, etc.

        :param altroot: path to use to define $EBROOT*
        :param altversion: version to use to define $EBVERSION*
        """
        lines = ['']

        env_name = convert_name(self.name, upper=True)

        # $EBROOT<NAME>
        root_envvar = ROOT_ENV_VAR_NAME_PREFIX + env_name
        if altroot:
            set_root_envvar = self.module_generator.set_environment(root_envvar, altroot)
        else:
            set_root_envvar = self.module_generator.set_environment(root_envvar, '', relpath=True)
        lines.append(set_root_envvar)

        # $EBVERSION<NAME>
        version_envvar = VERSION_ENV_VAR_NAME_PREFIX + env_name
        lines.append(self.module_generator.set_environment(version_envvar, altversion or self.version))

        # $EBDEVEL<NAME>
        devel_path = os.path.join(log_path(ec=self.cfg), ActiveMNS().det_devel_module_filename(self.cfg))
        devel_path_envvar = DEVEL_ENV_VAR_NAME_PREFIX + env_name
        lines.append(self.module_generator.set_environment(devel_path_envvar, devel_path, relpath=True))

        lines.append('\n')
        for (key, value) in self.cfg['modextravars'].items():
            lines.append(self.module_generator.set_environment(key, value))

        for (key, value) in self.cfg['modextrapaths'].items():
            if isinstance(value, string_type):
                value = [value]
            elif not isinstance(value, (tuple, list)):
                raise EasyBuildError("modextrapaths dict value %s (type: %s) is not a list or tuple",
                                     value, type(value))
            lines.append(self.module_generator.prepend_paths(key, value, allow_abs=self.cfg['allow_prepend_abs_path']))

        modloadmsg = self.cfg['modloadmsg']
        if modloadmsg:
            # add trailing newline to prevent that shell prompt is 'glued' to module load message
            if not modloadmsg.endswith('\n'):
                modloadmsg += '\n'
            lines.append(self.module_generator.msg_on_load(modloadmsg))

        for (key, value) in self.cfg['modaliases'].items():
            lines.append(self.module_generator.set_alias(key, value))

        txt = ''.join(lines)
        self.log.debug("make_module_extra added this: %s", txt)

        return txt

    def make_module_extra_extensions(self):
        """
        Sets optional variables for extensions.
        """
        # add stuff specific to individual extensions
        lines = [self.module_extra_extensions]

        # set environment variable that specifies list of extensions
        # We need only name and version, so don't resolve templates
        exts_list = ','.join(['-'.join(ext[:2]) for ext in self.cfg.get_ref('exts_list')])
        env_var_name = convert_name(self.name, upper=True)
        lines.append(self.module_generator.set_environment('EBEXTSLIST%s' % env_var_name, exts_list))

        return ''.join(lines)

    def make_module_footer(self):
        """
        Insert a footer section in the module file, primarily meant for contextual information
        """
        footer = [self.module_generator.comment("Built with EasyBuild version %s" % VERBOSE_VERSION)]

        # add extra stuff for extensions (if any)
        if self.cfg.get_ref('exts_list'):
            footer.append(self.make_module_extra_extensions())

        # include modules footer if one is specified
        if self.modules_footer is not None:
            self.log.debug("Including specified footer into module: '%s'" % self.modules_footer)
            footer.append(self.modules_footer)

        if self.cfg['modtclfooter']:
            if isinstance(self.module_generator, ModuleGeneratorTcl):
                self.log.debug("Including Tcl footer in module: %s", self.cfg['modtclfooter'])
                footer.extend([self.cfg['modtclfooter'], '\n'])
            else:
                self.log.warning("Not including footer in Tcl syntax in non-Tcl module file: %s",
                                 self.cfg['modtclfooter'])

        if self.cfg['modluafooter']:
            if isinstance(self.module_generator, ModuleGeneratorLua):
                self.log.debug("Including Lua footer in module: %s", self.cfg['modluafooter'])
                footer.extend([self.cfg['modluafooter'], '\n'])
            else:
                self.log.warning("Not including footer in Lua syntax in non-Lua module file: %s",
                                 self.cfg['modluafooter'])

        return ''.join(footer)

    def make_module_extend_modpath(self):
        """
        Include prepend-path statements for extending $MODULEPATH.
        """
        txt = ''
        if self.cfg['include_modpath_extensions']:
            modpath_exts = ActiveMNS().det_modpath_extensions(self.cfg)
            self.log.debug("Including module path extensions returned by module naming scheme: %s", modpath_exts)
            full_path_modpath_extensions = [os.path.join(self.installdir_mod, ext) for ext in modpath_exts]
            # module path extensions must exist, otherwise loading this module file will fail
            for modpath_extension in full_path_modpath_extensions:
                mkdir(modpath_extension, parents=True)
            txt = self.module_generator.use(full_path_modpath_extensions)

            # add user-specific module path; use statement will be guarded so no need to create the directories
            user_modpath = build_option('subdir_user_modules')
            if user_modpath:
                user_modpath_exts = ActiveMNS().det_user_modpath_extensions(self.cfg)
                self.log.debug("Including user module path extensions returned by naming scheme: %s", user_modpath_exts)
                txt += self.module_generator.use(user_modpath_exts, prefix=self.module_generator.getenv_cmd('HOME'),
                                                 guarded=True, user_modpath=user_modpath)
        else:
            self.log.debug("Not including module path extensions, as specified.")
        return txt

    def make_module_group_check(self):
        """
        Create the necessary group check.
        """
        group_error_msg = None
        ec_group = self.cfg['group']
        if ec_group is not None and isinstance(ec_group, tuple):
            group_error_msg = ec_group[1]

        if self.group is not None:
            txt = self.module_generator.check_group(self.group[0], error_msg=group_error_msg)
        else:
            txt = ''

        return txt

    def make_module_req(self):
        """
        Generate the environment-variables to run the module.
        """
        requirements = self.make_module_req_guess()

        lines = ['\n']
        if os.path.isdir(self.installdir):
            old_dir = change_dir(self.installdir)
        else:
            old_dir = None

        if self.dry_run:
            self.dry_run_msg("List of paths that would be searched and added to module file:\n")
            note = "note: glob patterns are not expanded and existence checks "
            note += "for paths are skipped for the statements below due to dry run"
            lines.append(self.module_generator.comment(note))

        # for these environment variables, the corresponding subdirectory must include at least one file
        keys_requiring_files = set(('PATH', 'LD_LIBRARY_PATH', 'LIBRARY_PATH', 'CPATH',
                                    'CMAKE_PREFIX_PATH', 'CMAKE_LIBRARY_PATH'))

        for key, reqs in sorted(requirements.items()):
            if isinstance(reqs, string_type):
                self.log.warning("Hoisting string value %s into a list before iterating over it", reqs)
                reqs = [reqs]
            if self.dry_run:
                self.dry_run_msg(" $%s: %s" % (key, ', '.join(reqs)))
                # Don't expand globs or do any filtering below for dry run
                paths = reqs
            else:
                # Expand globs but only if the string is non-empty
                # empty string is a valid value here (i.e. to prepend the installation prefix, cfr $CUDA_HOME)
                paths = sum((glob.glob(path) if path else [path] for path in reqs), [])  # sum flattens to list

                # If lib64 is just a symlink to lib we fixup the paths to avoid duplicates
                lib64_is_symlink = (all(os.path.isdir(path) for path in ['lib', 'lib64'])
                                    and os.path.samefile('lib', 'lib64'))
                if lib64_is_symlink:
                    fixed_paths = []
                    for path in paths:
                        if (path + os.path.sep).startswith('lib64' + os.path.sep):
                            # We only need CMAKE_LIBRARY_PATH if there is a separate lib64 path, so skip symlink
                            if key == 'CMAKE_LIBRARY_PATH':
                                continue
                            path = path.replace('lib64', 'lib', 1)
                        fixed_paths.append(path)
                    if fixed_paths != paths:
                        self.log.info("Fixed symlink lib64 in paths for %s: %s -> %s", key, paths, fixed_paths)
                        paths = fixed_paths
                # remove duplicate paths
                # don't use 'set' here, since order in 'paths' is important!
                uniq_paths = []
                for path in paths:
                    if path not in uniq_paths:
                        uniq_paths.append(path)
                paths = uniq_paths
                if key in keys_requiring_files:
                    # only retain paths that contain at least one file
                    retained_paths = [
                        path for path in paths
                        if os.path.isdir(os.path.join(self.installdir, path))
                        and dir_contains_files(os.path.join(self.installdir, path))
                    ]
                    if retained_paths != paths:
                        self.log.info("Only retaining paths for %s that contain at least one file: %s -> %s",
                                      key, paths, retained_paths)
                        paths = retained_paths

            if paths:
                lines.append(self.module_generator.prepend_paths(key, paths))
        if self.dry_run:
            self.dry_run_msg('')

        if old_dir is not None:
            change_dir(old_dir)

        return ''.join(lines)

    def make_module_req_guess(self):
        """
        A dictionary of possible directories to look for.
        """
        lib_paths = ['lib', 'lib32', 'lib64']
        return {
            'PATH': ['bin', 'sbin'],
            'LD_LIBRARY_PATH': lib_paths,
            'LIBRARY_PATH': lib_paths,
            'CPATH': ['include'],
            'MANPATH': ['man', os.path.join('share', 'man')],
            'PKG_CONFIG_PATH': [os.path.join(x, 'pkgconfig') for x in lib_paths + ['share']],
            'ACLOCAL_PATH': [os.path.join('share', 'aclocal')],
            'CLASSPATH': ['*.jar'],
            'XDG_DATA_DIRS': ['share'],
            'GI_TYPELIB_PATH': [os.path.join(x, 'girepository-*') for x in lib_paths],
            'CMAKE_PREFIX_PATH': [''],
            'CMAKE_LIBRARY_PATH': ['lib64'],  # lib and lib32 are searched through the above
        }

    def load_module(self, mod_paths=None, purge=True, extra_modules=None):
        """
        Load module for this software package/version, after purging all currently loaded modules.

        :param mod_paths: list of (additional) module paths to take into account
        :param purge: boolean indicating whether or not to purge currently loaded modules first
        :param extra_modules: list of extra modules to load (these are loaded *before* loading the 'self' module)
        """
        # self.full_mod_name might not be set (e.g. during unit tests)
        if self.full_mod_name is not None:
            if mod_paths is None:
                mod_paths = []
            all_mod_paths = mod_paths + ActiveMNS().det_init_modulepaths(self.cfg)

            mods = [self.short_mod_name]

            # if extra modules are specified, these are loaded first;
            # this is important in the context of sanity check for easyconfigs that use multi_deps,
            # especially if multi_deps_load_default is set...
            if extra_modules:
                mods = extra_modules + mods

            # for flat module naming schemes, we can load the module directly;
            # for non-flat (hierarchical) module naming schemes, we may need to load the toolchain module first
            # to update $MODULEPATH such that the module can be loaded using the short module name
            if self.mod_subdir and not self.toolchain.is_system_toolchain():
                mods.insert(0, self.toolchain.det_short_module_name())

            # pass initial environment, to use it for resetting the environment before loading the modules
            self.modules_tool.load(mods, mod_paths=all_mod_paths, purge=purge, init_env=self.initial_environ)

            # handle environment variables that need to be updated after loading modules
            for var, val in sorted(self.tweaked_env_vars.items()):
                self.log.info("Tweaking $%s: %s", var, val)
                env.setvar(var, val)

        else:
            self.log.warning("Not loading module, since self.full_mod_name is not set.")

    def load_fake_module(self, purge=False, extra_modules=None):
        """
        Create and load fake module.

        :param purge: boolean indicating whether or not to purge currently loaded modules first
        :param extra_modules: list of extra modules to load (these are loaded *before* loading the 'self' module)
        """
        # take a copy of the current environment before loading the fake module, so we can restore it
        env = copy.deepcopy(os.environ)

        # create fake module
        fake_mod_path = self.make_module_step(fake=True)

        # load fake module
        self.modules_tool.prepend_module_path(os.path.join(fake_mod_path, self.mod_subdir), priority=10000)
        self.load_module(purge=purge, extra_modules=extra_modules)

        return (fake_mod_path, env)

    def clean_up_fake_module(self, fake_mod_data):
        """
        Clean up fake module.
        """
        fake_mod_path, env = fake_mod_data
        # unload module and remove temporary module directory
        # self.short_mod_name might not be set (e.g. during unit tests)
        if fake_mod_path and self.short_mod_name is not None:
            try:
                self.modules_tool.unload([self.short_mod_name])
                self.modules_tool.remove_module_path(os.path.join(fake_mod_path, self.mod_subdir))
                remove_dir(os.path.dirname(fake_mod_path))
            except OSError as err:
                raise EasyBuildError("Failed to clean up fake module dir %s: %s", fake_mod_path, err)
        elif self.short_mod_name is None:
            self.log.warning("Not unloading module, since self.short_mod_name is not set.")

        # restore original environment
        restore_env(env)

    def load_dependency_modules(self):
        """Load dependency modules."""
        self.modules_tool.load([ActiveMNS().det_full_module_name(dep) for dep in self.cfg.dependencies()])

    #
    # EXTENSIONS UTILITY FUNCTIONS
    #

    def prepare_for_extensions(self):
        """
        Also do this before (eg to set the template)
        """
        pass

    def skip_extensions(self):
        """
        Called when self.skip is True
        - use this to detect existing extensions and to remove them from self.ext_instances
        - based on initial R version
        """
        # obtaining untemplated reference value is required here to support legacy string templates like name/version
        exts_filter = self.cfg.get_ref('exts_filter')

        if not exts_filter or len(exts_filter) == 0:
            raise EasyBuildError("Skipping of extensions, but no exts_filter set in easyconfig")

        res = []
        for ext_inst in self.ext_instances:
            cmd, stdin = resolve_exts_filter_template(exts_filter, ext_inst)
            (cmdstdouterr, ec) = run_cmd(cmd, log_all=False, log_ok=False, simple=False, inp=stdin, regexp=False)
            self.log.info("exts_filter result %s %s", cmdstdouterr, ec)
            if ec:
                self.log.info("Not skipping %s", ext_inst.name)
                self.log.debug("exit code: %s, stdout/err: %s", ec, cmdstdouterr)
                res.append(ext_inst)
            else:
                print_msg("skipping extension %s" % ext_inst.name, silent=self.silent, log=self.log)

        self.ext_instances = res

    #
    # MISCELLANEOUS UTILITY FUNCTIONS
    #

    @property
    def start_dir(self):
        """Start directory in build directory"""
        return self.cfg['start_dir']

    def guess_start_dir(self):
        """
        Return the directory where to start the whole configure/make/make install cycle from
        - typically self.src[0]['finalpath']
        - start_dir option
        -- if abspath: use that
        -- else, treat it as subdir for regular procedure
        """
        start_dir = ''
        # do not use the specified 'start_dir' when running as --module-only as
        # the directory will not exist (extract_step is skipped)
        if self.start_dir and not build_option('module_only'):
            start_dir = self.start_dir

        if not os.path.isabs(start_dir):
            if len(self.src) > 0 and not self.skip and self.src[0]['finalpath']:
                topdir = self.src[0]['finalpath']
            else:
                topdir = self.builddir

            # during dry run, use subdirectory that would likely result from unpacking
            if self.dry_run and os.path.samefile(topdir, self.builddir):
                topdir = os.path.join(self.builddir, '%s-%s' % (self.name, self.version))
                self.log.info("Modified parent directory of start dir in dry run mode to likely path %s", topdir)
                # make sure start_dir subdir exists (cfr. check below)
                mkdir(os.path.join(topdir, start_dir), parents=True)

            abs_start_dir = os.path.join(topdir, start_dir)
            if topdir.endswith(start_dir) and not os.path.exists(abs_start_dir):
                self.cfg['start_dir'] = topdir
            else:
                if os.path.exists(abs_start_dir):
                    self.cfg['start_dir'] = abs_start_dir
                else:
                    raise EasyBuildError("Specified start dir %s does not exist", abs_start_dir)

        self.log.info("Using %s as start dir", self.cfg['start_dir'])

        change_dir(self.start_dir)
        self.log.debug("Changed to real build directory %s (start_dir)", self.start_dir)

    def handle_iterate_opts(self):
        """Handle options relevant during iterated part of build/install procedure."""

        # if we were iterating already, bump iteration index
        if self.cfg.iterating:
            self.log.info("Done with iteration #%d!", self.iter_idx)
            self.iter_idx += 1

        # disable templating in this function, since we're messing about with values in self.cfg
        prev_enable_templating = self.cfg.enable_templating
        self.cfg.enable_templating = False

        # start iterative mode (only need to do this once)
        if self.iter_idx == 0:
            self.cfg.start_iterating()

        # handle configure/build/install options that are specified as lists (+ perhaps builddependencies)
        # set first element to be used, keep track of list in self.iter_opts
        # only needs to be done during first iteration, since after that the options won't be lists anymore
        if self.iter_idx == 0:
            # keep track of list, supply first element as first option to handle
            for opt in self.cfg.iterate_options:
                self.iter_opts[opt] = self.cfg[opt]  # copy
                self.log.debug("Found list for %s: %s", opt, self.iter_opts[opt])

        if self.iter_opts:
            print_msg("starting iteration #%s ..." % self.iter_idx, log=self.log, silent=self.silent)
            self.log.info("Current iteration index: %s", self.iter_idx)

        # pop first element from all iterative easyconfig parameters as next value to use
        for opt in self.iter_opts:
            if len(self.iter_opts[opt]) > self.iter_idx:
                self.cfg[opt] = self.iter_opts[opt][self.iter_idx]
            else:
                self.cfg[opt] = ''  # empty list => empty option as next value
            self.log.debug("Next value for %s: %s" % (opt, str(self.cfg[opt])))

        # re-generate template values, which may be affected by changed parameters we're iterating over
        self.cfg.generate_template_values()

        # re-enable templating before self.cfg values are used
        self.cfg.enable_templating = prev_enable_templating

    def post_iter_step(self):
        """Restore options that were iterated over"""
        # disable templating, since we're messing about with values in self.cfg
        prev_enable_templating = self.cfg.enable_templating
        self.cfg.enable_templating = False

        for opt in self.iter_opts:
            self.cfg[opt] = self.iter_opts[opt]

            # also need to take into account extensions, since those were iterated over as well
            for ext in self.ext_instances:
                ext.cfg[opt] = self.iter_opts[opt]

            self.log.debug("Restored value of '%s' that was iterated over: %s", opt, self.cfg[opt])

        self.cfg.stop_iterating()

        # re-enable templating before self.cfg values are used
        self.cfg.enable_templating = prev_enable_templating

    def det_iter_cnt(self):
        """Determine iteration count based on configure/build/install options that may be lists."""
        # Using get_ref to avoid resolving templates as their required attributes may not be available yet
        iter_opt_counts = [len(self.cfg.get_ref(opt)) for opt in ITERATE_OPTIONS
                           if opt not in ['builddependencies'] and isinstance(self.cfg.get_ref(opt), (list, tuple))]

        # we need to take into account that builddependencies is always a list
        # we're only iterating over it if it's a list of lists
        builddeps = self.cfg['builddependencies']
        if all(isinstance(x, list) for x in builddeps):
            iter_opt_counts.append(len(builddeps))

        iter_cnt = max([1] + iter_opt_counts)
        self.log.info("Number of iterations to perform for central part of installation procedure: %s", iter_cnt)

        return iter_cnt

    def set_parallel(self):
        """Set 'parallel' easyconfig parameter to determine how many cores can/should be used for parallel builds."""
        # set level of parallelism for build
        par = build_option('parallel')
        if self.cfg['parallel'] is not None:
            if par is None:
                par = self.cfg['parallel']
                self.log.debug("Desired parallelism specified via 'parallel' easyconfig parameter: %s", par)
            else:
                par = min(int(par), int(self.cfg['parallel']))
                self.log.debug("Desired parallelism: minimum of 'parallel' build option/easyconfig parameter: %s", par)
        else:
            self.log.debug("Desired parallelism specified via 'parallel' build option: %s", par)

        self.cfg['parallel'] = det_parallelism(par=par, maxpar=self.cfg['maxparallel'])
        self.log.info("Setting parallelism: %s" % self.cfg['parallel'])

    def remove_module_file(self):
        """Remove module file (if it exists), and check for ghost installation directory (and deal with it)."""

        if os.path.exists(self.mod_filepath):
            # if installation directory used by module file differs from the one used now,
            # either clean it up to avoid leaving behind a ghost installation, or warn about it
            # (see also https://github.com/easybuilders/easybuild-framework/issues/3026)
            old_installdir = self.module_generator.det_installdir(self.mod_filepath)

            if old_installdir is None:
                warning_msg = "Failed to determine installation directory from module file %s" % self.mod_filepath
                warning_msg += ", can't clean up potential ghost installation for %s %s" % (self.name, self.version)
                print_warning(warning_msg)

            elif os.path.exists(old_installdir) and not os.path.samefile(old_installdir, self.installdir):
                if build_option('remove_ghost_install_dirs'):
                    remove_dir(old_installdir)
                    self.log.info("Ghost installation directory %s removed", old_installdir)
                    print_msg("Ghost installation directory %s removed", old_installdir)
                else:
                    print_warning("Likely ghost installation directory detected: %s", old_installdir)

            self.log.info("Removing existing module file %s", self.mod_filepath)
            remove_file(self.mod_filepath)

    #
    # STEP FUNCTIONS
    #
    def check_readiness_step(self):
        """
        Verify if all is ok to start build.
        """
        self.set_parallel()

        # check whether modules are loaded
        loadedmods = self.modules_tool.loaded_modules()
        if len(loadedmods) > 0:
            self.log.warning("Loaded modules detected: %s" % loadedmods)

        # check if the application is not loaded at the moment
        (root, env_var) = get_software_root(self.name, with_env_var=True)
        if root:
            raise EasyBuildError("Module is already loaded (%s is set), installation cannot continue.", env_var)

        # create backup of existing module file (if requested)
        if os.path.exists(self.mod_filepath) and build_option('backup_modules'):
            # strip off .lua extension to ensure that Lmod ignores backed up module file
            # Lmod 7.x ignores any files not ending in .lua
            # Lmod 6.x ignores any files that don't have .lua anywhere in the filename
            strip_fn = None
            if isinstance(self.module_generator, ModuleGeneratorLua):
                strip_fn = ModuleGeneratorLua.MODULE_FILE_EXTENSION

            # backups of modules in Tcl syntax should be hidden to avoid that they're shown in 'module avail';
            # backups of modules in Lua syntax do not need to be hidden:
            # since they don't have .lua in the filename Lmod will not pick them up anymore,
            # which is better than hiding them (since --show-hidden still reveals them)
            hidden = isinstance(self.module_generator, ModuleGeneratorTcl)

            # with old Lmod versions, the backup module should also be hidden when using Lua syntax;
            # see https://github.com/easybuilders/easybuild-easyconfigs/issues/9302
            if isinstance(self.module_generator, ModuleGeneratorLua) and isinstance(self.modules_tool, Lmod):
                hidden = LooseVersion(self.modules_tool.version) < LooseVersion('7.0.0')

            self.mod_file_backup = back_up_file(self.mod_filepath, hidden=hidden, strip_fn=strip_fn)
            print_msg("backup of existing module file stored at %s" % self.mod_file_backup, log=self.log)

        # check if main install needs to be skipped
        # - if a current module can be found, skip is ok
        # -- this is potentially very dangerous
        if self.cfg['skip']:
            if self.modules_tool.exist([self.full_mod_name], skip_avail=True)[0]:
                self.skip = True
                self.log.info("Module %s found." % self.full_mod_name)
                self.log.info("Going to skip actual main build and potential existing extensions. Expert only.")
            else:
                self.log.info("No module %s found. Not skipping anything." % self.full_mod_name)

        # remove existing module file under --force (but only if --skip is not used)
        elif build_option('force') or build_option('rebuild'):
            self.remove_module_file()

    def fetch_step(self, skip_checksums=False):
        """Fetch source files and patches (incl. extensions)."""

        # check EasyBuild version
        easybuild_version = self.cfg['easybuild_version']
        if not easybuild_version:
            self.log.warning("Easyconfig does not specify an EasyBuild-version (key 'easybuild_version')! "
                             "Assuming the latest version")
        else:
            if LooseVersion(easybuild_version) < VERSION:
                self.log.warning("EasyBuild-version %s is older than the currently running one. Proceed with caution!",
                                 easybuild_version)
            elif LooseVersion(easybuild_version) > VERSION:
                raise EasyBuildError("EasyBuild-version %s is newer than the currently running one. Aborting!",
                                     easybuild_version)

        if self.dry_run:

            self.dry_run_msg("Available download URLs for sources/patches:")
            if self.cfg['source_urls']:
                for source_url in self.cfg['source_urls']:
                    self.dry_run_msg("  * %s/$source", source_url)
            else:
                self.dry_run_msg('(none)')

            # actual list of sources is printed via _obtain_file_dry_run method
            self.dry_run_msg("\nList of sources:")

        # fetch sources
        if self.cfg['sources']:
            self.fetch_sources(self.cfg['sources'], checksums=self.cfg['checksums'])
        else:
            self.log.info('no sources provided')

        if self.dry_run:
            # actual list of patches is printed via _obtain_file_dry_run method
            self.dry_run_msg("\nList of patches:")

        # fetch patches
        if self.cfg['patches']:
            if isinstance(self.cfg['checksums'], (list, tuple)):
                # if checksums are provided as a list, first entries are assumed to be for sources
                patches_checksums = self.cfg['checksums'][len(self.cfg['sources']):]
            else:
                patches_checksums = self.cfg['checksums']
            self.fetch_patches(checksums=patches_checksums)
        else:
            self.log.info('no patches provided')
            if self.dry_run:
                self.dry_run_msg('(none)')

        # compute checksums for all source and patch files
        if not (skip_checksums or self.dry_run):
            for fil in self.src + self.patches:
                # report both MD5 and SHA256 checksums, since both are valid default checksum types
                for checksum_type in [CHECKSUM_TYPE_MD5, CHECKSUM_TYPE_SHA256]:
                    fil[checksum_type] = compute_checksum(fil['path'], checksum_type=checksum_type)
                    self.log.info("%s checksum for %s: %s", checksum_type, fil['path'], fil[checksum_type])

        # trace output for sources & patches
        if self.src:
            trace_msg("sources:")
            for src in self.src:
                msg = src['path']
                if CHECKSUM_TYPE_SHA256 in src:
                    msg += " [SHA256: %s]" % src[CHECKSUM_TYPE_SHA256]
                trace_msg(msg)
        if self.patches:
            trace_msg("patches:")
            for patch in self.patches:
                msg = patch['path']
                if CHECKSUM_TYPE_SHA256 in patch:
                    msg += " [SHA256: %s]" % patch[CHECKSUM_TYPE_SHA256]
                trace_msg(msg)

        # fetch extensions
        if self.cfg.get_ref('exts_list'):
            self.exts = self.fetch_extension_sources(skip_checksums=skip_checksums)

        # create parent dirs in install and modules path already
        # this is required when building in parallel
        mod_symlink_paths = ActiveMNS().det_module_symlink_paths(self.cfg)
        mod_subdir = os.path.dirname(ActiveMNS().det_full_module_name(self.cfg))
        pardirs = [
            self.installdir,
            os.path.join(self.installdir_mod, mod_subdir),
        ]
        for mod_symlink_path in mod_symlink_paths:
            pardirs.append(os.path.join(install_path('mod'), mod_symlink_path, mod_subdir))

        # skip directory creation if pre-create-installdir is set to False
        if build_option('pre_create_installdir'):
            self.log.info("Checking dirs that need to be created: %s" % pardirs)
            for pardir in pardirs:
                mkdir(pardir, parents=True)
        else:
            self.log.info("Skipped installation dirs check per user request")

    def checksum_step(self):
        """Verify checksum of sources and patches, if a checksum is available."""
        for fil in self.src + self.patches:
            if self.dry_run:
                # dry run mode: only report checksums, don't actually verify them
                filename = os.path.basename(fil['path'])
                expected_checksum = fil['checksum'] or '(none)'
                self.dry_run_msg("* expected checksum for %s: %s", filename, expected_checksum)
            else:
                if verify_checksum(fil['path'], fil['checksum']):
                    self.log.info("Checksum verification for %s using %s passed." % (fil['path'], fil['checksum']))
                elif build_option('ignore_checksums'):
                    print_warning("Ignoring failing checksum verification for %s" % fil['name'])
                else:
                    raise EasyBuildError("Checksum verification for %s using %s failed.", fil['path'], fil['checksum'])

    def check_checksums_for(self, ent, sub='', source_cnt=None):
        """
        Utility method: check whether SHA256 checksums for all sources/patches are available, for given entity
        """
        ec_fn = os.path.basename(self.cfg.path)
        checksum_issues = []

        sources = ent.get('sources', [])
        patches = ent.get('patches', [])
        checksums = ent.get('checksums', [])

        if source_cnt is None:
            source_cnt = len(sources)
        patch_cnt, checksum_cnt = len(patches), len(checksums)

        if (source_cnt + patch_cnt) != checksum_cnt:
            if sub:
                sub = "%s in %s" % (sub, ec_fn)
            else:
                sub = "in %s" % ec_fn
            msg = "Checksums missing for one or more sources/patches %s: " % sub
            msg += "found %d sources + %d patches " % (source_cnt, patch_cnt)
            msg += "vs %d checksums" % checksum_cnt
            checksum_issues.append(msg)

        for fn, checksum in zip(sources + patches, checksums):
            if isinstance(checksum, dict):
                checksum = checksum.get(fn)

            # take into account that we may encounter a tuple of valid SHA256 checksums
            # (see https://github.com/easybuilders/easybuild-framework/pull/2958)
            if isinstance(checksum, tuple):
                # 1st tuple item may indicate checksum type, must be SHA256 or else it's blatently ignored here
                if len(checksum) == 2 and checksum[0] == CHECKSUM_TYPE_SHA256:
                    valid_checksums = (checksum[1],)
                else:
                    valid_checksums = checksum
            else:
                valid_checksums = (checksum,)

            non_sha256_checksums = [c for c in valid_checksums if not is_sha256_checksum(c)]
            if non_sha256_checksums:
                if all(c is None for c in non_sha256_checksums):
                    print_warning("Found %d None checksum value(s), please make sure this is intended!" %
                                  len(non_sha256_checksums))
                else:
                    msg = "Non-SHA256 checksum(s) found for %s: %s" % (fn, valid_checksums)
                    checksum_issues.append(msg)

        return checksum_issues

    def check_checksums(self):
        """
        Check whether a SHA256 checksum is available for all sources & patches (incl. extensions).

        :return: list of strings describing checksum issues (missing checksums, wrong checksum type, etc.)
        """
        checksum_issues = []

        # check whether a checksum if available for every source + patch
        checksum_issues.extend(self.check_checksums_for(self.cfg))

        # also check checksums for extensions
        for ext in self.cfg['exts_list']:
            # just skip extensions for which only a name is specified
            # those are just there to check for things that are in the "standard library"
            if not isinstance(ext, string_type):
                ext_name = ext[0]
                # take into account that extension may be a 2-tuple with just name/version
                ext_opts = ext[2] if len(ext) == 3 else {}
                # only a single source per extension is supported (see source_tmpl)
                res = self.check_checksums_for(ext_opts, sub="of extension %s" % ext_name, source_cnt=1)
                checksum_issues.extend(res)

        return checksum_issues

    def extract_step(self):
        """
        Unpack the source files.
        """
        for src in self.src:
            self.log.info("Unpacking source %s" % src['name'])
            srcdir = extract_file(src['path'], self.builddir, cmd=src['cmd'],
                                  extra_options=self.cfg['unpack_options'], change_into_dir=False)
            change_dir(srcdir)
            if srcdir:
                self.src[self.src.index(src)]['finalpath'] = srcdir
            else:
                raise EasyBuildError("Unpacking source %s failed", src['name'])

    def patch_step(self, beginpath=None):
        """
        Apply the patches
        """
        for patch in self.patches:
            self.log.info("Applying patch %s" % patch['name'])
            trace_msg("applying patch %s" % patch['name'])

            # patch source at specified index (first source if not specified)
            srcind = patch.get('source', 0)
            # if patch level is specified, use that (otherwise let apply_patch derive patch level)
            level = patch.get('level', None)
            # determine suffix of source path to apply patch in (if any)
            srcpathsuffix = patch.get('sourcepath', patch.get('copy', ''))
            # determine whether 'patch' file should be copied rather than applied
            copy_patch = 'copy' in patch and 'sourcepath' not in patch

            self.log.debug("Source index: %s; patch level: %s; source path suffix: %s; copy patch: %s",
                           srcind, level, srcpathsuffix, copy)

            if beginpath is None:
                try:
                    beginpath = self.src[srcind]['finalpath']
                    self.log.debug("Determine begin path for patch %s: %s" % (patch['name'], beginpath))
                except IndexError as err:
                    raise EasyBuildError("Can't apply patch %s to source at index %s of list %s: %s",
                                         patch['name'], srcind, self.src, err)
            else:
                self.log.debug("Using specified begin path for patch %s: %s" % (patch['name'], beginpath))

            # detect partial overlap between paths
            src = os.path.abspath(weld_paths(beginpath, srcpathsuffix))
            self.log.debug("Applying patch %s in path %s", patch, src)

            if not apply_patch(patch['path'], src, copy=copy_patch, level=level):
                raise EasyBuildError("Applying patch %s failed", patch['name'])

    def prepare_step(self, start_dir=True, load_tc_deps_modules=True):
        """
        Pre-configure step. Set's up the builddir just before starting configure

        :param start_dir: guess start directory based on unpacked sources
        :param load_tc_deps_modules: load modules for toolchain and dependencies in build environment
        """
        if self.dry_run:
            self.dry_run_msg("Defining build environment, based on toolchain (options) and specified dependencies...\n")

        # clean environment, undefine any unwanted environment variables that may be harmful
        self.cfg['unwanted_env_vars'] = env.unset_env_vars(self.cfg['unwanted_env_vars'])

        # list of paths to include in RPATH filter;
        # only include builddir if we're not building in installation directory
        self.rpath_filter_dirs = [tempfile.gettempdir()]
        if not self.build_in_installdir:
            self.rpath_filter_dirs.append(self.builddir)

        # always include '<installdir>/lib', '<installdir>/lib64', $ORIGIN, $ORIGIN/../lib and $ORIGIN/../lib64
        # $ORIGIN will be resolved by the loader to be the full path to the executable or shared object
        # see also https://linux.die.net/man/8/ld-linux;
        self.rpath_include_dirs = [
            os.path.join(self.installdir, 'lib'),
            os.path.join(self.installdir, 'lib64'),
            '$ORIGIN',
            '$ORIGIN/../lib',
            '$ORIGIN/../lib64',
        ]

        if self.iter_idx > 0:
            # reset toolchain for iterative runs before preparing it again
            self.toolchain.reset()

        # if active module naming scheme involves any top-level directories in the hierarchy (e.g. Core/ in HMNS)
        # make sure they are included in $MODULEPATH such that loading of dependencies (with short module names) works
        # https://github.com/easybuilders/easybuild-framework/issues/2186
        init_modpaths = ActiveMNS().det_init_modulepaths(self.cfg)
        curr_modpaths = curr_module_paths()
        for init_modpath in init_modpaths:
            full_mod_path = os.path.join(self.installdir_mod, init_modpath)
            if full_mod_path not in curr_modpaths:
                self.modules_tool.prepend_module_path(full_mod_path)

        # prepare toolchain: load toolchain module and dependencies, set up build environment
        self.toolchain.prepare(self.cfg['onlytcmod'], deps=self.cfg.dependencies(), silent=self.silent,
                               loadmod=load_tc_deps_modules, rpath_filter_dirs=self.rpath_filter_dirs,
                               rpath_include_dirs=self.rpath_include_dirs)

        # keep track of environment variables that were tweaked and need to be restored after environment got reset
        # $TMPDIR may be tweaked for OpenMPI 2.x, which doesn't like long $TMPDIR paths...
        self.tweaked_env_vars = {}
        for var in ['TMPDIR']:
            if os.environ.get(var) != self.initial_environ.get(var):
                self.tweaked_env_vars[var] = os.environ.get(var)
                self.log.info("Found tweaked value for $%s: %s (was: %s)",
                              var, self.tweaked_env_vars[var], self.initial_environ[var])

        # handle allowed system dependencies
        for (name, version) in self.cfg['allow_system_deps']:
            # root is set to name, not an actual path
            env.setvar(get_software_root_env_var_name(name), name)
            # version is expected to be something that makes sense
            env.setvar(get_software_version_env_var_name(name), version)

        extra_modules = build_option('extra_modules')
        if extra_modules:
            self.log.info("Loading extra modules: %s", extra_modules)
            self.modules_tool.load(extra_modules)

        # guess directory to start configure/build/install process in, and move there
        if start_dir:
            self.guess_start_dir()

    def configure_step(self):
        """Configure build  (abstract method)."""
        raise NotImplementedError

    def build_step(self):
        """Build software  (abstract method)."""
        raise NotImplementedError

    def test_step(self):
        """Run unit tests provided by software (if any)."""
        if self.cfg['runtest']:

            self.log.debug("Trying to execute %s as a command for running unit tests...")
            (out, _) = run_cmd(self.cfg['runtest'], log_all=True, simple=False)

            return out

    def stage_install_step(self):
        """
        Install in a stage directory before actual installation.
        """
        pass

    def install_step(self):
        """Install built software (abstract method)."""
        raise NotImplementedError

    def extensions_step(self, fetch=False):
        """
        After make install, run this.
        - only if variable len(exts_list) > 0
        - optionally: load module that was just created using temp module file
        - find source for extensions, in 'extensions' (and 'packages' for legacy reasons)
        - run extra_extensions
        """
        if not self.cfg.get_ref('exts_list'):
            self.log.debug("No extensions in exts_list")
            return

        # load fake module
        fake_mod_data = None
        if not self.dry_run:

            # load modules for build dependencies as extra modules
            build_dep_mods = [dep['short_mod_name'] for dep in self.cfg.dependencies(build_only=True)]

            fake_mod_data = self.load_fake_module(purge=True, extra_modules=build_dep_mods)

        self.prepare_for_extensions()

        if fetch:
            self.exts = self.fetch_extension_sources()

        self.exts_all = self.exts[:]  # retain a copy of all extensions, regardless of filtering/skipping

        # actually install extensions
        self.log.debug("Installing extensions")
        exts_defaultclass = self.cfg['exts_defaultclass']
        exts_classmap = self.cfg['exts_classmap']

        # we really need a default class
        if not exts_defaultclass and fake_mod_data:
            self.clean_up_fake_module(fake_mod_data)
            raise EasyBuildError("ERROR: No default extension class set for %s", self.name)

        # obtain name and module path for default extention class
        if isinstance(exts_defaultclass, string_type):
            # proper way: derive module path from specified class name
            default_class = exts_defaultclass
            default_class_modpath = get_module_path(default_class, generic=True)
        else:
            raise EasyBuildError("Improper default extension class specification, should be string.")

        # get class instances for all extensions
        self.ext_instances = []
        for ext in self.exts:
            self.log.debug("Creating class instance for extension %s...", ext['name'])

            cls, inst = None, None
            class_name = encode_class_name(ext['name'])
            mod_path = get_module_path(class_name, generic=False)

            # try instantiating extension-specific class
            try:
                # no error when importing class fails, in case we run into an existing easyblock
                # with a similar name (e.g., Perl Extension 'GO' vs 'Go' for which 'EB_Go' is available)
                cls = get_easyblock_class(None, name=ext['name'], error_on_failed_import=False,
                                          error_on_missing_easyblock=False)
                self.log.debug("Obtained class %s for extension %s", cls, ext['name'])
                if cls is not None:
                    inst = cls(self, ext)
            except (ImportError, NameError) as err:
                self.log.debug("Failed to use extension-specific class for extension %s: %s", ext['name'], err)

            # alternative attempt: use class specified in class map (if any)
            if inst is None and ext['name'] in exts_classmap:

                class_name = exts_classmap[ext['name']]
                mod_path = get_module_path(class_name)
                try:
                    cls = get_class_for(mod_path, class_name)
                    inst = cls(self, ext)
                except (ImportError, NameError) as err:
                    raise EasyBuildError("Failed to load specified class %s for extension %s: %s",
                                         class_name, ext['name'], err)

            # fallback attempt: use default class
            if inst is None:
                try:
                    cls = get_class_for(default_class_modpath, default_class)
                    self.log.debug("Obtained class %s for installing extension %s", cls, ext['name'])
                    inst = cls(self, ext)
                    self.log.debug("Installing extension %s with default class %s (from %s)",
                                   ext['name'], default_class, default_class_modpath)
                except (ImportError, NameError) as err:
                    raise EasyBuildError("Also failed to use default class %s from %s for extension %s: %s, giving up",
                                         default_class, default_class_modpath, ext['name'], err)
            else:
                self.log.debug("Installing extension %s with class %s (from %s)", ext['name'], class_name, mod_path)

            self.ext_instances.append(inst)

        if self.skip:
            self.skip_extensions()

        exts_cnt = len(self.ext_instances)
        for idx, ext in enumerate(self.ext_instances):

            self.log.debug("Starting extension %s" % ext.name)

            # always go back to original work dir to avoid running stuff from a dir that no longer exists
            change_dir(self.orig_workdir)

            tup = (ext.name, ext.version or '', idx+1, exts_cnt)
            print_msg("installing extension %s %s (%d/%d)..." % tup, silent=self.silent)

            if self.dry_run:
                tup = (ext.name, ext.version, cls.__name__)
                msg = "\n* installing extension %s %s using '%s' easyblock\n" % tup
                self.dry_run_msg(msg)

            self.log.debug("List of loaded modules: %s", self.modules_tool.list())

            # prepare toolchain build environment, but only when not doing a dry run
            # since in that case the build environment is the same as for the parent
            if self.dry_run:
                self.dry_run_msg("defining build environment based on toolchain (options) and dependencies...")
            else:
                # don't reload modules for toolchain, there is no need since they will be loaded already;
                # the (fake) module for the parent software gets loaded before installing extensions
                ext.toolchain.prepare(onlymod=self.cfg['onlytcmod'], silent=True, loadmod=False,
                                      rpath_filter_dirs=self.rpath_filter_dirs)

            # real work
            ext.prerun()
            txt = ext.run()
            if txt:
                self.module_extra_extensions += txt
            ext.postrun()

        # cleanup (unload fake module, remove fake module dir)
        if fake_mod_data:
            self.clean_up_fake_module(fake_mod_data)

    def package_step(self):
        """Package installed software (e.g., into an RPM), if requested, using selected package tool."""

        if build_option('package'):

            pkgtype = build_option('package_type')
            pkgdir_dest = os.path.abspath(package_path())
            opt_force = build_option('force') or build_option('rebuild')

            self.log.info("Generating %s package in %s", pkgtype, pkgdir_dest)
            pkgdir_src = package(self)

            mkdir(pkgdir_dest)

            for src_file in glob.glob(os.path.join(pkgdir_src, "*.%s" % pkgtype)):
                dest_file = os.path.join(pkgdir_dest, os.path.basename(src_file))
                if os.path.exists(dest_file) and not opt_force:
                    raise EasyBuildError("Unable to copy package %s to %s (already exists).", src_file, dest_file)
                else:
                    copy_file(src_file, pkgdir_dest)
                    self.log.info("Copied package %s to %s", src_file, pkgdir_dest)

        else:
            self.log.info("Skipping package step (not enabled)")

    def fix_shebang(self):
        """Fix shebang lines for specified files."""
        for lang in ['perl', 'python']:
            shebang_regex = re.compile(r'^#![ ]*.*[/ ]%s.*' % lang)
            fix_shebang_for = self.cfg['fix_%s_shebang_for' % lang]
            if fix_shebang_for:
                if isinstance(fix_shebang_for, string_type):
                    fix_shebang_for = [fix_shebang_for]

                shebang = '#!/usr/bin/env %s' % lang
                for glob_pattern in fix_shebang_for:
                    paths = glob.glob(os.path.join(self.installdir, glob_pattern))
                    self.log.info("Fixing '%s' shebang to '%s' for files that match '%s': %s",
                                  lang, shebang, glob_pattern, paths)
                    for path in paths:
                        # check whether file should be patched by checking whether it has a shebang we want to tweak;
                        # this also helps to skip binary files we may be hitting (but only with Python 3)
                        try:
                            contents = read_file(path, mode='r')
                            should_patch = shebang_regex.match(contents)
                        except (TypeError, UnicodeDecodeError):
                            should_patch = False
                            contents = None

                        # if an existing shebang is found, patch it
                        if should_patch:
                            contents = shebang_regex.sub(shebang, contents)
                            write_file(path, contents)

                        # if no shebang is present at all, add one (but only for non-binary files!)
                        elif contents is not None and not is_binary(contents) and not contents.startswith('#!'):
                            self.log.info("The file '%s' doesn't have any shebang present, inserting it as first line.",
                                          path)
                            contents = shebang + '\n' + contents
                            write_file(path, contents)

    def post_install_step(self):
        """
        Do some postprocessing
        - run post install commands if any were specified
        """

        if self.cfg['postinstallcmds'] is not None:
            # make sure we have a list of commands
            if not isinstance(self.cfg['postinstallcmds'], (list, tuple)):
                raise EasyBuildError("Invalid value for 'postinstallcmds', should be list or tuple of strings.")
            for cmd in self.cfg['postinstallcmds']:
                if not isinstance(cmd, string_type):
                    raise EasyBuildError("Invalid element in 'postinstallcmds', not a string: %s", cmd)
                run_cmd(cmd, simple=True, log_ok=True, log_all=True)

        self.fix_shebang()

    def sanity_check_step(self, *args, **kwargs):
        """
        Do a sanity check on the installation
        - if *any* of the files/subdirectories in the installation directory listed
          in sanity_check_paths are non-existent (or empty), the sanity check fails
        """
        if self.dry_run:
            self._sanity_check_step_dry_run(*args, **kwargs)

        # handling of extensions that were installed for multiple dependency versions is done in ExtensionEasyBlock
        elif self.cfg['multi_deps'] and not self.is_extension:
            self._sanity_check_step_multi_deps(*args, **kwargs)

        else:
            self._sanity_check_step(*args, **kwargs)

    def _sanity_check_step_multi_deps(self, *args, **kwargs):
        """Perform sanity check for installations that iterate over a list a versions for particular dependencies."""

        # take into account provided list of extra modules (if any)
        common_extra_modules = kwargs.get('extra_modules') or []

        # if multi_deps was used to do an iterative installation over multiple sets of dependencies,
        # we need to perform the sanity check for each one of these;
        # this implies iterating over the list of lists of build dependencies again...

        # get list of (lists of) builddependencies, without templating values
        builddeps = self.cfg.get_ref('builddependencies')

        # start iterating again;
        # required to ensure build dependencies are taken into account to resolve templates like %(pyver)s
        self.cfg.iterating = True

        for iter_deps in self.cfg.multi_deps:

            # need to re-generate template values to get correct values for %(pyver)s and %(pyshortver)s
            self.cfg['builddependencies'] = iter_deps
            self.cfg.generate_template_values()

            extra_modules = common_extra_modules + [d['short_mod_name'] for d in iter_deps]

            info_msg = "Running sanity check with extra modules: %s" % ', '.join(extra_modules)
            trace_msg(info_msg)
            self.log.info(info_msg)

            kwargs['extra_modules'] = extra_modules
            self._sanity_check_step(*args, **kwargs)

        # restore list of lists of build dependencies & stop iterating again
        self.cfg['builddependencies'] = builddeps
        self.cfg.iterating = False

    def sanity_check_rpath(self, rpath_dirs=None):
        """Sanity check binaries/libraries w.r.t. RPATH linking."""

        fails = []

        # hard reset $LD_LIBRARY_PATH before running RPATH sanity check
        orig_env = env.unset_env_vars(['LD_LIBRARY_PATH'])

        self.log.debug("$LD_LIBRARY_PATH during RPATH sanity check: %s", os.getenv('LD_LIBRARY_PATH', '(empty)'))
        self.log.debug("List of loaded modules: %s", self.modules_tool.list())

        not_found_regex = re.compile('not found', re.M)
        readelf_rpath_regex = re.compile('(RPATH)', re.M)

        if rpath_dirs is None:
            rpath_dirs = ['bin', 'lib', 'lib64']
            self.log.info("Using default subdirs for binaries/libraries to verify RPATH linking: %s", rpath_dirs)
        else:
            self.log.info("Using specified subdirs for binaries/libraries to verify RPATH linking: %s", rpath_dirs)

        for dirpath in [os.path.join(self.installdir, d) for d in rpath_dirs]:
            if os.path.exists(dirpath):
                self.log.debug("Sanity checking RPATH for files in %s", dirpath)

                for path in [os.path.join(dirpath, x) for x in os.listdir(dirpath)]:
                    self.log.debug("Sanity checking RPATH for %s", path)

                    out, ec = run_cmd("file %s" % path, simple=False)
                    if ec:
                        fails.append("Failed to run 'file %s': %s" % (path, out))

                    # only run ldd/readelf on dynamically linked executables/libraries
                    # example output:
                    # ELF 64-bit LSB executable, x86-64, version 1 (SYSV), dynamically linked (uses shared libs), ...
                    # ELF 64-bit LSB shared object, x86-64, version 1 (SYSV), dynamically linked, not stripped
                    if "dynamically linked" in out:
                        # check whether all required libraries are found via 'ldd'
                        out, ec = run_cmd("ldd %s" % path, simple=False)
                        if ec:
                            fail_msg = "Failed to run 'ldd %s': %s" % (path, out)
                            self.log.warning(fail_msg)
                            fails.append(fail_msg)
                        elif not_found_regex.search(out):
                            fail_msg = "One or more required libraries not found for %s: %s" % (path, out)
                            self.log.warning(fail_msg)
                            fails.append(fail_msg)
                        else:
                            self.log.debug("Output of 'ldd %s' checked, looks OK", path)

                        # check whether RPATH section in 'readelf -d' output is there
                        out, ec = run_cmd("readelf -d %s" % path, simple=False)
                        if ec:
                            fail_msg = "Failed to run 'readelf %s': %s" % (path, out)
                            self.log.warning(fail_msg)
                            fails.append(fail_msg)
                        elif not readelf_rpath_regex.search(out):
                            fail_msg = "No '(RPATH)' found in 'readelf -d' output for %s: %s" % (path, out)
                            self.log.warning(fail_msg)
                            fails.append(fail_msg)
                        else:
                            self.log.debug("Output of 'readelf -d %s' checked, looks OK", path)

                    else:
                        self.log.debug("%s is not dynamically linked, so skipping it in RPATH sanity check", path)
            else:
                self.log.debug("Not sanity checking files in non-existing directory %s", dirpath)

        env.restore_env_vars(orig_env)

        return fails

    def _sanity_check_step_common(self, custom_paths, custom_commands):
        """
        Determine sanity check paths and commands to use.

        :param custom_paths: custom sanity check paths to check existence for
        :param custom_commands: custom sanity check commands to run
        """

        # supported/required keys in for sanity check paths, along with function used to check the paths
        path_keys_and_check = {
            # files must exist and not be a directory
            SANITY_CHECK_PATHS_FILES: ('file', lambda fp: os.path.exists(fp) and not os.path.isdir(fp)),
            # directories must exist and be non-empty
            SANITY_CHECK_PATHS_DIRS: ("(non-empty) directory", lambda dp: os.path.isdir(dp) and os.listdir(dp)),
        }

        enhance_sanity_check = self.cfg['enhance_sanity_check']
        ec_commands = self.cfg['sanity_check_commands']
        ec_paths = self.cfg['sanity_check_paths']

        # if enhance_sanity_check is not enabled, only sanity_check_paths specified in the easyconfig file are used,
        # the ones provided by the easyblock (via custom_paths) are ignored
        if ec_paths and not enhance_sanity_check:
            paths = ec_paths
            self.log.info("Using (only) sanity check paths specified by easyconfig file: %s", paths)
        else:
            # if no sanity_check_paths are specified in easyconfig,
            # we fall back to the ones provided by the easyblock via custom_paths
            if custom_paths:
                paths = custom_paths
                self.log.info("Using customized sanity check paths: %s", paths)
            # if custom_paths is empty, we fall back to a generic set of paths:
            # non-empty bin/ + /lib or /lib64 directories
            else:
                paths = {}
                for key in path_keys_and_check:
                    paths.setdefault(key, [])
                paths.update({SANITY_CHECK_PATHS_DIRS: ['bin', ('lib', 'lib64')]})
                self.log.info("Using default sanity check paths: %s", paths)

            # if enhance_sanity_check is enabled *and* sanity_check_paths are specified in the easyconfig,
            # those paths are used to enhance the paths provided by the easyblock
            if enhance_sanity_check and ec_paths:
                for key in ec_paths:
                    val = ec_paths[key]
                    if isinstance(val, list):
                        paths[key] = paths.get(key, []) + val
                    else:
                        error_pattern = "Incorrect value type in sanity_check_paths, should be a list: "
                        error_pattern += "%s (type: %s)" % (val, type(val))
                        raise EasyBuildError(error_pattern)
                self.log.info("Enhanced sanity check paths after taking into account easyconfig file: %s", paths)

        sorted_keys = sorted(paths.keys())
        known_keys = sorted(path_keys_and_check.keys())

        # verify sanity_check_paths value: only known keys, correct value types, at least one non-empty value
        only_list_values = all(isinstance(x, list) for x in paths.values())
        only_empty_lists = all(not x for x in paths.values())
        if sorted_keys != known_keys or not only_list_values or only_empty_lists:
            error_msg = "Incorrect format for sanity_check_paths: should (only) have %s keys, "
            error_msg += "values should be lists (at least one non-empty)."
            raise EasyBuildError(error_msg % ', '.join("'%s'" % k for k in known_keys))

        # if enhance_sanity_check is not enabled, only sanity_check_commands specified in the easyconfig file are used,
        # the ones provided by the easyblock (via custom_commands) are ignored
        if ec_commands and not enhance_sanity_check:
            commands = ec_commands
            self.log.info("Using (only) sanity check commands specified by easyconfig file: %s", commands)
        else:
            if custom_commands:
                commands = custom_commands
                self.log.info("Using customised sanity check commands: %s", commands)
            else:
                commands = []

            # if enhance_sanity_check is enabled, the sanity_check_commands specified in the easyconfig file
            # are combined with those provided by the easyblock via custom_commands
            if enhance_sanity_check and ec_commands:
                commands = commands + ec_commands
                self.log.info("Enhanced sanity check commands after taking into account easyconfig file: %s", commands)

        for i, command in enumerate(commands):
            # set command to default. This allows for config files with
            # non-tuple commands
            if isinstance(command, string_type):
                self.log.debug("Using %s as sanity check command" % command)
                commands[i] = command
            else:
                if not isinstance(command, tuple):
                    self.log.debug("Setting sanity check command to default")
                    command = (None, None)

                # Build substition dictionary
                check_cmd = {
                    'name': self.name.lower(),
                    'options': '-h',
                }
                if command[0] is not None:
                    check_cmd['name'] = command[0]
                if command[1] is not None:
                    check_cmd['options'] = command[1]

                commands[i] = "%(name)s %(options)s" % check_cmd

        return paths, path_keys_and_check, commands

    def _sanity_check_step_dry_run(self, custom_paths=None, custom_commands=None, **_):
        """
        Dry run version of sanity_check_step method.

        :param custom_paths: custom sanity check paths to check existence for
        :param custom_commands: custom sanity check commands to run
        """
        paths, path_keys_and_check, commands = self._sanity_check_step_common(custom_paths, custom_commands)

        for key in [SANITY_CHECK_PATHS_FILES, SANITY_CHECK_PATHS_DIRS]:
            (typ, _) = path_keys_and_check[key]
            self.dry_run_msg("Sanity check paths - %s ['%s']", typ, key)
            entries = paths[key]
            if entries:
                # some entries may be tuple values,
                # we need to convert them to strings first so we can print them sorted
                for idx, entry in enumerate(entries):
                    if isinstance(entry, tuple):
                        entries[idx] = ' or '.join(entry)

                for path in sorted(paths[key]):
                    self.dry_run_msg("  * %s", str(path))
            else:
                self.dry_run_msg("  (none)")

        self.dry_run_msg("Sanity check commands")
        if commands:
            for command in sorted(commands):
                self.dry_run_msg("  * %s", str(command))
        else:
            self.dry_run_msg("  (none)")

        if self.toolchain.use_rpath:
            self.sanity_check_rpath()
        else:
            self.log.debug("Skiping RPATH sanity check")

    def _sanity_check_step_extensions(self):
        """Sanity check on extensions (if any)."""
        failed_exts = []
        for ext in self.ext_instances:
            success, fail_msg = None, None
            res = ext.sanity_check_step()
            # if result is a tuple, we expect a (<bool (success)>, <custom_message>) format
            if isinstance(res, tuple):
                if len(res) != 2:
                    raise EasyBuildError("Wrong sanity check result type for '%s' extension: %s", ext.name, res)
                success, fail_msg = res
            else:
                # if result of extension sanity check is not a 2-tuple, treat it as a boolean indicating success
                success, fail_msg = res, "(see log for details)"

            if not success:
                fail_msg = "failing sanity check for '%s' extension: %s" % (ext.name, fail_msg)
                failed_exts.append((ext.name, fail_msg))
                self.log.warning(fail_msg)
            else:
                self.log.info("Sanity check for '%s' extension passed!", ext.name)

        if failed_exts:
            overall_fail_msg = "extensions sanity check failed for %d extensions: " % len(failed_exts)
            self.log.warning(overall_fail_msg)
            self.sanity_check_fail_msgs.append(overall_fail_msg + ', '.join(x[0] for x in failed_exts))
            self.sanity_check_fail_msgs.extend(x[1] for x in failed_exts)

    def _sanity_check_step(self, custom_paths=None, custom_commands=None, extension=False, extra_modules=None):
        """
        Real version of sanity_check_step method.

        :param custom_paths: custom sanity check paths to check existence for
        :param custom_commands: custom sanity check commands to run
        :param extension: indicates whether or not sanity check is run for an extension
        :param extra_modules: extra modules to load before running sanity check commands
        """
        paths, path_keys_and_check, commands = self._sanity_check_step_common(custom_paths, custom_commands)

        # helper function to sanity check (alternatives for) one particular path
        def check_path(xs, typ, check_fn):
            """Sanity check for one particular path."""
            found = False
            for name in xs:
                path = os.path.join(self.installdir, name)
                if check_fn(path):
                    self.log.debug("Sanity check: found %s %s in %s" % (typ, name, self.installdir))
                    found = True
                    break
                else:
                    self.log.debug("Could not find %s %s in %s" % (typ, name, self.installdir))

            return found

        def xs2str(xs):
            """Human-readable version of alternative locations for a particular file/directory."""
            return ' or '.join("'%s'" % x for x in xs)

        # check sanity check paths
        for key in [SANITY_CHECK_PATHS_FILES, SANITY_CHECK_PATHS_DIRS]:

            (typ, check_fn) = path_keys_and_check[key]

            for xs in paths[key]:
                if isinstance(xs, string_type):
                    xs = (xs,)
                elif not isinstance(xs, tuple):
                    raise EasyBuildError("Unsupported type %s encountered in '%s', not a string or tuple",
                                         type(xs), key)

                found = check_path(xs, typ, check_fn)

                # for library files in lib/, also consider fallback to lib64/ equivalent (and vice versa)
                if not found and build_option('lib64_fallback_sanity_check'):
                    xs_alt = None
                    if all(x.startswith('lib/') or x == 'lib' for x in xs):
                        xs_alt = [os.path.join('lib64', *x.split(os.path.sep)[1:]) for x in xs]
                    elif all(x.startswith('lib64/') or x == 'lib64' for x in xs):
                        xs_alt = [os.path.join('lib', *x.split(os.path.sep)[1:]) for x in xs]

                    if xs_alt:
                        self.log.info("%s not found at %s in %s, consider fallback locations: %s",
                                      typ, xs2str(xs), self.installdir, xs2str(xs_alt))
                        found = check_path(xs_alt, typ, check_fn)

                if not found:
                    sanity_check_fail_msg = "no %s found at %s in %s" % (typ, xs2str(xs), self.installdir)
                    self.sanity_check_fail_msgs.append(sanity_check_fail_msg)
                    self.log.warning("Sanity check: %s", sanity_check_fail_msg)

                trace_msg("%s %s found: %s" % (typ, xs2str(xs), ('FAILED', 'OK')[found]))

        fake_mod_data = None

        # only load fake module for non-extensions, and not during dry run
        if not (extension or self.dry_run):
            try:
                # unload all loaded modules before loading fake module
                # this ensures that loading of dependencies is tested, and avoids conflicts with build dependencies
                fake_mod_data = self.load_fake_module(purge=True, extra_modules=extra_modules)
            except EasyBuildError as err:
                self.sanity_check_fail_msgs.append("loading fake module failed: %s" % err)
                self.log.warning("Sanity check: %s" % self.sanity_check_fail_msgs[-1])

            if extra_modules:
                self.log.info("Loading extra modules for sanity check: %s", ', '.join(extra_modules))

        # chdir to installdir (better environment for running tests)
        if os.path.isdir(self.installdir):
            change_dir(self.installdir)

        # run sanity check commands
        for command in commands:

            trace_msg("running command '%s' ..." % command)

            out, ec = run_cmd(command, simple=False, log_ok=False, log_all=False, trace=False)
            if ec != 0:
                fail_msg = "sanity check command %s exited with code %s (output: %s)" % (command, ec, out)
                self.sanity_check_fail_msgs.append(fail_msg)
                self.log.warning("Sanity check: %s" % self.sanity_check_fail_msgs[-1])
            else:
                self.log.info("sanity check command %s ran successfully! (output: %s)" % (command, out))

            trace_msg("result for command '%s': %s" % (command, ('FAILED', 'OK')[ec == 0]))

        # also run sanity check for extensions (unless we are an extension ourselves)
        if not extension:
            self._sanity_check_step_extensions()

        # cleanup
        if fake_mod_data:
            self.clean_up_fake_module(fake_mod_data)

        if self.toolchain.use_rpath:
            rpath_fails = self.sanity_check_rpath()
            if rpath_fails:
                self.log.warning("RPATH sanity check failed!")
                self.sanity_check_fail_msgs.extend(rpath_fails)
        else:
            self.log.debug("Skiping RPATH sanity check")

        # pass or fail
        if self.sanity_check_fail_msgs:
            raise EasyBuildError("Sanity check failed: %s", '\n'.join(self.sanity_check_fail_msgs))
        else:
            self.log.debug("Sanity check passed!")

    def _set_module_as_default(self, fake=False):
        """
        Sets the default module version except if we are in dry run

        :param fake: set default for 'fake' module in temporary location
        """
        version = self.full_mod_name.split('/')[-1]
        if self.dry_run:
            dry_run_msg("Marked %s v%s as default version" % (self.name, version))
        else:
            mod_dir_path = os.path.dirname(self.module_generator.get_module_filepath(fake=fake))
            if fake:
                mod_symlink_paths = []
            else:
                mod_symlink_paths = ActiveMNS().det_module_symlink_paths(self.cfg)
            self.module_generator.set_as_default(mod_dir_path, version, mod_symlink_paths=mod_symlink_paths)

    def cleanup_step(self):
        """
        Cleanup leftover mess: remove/clean build directory

        except when we're building in the installation directory or
        cleanup_builddir is False, otherwise we remove the installation
        """
        if not self.build_in_installdir and build_option('cleanup_builddir'):

            # make sure we're out of the dir we're removing
            change_dir(self.orig_workdir)
            self.log.info("Cleaning up builddir %s (in %s)", self.builddir, os.getcwd())

            try:
                remove_dir(self.builddir)
                base = os.path.dirname(self.builddir)

                # keep removing empty directories until we either find a non-empty one
                # or we end up in the root builddir
                while len(os.listdir(base)) == 0 and not os.path.samefile(base, build_path()):
                    os.rmdir(base)
                    base = os.path.dirname(base)

            except OSError as err:
                raise EasyBuildError("Cleaning up builddir %s failed: %s", self.builddir, err)

        if not build_option('cleanup_builddir'):
            self.log.info("Keeping builddir %s" % self.builddir)

        self.toolchain.cleanup()

        env.restore_env_vars(self.cfg['unwanted_env_vars'])

    def invalidate_module_caches(self, modpath):
        """Helper method to invalidate module caches for specified module path."""
        # invalidate relevant 'module avail'/'module show' cache entries
        # consider both paths: for short module name, and subdir indicated by long module name
        paths = [modpath]
        if self.mod_subdir:
            paths.append(os.path.join(modpath, self.mod_subdir))

        for path in paths:
            invalidate_module_caches_for(path)

    def make_module_step(self, fake=False):
        """
        Generate module file

        :param fake: generate 'fake' module in temporary location, rather than actual module file
        """
        modpath = self.module_generator.get_modules_path(fake=fake)
        mod_filepath = self.mod_filepath
        if fake:
            mod_filepath = self.module_generator.get_module_filepath(fake=fake)
        else:
            trace_msg("generating module file @ %s" % self.mod_filepath)

        txt = self.module_generator.MODULE_SHEBANG
        if txt:
            txt += '\n'

        if self.modules_header:
            txt += self.modules_header + '\n'

        txt += self.make_module_description()
        txt += self.make_module_group_check()
        txt += self.make_module_deppaths()
        txt += self.make_module_dep()
        txt += self.make_module_extend_modpath()
        txt += self.make_module_req()
        txt += self.make_module_extra()
        txt += self.make_module_footer()

        if self.dry_run:
            # only report generating actual module file during dry run, don't mention temporary module files
            if not fake:
                self.dry_run_msg("Generating module file %s, with contents:\n", mod_filepath)
                for line in txt.split('\n'):
                    self.dry_run_msg(INDENT_4SPACES + line)
        else:
            write_file(mod_filepath, txt)
            self.log.info("Module file %s written: %s", mod_filepath, txt)

            # if backup module file is there, print diff with newly generated module file
            if self.mod_file_backup and not fake:
                diff_msg = "comparing module file with backup %s; " % self.mod_file_backup
                mod_diff = diff_files(self.mod_file_backup, mod_filepath)
                if mod_diff:
                    diff_msg += 'diff is:\n%s' % mod_diff
                else:
                    diff_msg += 'no differences found'
                self.log.info(diff_msg)
                print_msg(diff_msg, log=self.log)

            self.invalidate_module_caches(modpath)

            # only update after generating final module file
            if not fake:
                self.modules_tool.update()

            mod_symlink_paths = ActiveMNS().det_module_symlink_paths(self.cfg)
            self.module_generator.create_symlinks(mod_symlink_paths, fake=fake)

            if ActiveMNS().mns.det_make_devel_module() and not fake:
                self.make_devel_module()
            else:
                self.log.info("Skipping devel module...")

        # always set default for temporary module file,
        # to avoid that it gets overruled by an existing module file that is set as default
        if fake or self.set_default_module:
            self._set_module_as_default(fake=fake)

        return modpath

    def permissions_step(self):
        """
        Finalize installation procedure: adjust permissions as configured, change group ownership (if requested).
        Installing user must be member of the group that it is changed to.
        """
        if self.group is not None:
            # remove permissions for others, and set group ID
            try:
                perms = stat.S_IROTH | stat.S_IWOTH | stat.S_IXOTH
                adjust_permissions(self.installdir, perms, add=False, recursive=True, group_id=self.group[1],
                                   relative=True, ignore_errors=True)
            except EasyBuildError as err:
                raise EasyBuildError("Unable to change group permissions of file(s): %s", err)
            self.log.info("Successfully made software only available for group %s (gid %s)" % self.group)

        if build_option('read_only_installdir'):
            # remove write permissions for everyone
            perms = stat.S_IWUSR | stat.S_IWGRP | stat.S_IWOTH
            adjust_permissions(self.installdir, perms, add=False, recursive=True, relative=True, ignore_errors=True)
            self.log.info("Successfully removed write permissions recursively for *EVERYONE* on install dir.")

        elif build_option('group_writable_installdir'):
            # enable write permissions for group
            perms = stat.S_IWGRP
            adjust_permissions(self.installdir, perms, add=True, recursive=True, relative=True, ignore_errors=True)
            self.log.info("Successfully enabled write permissions recursively for group on install dir.")

        else:
            # remove write permissions for group and other
            perms = stat.S_IWGRP | stat.S_IWOTH
            adjust_permissions(self.installdir, perms, add=False, recursive=True, relative=True, ignore_errors=True)
            self.log.info("Successfully removed write permissions recursively for group/other on install dir.")

        # add read permissions for everybody on all files, taking into account group (if any)
        perms = stat.S_IRUSR | stat.S_IRGRP
        # directory permissions: readable (r) & searchable (x)
        dir_perms = stat.S_IXUSR | stat.S_IXGRP
        self.log.debug("Ensuring read permissions for user/group on install dir (recursively)")

        if self.group is None:
            perms |= stat.S_IROTH
            dir_perms |= stat.S_IXOTH
            self.log.debug("Also ensuring read permissions for others on install dir (no group specified)")

        umask = build_option('umask')
        if umask is not None:
            # umask is specified as a string, so interpret it first as integer in octal, then take complement (~)
            perms &= ~int(umask, 8)
            dir_perms &= ~int(umask, 8)
            self.log.debug("Taking umask '%s' into account when ensuring read permissions to install dir", umask)

        self.log.debug("Adding file read permissions in %s using '%s'", self.installdir, oct(perms))
        adjust_permissions(self.installdir, perms, add=True, recursive=True, relative=True, ignore_errors=True)

        # also ensure directories have exec permissions (so they can be opened)
        self.log.debug("Adding directory search permissions in %s using '%s'", self.installdir, oct(dir_perms))
        adjust_permissions(self.installdir, dir_perms, add=True, recursive=True, relative=True, onlydirs=True,
                           ignore_errors=True)

        self.log.info("Successfully added read permissions recursively on install dir %s", self.installdir)

    def test_cases_step(self):
        """
        Run provided test cases.
        """
        for test in self.cfg['tests']:
            change_dir(self.orig_workdir)
            if os.path.isabs(test):
                path = test
            else:
                for source_path in source_paths():
                    path = os.path.join(source_path, self.name, test)
                    if os.path.exists(path):
                        break
                if not os.path.exists(path):
                    raise EasyBuildError("Test specifies invalid path: %s", path)

            try:
                self.log.debug("Running test %s" % path)
                run_cmd(path, log_all=True, simple=True)
            except EasyBuildError as err:
                raise EasyBuildError("Running test %s failed: %s", path, err)

    def update_config_template_run_step(self):
        """Update the the easyconfig template dictionary with easyconfig.TEMPLATE_NAMES_EASYBLOCK_RUN_STEP names"""

        for name in TEMPLATE_NAMES_EASYBLOCK_RUN_STEP:
            self.cfg.template_values[name[0]] = str(getattr(self, name[0], None))
        self.cfg.generate_template_values()

    def _skip_step(self, step, skippable):
        """Dedice whether or not to skip the specified step."""
        module_only = build_option('module_only')
        force = build_option('force') or build_option('rebuild')
        skip = False

        # under --skip, sanity check is not skipped
        cli_skip = self.skip and step != SANITYCHECK_STEP

        # skip step if specified as individual (skippable) step, or if --skip is used
        if skippable and (cli_skip or step in self.cfg['skipsteps']):
            self.log.info("Skipping %s step (skip: %s, skipsteps: %s)", step, self.skip, self.cfg['skipsteps'])
            skip = True

        # skip step when only generating module file
        # * still run sanity check without use of force
        # * always run ready & prepare step to set up toolchain + deps
        elif module_only and step not in MODULE_ONLY_STEPS:
            self.log.info("Skipping %s step (only generating module)", step)
            skip = True

        # allow skipping sanity check too when only generating module and force is used
        elif module_only and step == SANITYCHECK_STEP and force:
            self.log.info("Skipping %s step because of forced module-only mode", step)
            skip = True

        else:
            self.log.debug("Not skipping %s step (skippable: %s, skip: %s, skipsteps: %s, module_only: %s, force: %s",
                           step, skippable, self.skip, self.cfg['skipsteps'], module_only, force)

        return skip

    def run_step(self, step, step_methods):
        """
        Run step, returns false when execution should be stopped
        """
        self.log.info("Starting %s step", step)
        self.update_config_template_run_step()

        run_hook(step, self.hooks, pre_step_hook=True, args=[self])

        for step_method in step_methods:
            self.log.info("Running method %s part of step %s" % (extract_method_name(step_method), step))

            if self.dry_run:
                self.dry_run_msg("[%s method]", step_method(self).__name__)

                # if an known possible error occurs, just report it and continue
                try:
                    # step_method is a lambda function that takes an EasyBlock instance as an argument,
                    # and returns the actual method, so use () to execute it
                    step_method(self)()
                except Exception as err:
                    if build_option('extended_dry_run_ignore_errors'):
                        dry_run_warning("ignoring error %s" % err, silent=self.silent)
                        self.ignored_errors = True
                    else:
                        raise
                self.dry_run_msg('')
            else:
                # step_method is a lambda function that takes an EasyBlock instance as an argument,
                # and returns the actual method, so use () to execute it
                step_method(self)()

        run_hook(step, self.hooks, post_step_hook=True, args=[self])

        if self.cfg['stop'] == step:
            self.log.info("Stopping after %s step.", step)
            raise StopException(step)

    @staticmethod
    def get_steps(run_test_cases=True, iteration_count=1):
        """Return a list of all steps to be performed."""

        def get_step(tag, descr, substeps, skippable, initial=True):
            """Determine step definition based on whether it's an initial run or not."""
            substeps = [substep for (always_include, substep) in substeps if (initial or always_include)]
            return (tag, descr, substeps, skippable)

        # list of substeps for steps that are slightly different from 2nd iteration onwards
        ready_substeps = [
            (False, lambda x: x.check_readiness_step),
            (True, lambda x: x.make_builddir),
            (True, lambda x: x.reset_env),
            (True, lambda x: x.handle_iterate_opts),
        ]

        def ready_step_spec(initial):
            """Return ready step specified."""
            return get_step(READY_STEP, "creating build dir, resetting environment", ready_substeps, False,
                            initial=initial)

        source_substeps = [
            (False, lambda x: x.checksum_step),
            (True, lambda x: x.extract_step),
        ]

        def source_step_spec(initial):
            """Return source step specified."""
            return get_step(SOURCE_STEP, "unpacking", source_substeps, True, initial=initial)

        install_substeps = [
            (False, lambda x: x.stage_install_step),
            (False, lambda x: x.make_installdir),
            (True, lambda x: x.install_step),
        ]

        def install_step_spec(initial):
            """Return install step specification."""
            return get_step(INSTALL_STEP, "installing", install_substeps, True, initial=initial)

        # format for step specifications: (step_name, description, list of functions, skippable)

        # core steps that are part of the iterated loop
        patch_step_spec = (PATCH_STEP, 'patching', [lambda x: x.patch_step], True)
        prepare_step_spec = (PREPARE_STEP, 'preparing', [lambda x: x.prepare_step], False)
        configure_step_spec = (CONFIGURE_STEP, 'configuring', [lambda x: x.configure_step], True)
        build_step_spec = (BUILD_STEP, 'building', [lambda x: x.build_step], True)
        test_step_spec = (TEST_STEP, 'testing', [lambda x: x.test_step], True)
        extensions_step_spec = (EXTENSIONS_STEP, 'taking care of extensions', [lambda x: x.extensions_step], False)

        # part 1: pre-iteration + first iteration
        steps_part1 = [
            (FETCH_STEP, 'fetching files', [lambda x: x.fetch_step], False),
            ready_step_spec(True),
            source_step_spec(True),
            patch_step_spec,
            prepare_step_spec,
            configure_step_spec,
            build_step_spec,
            test_step_spec,
            install_step_spec(True),
            extensions_step_spec,
        ]
        # part 2: iterated part, from 2nd iteration onwards
        # repeat core procedure again depending on specified iteration count
        # not all parts of all steps need to be rerun (see e.g., ready, prepare)
        steps_part2 = [
            ready_step_spec(False),
            source_step_spec(False),
            patch_step_spec,
            prepare_step_spec,
            configure_step_spec,
            build_step_spec,
            test_step_spec,
            install_step_spec(False),
            extensions_step_spec,
        ] * (iteration_count - 1)
        # part 3: post-iteration part
        steps_part3 = [
            (POSTITER_STEP, 'restore after iterating', [lambda x: x.post_iter_step], False),
            (POSTPROC_STEP, 'postprocessing', [lambda x: x.post_install_step], True),
            (SANITYCHECK_STEP, 'sanity checking', [lambda x: x.sanity_check_step], True),
            (CLEANUP_STEP, 'cleaning up', [lambda x: x.cleanup_step], False),
            (MODULE_STEP, 'creating module', [lambda x: x.make_module_step], False),
            (PERMISSIONS_STEP, 'permissions', [lambda x: x.permissions_step], False),
            (PACKAGE_STEP, 'packaging', [lambda x: x.package_step], False),
        ]

        # full list of steps, included iterated steps
        steps = steps_part1 + steps_part2 + steps_part3

        if run_test_cases:
            steps.append((TESTCASES_STEP, 'running test cases', [
                lambda x: x.load_module,
                lambda x: x.test_cases_step,
            ], False))

        return steps

    def run_all_steps(self, run_test_cases):
        """
        Build and install this software.
        run_test_cases (bool): run tests after building (e.g.: make test)
        """
        if self.cfg['stop'] and self.cfg['stop'] == 'cfg':
            return True

        steps = self.get_steps(run_test_cases=run_test_cases, iteration_count=self.det_iter_cnt())

        print_msg("building and installing %s..." % self.full_mod_name, log=self.log, silent=self.silent)
        trace_msg("installation prefix: %s" % self.installdir)

        ignore_locks = build_option('ignore_locks')

        if ignore_locks:
            self.log.info("Ignoring locks...")
        else:
            lock_name = self.installdir.replace('/', '_')

            # check if lock already exists;
            # either aborts with an error or waits until it disappears (depends on --wait-on-lock)
            check_lock(lock_name)

            # create lock to avoid that another installation running in parallel messes things up
            create_lock(lock_name)

        try:
            for (step_name, descr, step_methods, skippable) in steps:
                if self._skip_step(step_name, skippable):
                    print_msg("%s [skipped]" % descr, log=self.log, silent=self.silent)
                else:
                    if self.dry_run:
                        self.dry_run_msg("%s... [DRY RUN]\n", descr)
                    else:
                        print_msg("%s..." % descr, log=self.log, silent=self.silent)
                    self.current_step = step_name
                    self.run_step(step_name, step_methods)

        except StopException:
            pass
        finally:
            if not ignore_locks:
                remove_lock(lock_name)

        # return True for successfull build (or stopped build)
        return True


def print_dry_run_note(loc, silent=True):
    """Print note on interpreting dry run output."""
    msg = '\n'.join([
        '',
        "Important note: the actual build & install procedure that will be performed may diverge",
        "(slightly) from what is outlined %s, due to conditions in the easyblock which are" % loc,
        "incorrectly handled in a dry run.",
        "Any errors that may occur are ignored and reported as warnings, on a per-step basis.",
        "Please be aware of this, and only use the information %s for quick debugging purposes." % loc,
        '',
    ])
    dry_run_msg(msg, silent=silent)


def build_and_install_one(ecdict, init_env):
    """
    Build the software
    :param ecdict: dictionary contaning parsed easyconfig + metadata
    :param init_env: original environment (used to reset environment)
    """
    silent = build_option('silent')

    start_timestamp = datetime.now()

    spec = ecdict['spec']
    rawtxt = ecdict['ec'].rawtxt
    name = ecdict['ec']['name']

    dry_run = build_option('extended_dry_run')

    if dry_run:
        dry_run_msg('', silent=silent)
    print_msg("processing EasyBuild easyconfig %s" % spec, log=_log, silent=silent)

    if dry_run:
        # print note on interpreting dry run output (argument is reference to location of dry run messages)
        print_dry_run_note('below', silent=silent)

    # restore original environment, and then sanitize it
    _log.info("Resetting environment")
    run.errors_found_in_log = 0
    restore_env(init_env)
    sanitize_env()

    cwd = os.getcwd()

    # load easyblock
    easyblock = build_option('easyblock')
    if easyblock:
        # set the value in the dict so this is included in the reproducability dump of the easyconfig
        ecdict['ec']['easyblock'] = easyblock
    else:
        easyblock = fetch_parameters_from_easyconfig(rawtxt, ['easyblock'])[0]

    try:
        app_class = get_easyblock_class(easyblock, name=name)
        app = app_class(ecdict['ec'])
        _log.info("Obtained application instance of for %s (easyblock: %s)" % (name, easyblock))
    except EasyBuildError as err:
        print_error("Failed to get application instance for %s (easyblock: %s): %s" % (name, easyblock, err.msg),
                    silent=silent)

    # application settings
    stop = build_option('stop')
    if stop is not None:
        _log.debug("Stop set to %s" % stop)
        app.cfg['stop'] = stop

    skip = build_option('skip')
    if skip is not None:
        _log.debug("Skip set to %s" % skip)
        app.cfg['skip'] = skip

    # build easyconfig
    errormsg = '(no error)'
    # timing info
    start_time = time.time()
    try:
        run_test_cases = not build_option('skip_test_cases') and app.cfg['tests']

        if not dry_run:
            # create our reproducability files before carrying out the easyblock steps
            reprod_dir_root = os.path.dirname(app.logfile)
            reprod_dir = reproduce_build(app, reprod_dir_root)

        result = app.run_all_steps(run_test_cases=run_test_cases)

        if not dry_run:
            # also add any extension easyblocks used during the build for reproducability
            if app.ext_instances:
                copy_easyblocks_for_reprod(app.ext_instances, reprod_dir)

    except EasyBuildError as err:
        first_n = 300
        errormsg = "build failed (first %d chars): %s" % (first_n, err.msg[:first_n])
        _log.warning(errormsg)
        result = False

    ended = 'ended'

    # make sure we're back in original directory before we finish up
    change_dir(cwd)

    application_log = None

    # successful (non-dry-run) build
    if result and not dry_run:

        if app.cfg['stop']:
            ended = 'STOPPED'
            if app.builddir is not None:
                new_log_dir = os.path.join(app.builddir, config.log_path(ec=app.cfg))
            else:
                new_log_dir = os.path.dirname(app.logfile)
        else:
            new_log_dir = os.path.join(app.installdir, config.log_path(ec=app.cfg))
            if build_option('read_only_installdir'):
                # temporarily re-enable write permissions for copying log/easyconfig to install dir
                if os.path.exists(new_log_dir):
                    adjust_permissions(new_log_dir, stat.S_IWUSR, add=True, recursive=False)
                else:
                    adjust_permissions(app.installdir, stat.S_IWUSR, add=True, recursive=False)
                    mkdir(new_log_dir, parents=True)
                    adjust_permissions(app.installdir, stat.S_IWUSR, add=False, recursive=False)

            # collect build stats
            _log.info("Collecting build stats...")

            buildstats = get_build_stats(app, start_time, build_option('command_line'))
            _log.info("Build stats: %s" % buildstats)

            # move the reproducability files to the final log directory
            archive_reprod_dir = os.path.join(new_log_dir, REPROD)
            if os.path.exists(archive_reprod_dir):
                backup_dir = find_backup_name_candidate(archive_reprod_dir)
                move_file(archive_reprod_dir, backup_dir)
                _log.info("Existing reproducability directory %s backed up to %s", archive_reprod_dir, backup_dir)
            move_file(reprod_dir, archive_reprod_dir)
            _log.info("Wrote files for reproducability to %s", archive_reprod_dir)

            try:
                # upload easyconfig (and patch files) to central repository
                currentbuildstats = app.cfg['buildstats']
                repo = init_repository(get_repository(), get_repositorypath())
                if 'original_spec' in ecdict:
                    block = det_full_ec_version(app.cfg) + ".block"
                    repo.add_easyconfig(ecdict['original_spec'], app.name, block, buildstats, currentbuildstats)
                repo.add_easyconfig(spec, app.name, det_full_ec_version(app.cfg), buildstats, currentbuildstats)
                for patch in app.patches:
                    repo.add_patch(patch['path'], app.name)
                repo.commit("Built %s" % app.full_mod_name)
                del repo
            except EasyBuildError as err:
                _log.warning("Unable to commit easyconfig to repository: %s", err)

        # cleanup logs
        app.close_log()
        log_fn = os.path.basename(get_log_filename(app.name, app.version))
        application_log = os.path.join(new_log_dir, log_fn)
        move_logs(app.logfile, application_log)

        newspec = os.path.join(new_log_dir, app.cfg.filename())
        copy_file(spec, newspec)
        _log.debug("Copied easyconfig file %s to %s", spec, newspec)

        # copy patches
        for patch in app.patches:
            target = os.path.join(new_log_dir, os.path.basename(patch['path']))
            copy_file(patch['path'], target)
            _log.debug("Copied patch %s to %s", patch['path'], target)

        if build_option('read_only_installdir'):
            # take away user write permissions (again)
            adjust_permissions(new_log_dir, stat.S_IWUSR | stat.S_IWGRP | stat.S_IWOTH, add=False, recursive=True)

    end_timestamp = datetime.now()

    if result:
        success = True
        summary = 'COMPLETED'
        succ = 'successfully'
    else:
        # build failed
        success = False
        summary = 'FAILED'

        build_dir = ''
        if app.builddir:
            build_dir = " (build directory: %s)" % (app.builddir)
        succ = "unsuccessfully%s: %s" % (build_dir, errormsg)

        # cleanup logs
        app.close_log()
        application_log = app.logfile

    req_time = time2str(end_timestamp - start_timestamp)
    print_msg("%s: Installation %s %s (took %s)" % (summary, ended, succ, req_time), log=_log, silent=silent)

    # check for errors
    if run.errors_found_in_log > 0:
        _log.warning("%d possible error(s) were detected in the "
                     "build logs, please verify the build.", run.errors_found_in_log)

    if app.postmsg:
        print_msg("\nWARNING: %s\n" % app.postmsg, log=_log, silent=silent)

    if dry_run:
        # print note on interpreting dry run output (argument is reference to location of dry run messages)
        print_dry_run_note('above', silent=silent)

        if app.ignored_errors:
            dry_run_warning("One or more errors were ignored, see warnings above", silent=silent)
        else:
            dry_run_msg("(no ignored errors during dry run)\n", silent=silent)

    if application_log:
        # there may be multiple log files, or the file name may be different due to zipping
        logs = glob.glob('%s*' % application_log)
        print_msg("Results of the build can be found in the log file(s) %s" % ', '.join(logs), log=_log, silent=silent)

    del app

    return (success, application_log, errormsg)


def copy_easyblocks_for_reprod(easyblock_instances, reprod_dir):
    reprod_easyblock_dir = os.path.join(reprod_dir, 'easyblocks')
    easyblock_paths = set()
    for easyblock_instance in easyblock_instances:
        for easyblock_class in inspect.getmro(type(easyblock_instance)):
            easyblock_path = inspect.getsourcefile(easyblock_class)
            # if we reach EasyBlock or ExtensionEasyBlock class, we are done
            # (ExtensionEasyblock is hardcoded to avoid a cyclical import)
            if easyblock_class.__name__ in [EasyBlock.__name__, 'ExtensionEasyBlock']:
                break
            else:
                easyblock_paths.add(easyblock_path)
    for easyblock_path in easyblock_paths:
        easyblock_basedir, easyblock_filename = os.path.split(easyblock_path)
        copy_file(easyblock_path, os.path.join(reprod_easyblock_dir, easyblock_filename))
        _log.info("Dumped easyblock %s required for reproduction to %s", easyblock_filename, reprod_easyblock_dir)


def reproduce_build(app, reprod_dir_root):
    """
    Create reproducability files (processed easyconfig and easyblocks used) from class instance

    :param app: easyblock class instance
    :param reprod_dir_root: root directory in which to create the 'reprod' directory

    :return reprod_dir: directory containing reproducability files
    """

    ec_filename = app.cfg.filename()

    # Let's use a unique timestamped directory (facilitated by find_backup_name_candidate())
    reprod_dir = find_backup_name_candidate(os.path.join(reprod_dir_root, REPROD))
    reprod_spec = os.path.join(reprod_dir, ec_filename)
    try:
        app.cfg.dump(reprod_spec, explicit_toolchains=True)
        _log.info("Dumped easyconfig instance to %s", reprod_spec)
    except NotImplementedError as err:
        _log.warning("Unable to dump easyconfig instance to %s: %s", reprod_spec, err)

<<<<<<< HEAD
    # Add the build environment dump to the reprod directory
    try:
        dump_env_easyblock(app, ec_path=reprod_spec, silent=True)
        _log.debug("Created build environment dump for easyconfig %s", reprod_spec)
    except EasyBuildError as err:
        _log.warning("Failed to create build environment dump for easyconfig %s: %s", reprod_spec, err)

    # also archive the relevant easyblocks
    reprod_easyblock_dir = os.path.join(reprod_dir, 'easyblocks')
    for easyblock_class in inspect.getmro(type(app)):
        easyblock_path = inspect.getsourcefile(easyblock_class)
        easyblock_basedir, easyblock_filename = os.path.split(easyblock_path)
        # if we reach EasyBlock or ExtensionEasyBlock class, we are done
        # (ExtensionEasyblock is hardcoded to avoid a cyclical import)
        if easyblock_class.__name__ in [EasyBlock.__name__, 'ExtensionEasyBlock']:
            break
        else:
            copy_file(easyblock_path, os.path.join(reprod_easyblock_dir, easyblock_filename))
            _log.info("Dumped easyblock %s required for reproduction to %s", easyblock_filename, reprod_easyblock_dir)
=======
    # also archive all the relevant easyblocks (including any used by extensions)
    copy_easyblocks_for_reprod([app], reprod_dir)
>>>>>>> eedcfc86

    # if there is a hook file we should also archive it
    hooks_path = build_option('hooks')
    if hooks_path:
        target = os.path.join(reprod_dir, 'hooks', os.path.basename(hooks_path))
        copy_file(hooks_path, target)
        _log.info("Dumped hooks file %s which is (potentially) required for reproduction to %s", hooks_path, target)

    return reprod_dir


def get_easyblock_instance(ecdict):
    """
    Get an instance for this easyconfig
    :param easyconfig: parsed easyconfig (EasyConfig instance)

    returns an instance of EasyBlock (or subclass thereof)
    """
    rawtxt = ecdict['ec'].rawtxt
    name = ecdict['ec']['name']

    # handle easyconfigs with custom easyblocks
    # determine easyblock specification from easyconfig file, if any
    easyblock = fetch_parameters_from_easyconfig(rawtxt, ['easyblock'])[0]

    app_class = get_easyblock_class(easyblock, name=name)
    return app_class(ecdict['ec'])


def build_easyconfigs(easyconfigs, output_dir, test_results):
    """Build the list of easyconfigs."""

    build_stopped = []

    # sanitize environment before initialising easyblocks
    sanitize_env()

    # initialize all instances
    apps = []
    for ec in easyconfigs:
        instance = get_easyblock_instance(ec)
        apps.append(instance)

    base_dir = os.getcwd()

    # keep track of environment right before initiating builds
    # note: may be different from ORIG_OS_ENVIRON, since EasyBuild may have defined additional env vars itself by now
    # e.g. via easyconfig.handle_allowed_system_deps
    base_env = copy.deepcopy(os.environ)
    succes = []

    for app in apps:

        # if initialisation step failed, app will be None
        if app:
            applog = os.path.join(output_dir, "%s-%s.log" % (app.name, det_full_ec_version(app.cfg)))

            start_time = time.time()

            # start with a clean slate
            change_dir(base_dir)
            restore_env(base_env)
            sanitize_env()

            run_test_cases = not build_option('skip_test_cases') and app.cfg['tests']

            try:
                result = app.run_all_steps(run_test_cases=run_test_cases)
            # catch all possible errors, also crashes in EasyBuild code itself
            except Exception as err:
                fullerr = str(err)
                if not isinstance(err, EasyBuildError):
                    tb = traceback.format_exc()
                    fullerr = '\n'.join([tb, str(err)])
                test_results.append((app, app.current_step, fullerr, applog))
                # keep a dict of so we can check in O(1) if objects can still be build
                build_stopped.append(app)

            # close log and move it
            app.close_log()
            move_logs(app.logfile, applog)

            if app not in build_stopped:
                # gather build stats
                buildstats = get_build_stats(app, start_time, build_option('command_line'))
                succes.append((app, buildstats))

    for result in test_results:
        _log.info("%s crashed with an error during fase: %s, error: %s, log file: %s" % result)

    failed = len(build_stopped)
    total = len(apps)

    _log.info("%s of %s packages failed to build!" % (failed, total))

    output_file = os.path.join(output_dir, "easybuild-test.xml")
    _log.debug("writing xml output to %s" % output_file)
    write_to_xml(succes, test_results, output_file)

    return failed == 0


class StopException(Exception):
    """
    StopException class definition.
    """
    pass


def inject_checksums(ecs, checksum_type):
    """
    Inject checksums of given type in specified easyconfig files

    :param ecs: list of EasyConfig instances to inject checksums into corresponding files
    :param checksum_type: type of checksum to use
    """
    def make_list_lines(values, indent_level):
        """Make lines for list of values."""
        line_indent = INDENT_4SPACES * indent_level
        return [line_indent + "'%s'," % x for x in values]

    def make_checksum_lines(checksums, indent_level):
        """Make lines for list of checksums."""
        line_indent = INDENT_4SPACES * indent_level
        checksum_lines = []
        for fn, checksum in checksums:
            checksum_line = "%s'%s',  # %s" % (line_indent, checksum, fn)
            if len(checksum_line) > MAX_LINE_LENGTH:
                checksum_lines.extend([
                    "%s# %s" % (line_indent, fn),
                    "%s'%s'," % (line_indent, checksum),
                ])
            else:
                checksum_lines.append(checksum_line)
        return checksum_lines

    for ec in ecs:
        ec_fn = os.path.basename(ec['spec'])
        ectxt = read_file(ec['spec'])
        print_msg("injecting %s checksums in %s" % (checksum_type, ec['spec']), log=_log)

        # get easyblock instance and make sure all sources/patches are available by running fetch_step
        print_msg("fetching sources & patches for %s..." % ec_fn, log=_log)
        app = get_easyblock_instance(ec)
        app.update_config_template_run_step()
        app.fetch_step(skip_checksums=True)

        # check for any existing checksums, require --force to overwrite them
        found_checksums = bool(app.cfg['checksums'])
        for ext in app.exts:
            found_checksums |= bool(ext.get('checksums'))
        if found_checksums:
            if build_option('force'):
                print_warning("Found existing checksums in %s, overwriting them (due to use of --force)..." % ec_fn)
            else:
                raise EasyBuildError("Found existing checksums, use --force to overwrite them")

        # back up easyconfig file before injecting checksums
        ec_backup = back_up_file(ec['spec'])
        print_msg("backup of easyconfig file saved to %s..." % ec_backup, log=_log)

        # compute & inject checksums for sources/patches
        print_msg("injecting %s checksums for sources & patches in %s..." % (checksum_type, ec_fn), log=_log)
        checksums = []
        for entry in app.src + app.patches:
            checksum = compute_checksum(entry['path'], checksum_type)
            print_msg("* %s: %s" % (os.path.basename(entry['path']), checksum), log=_log)
            checksums.append((os.path.basename(entry['path']), checksum))

        if len(checksums) == 1:
            checksum_lines = ["checksums = ['%s']\n" % checksums[0][1]]
        else:
            checksum_lines = ['checksums = [']
            checksum_lines.extend(make_checksum_lines(checksums, indent_level=1))
            checksum_lines.append(']\n')

        checksums_txt = '\n'.join(checksum_lines)

        # if any checksums were provided before, get rid of them
        if app.cfg['checksums']:
            _log.debug("Removing existing 'checksums' easyconfig parameter definition...")
            regex = re.compile(r'^checksums(?:.|\n)+?\]\s*$', re.M)
            ectxt = regex.sub('', ectxt)

        # it is possible no sources (and hence patches) are listed, e.g. for 'bundle' easyconfigs
        if app.src:
            placeholder = '# PLACEHOLDER FOR SOURCES/PATCHES WITH CHECKSUMS'

            # grab raw lines for source_urls, sources, patches
            keys = ['patches', 'source_urls', 'sources']
            raw = {}
            for key in keys:
                regex = re.compile(r'^(%s(?:.|\n)*?\])\s*$' % key, re.M)
                res = regex.search(ectxt)
                if res:
                    raw[key] = res.group(0).strip() + '\n'
                    ectxt = regex.sub(placeholder, ectxt)

            _log.debug("Raw lines for %s easyconfig parameters: %s", '/'.join(keys), raw)

            # inject combination of source_urls/sources/patches/checksums into easyconfig
            # by replacing first occurence of placeholder that was put in place
            sources_raw = raw.get('sources', '')
            source_urls_raw = raw.get('source_urls', '')
            patches_raw = raw.get('patches', '')
            regex = re.compile(placeholder + '\n', re.M)
            ectxt = regex.sub(source_urls_raw + sources_raw + patches_raw + checksums_txt + '\n', ectxt, count=1)

            # get rid of potential remaining placeholders
            ectxt = regex.sub('', ectxt)

        # compute & inject checksums for extension sources/patches
        if app.exts:
            print_msg("injecting %s checksums for extensions in %s..." % (checksum_type, ec_fn), log=_log)

            exts_list_lines = ['exts_list = [']
            for ext in app.exts:
                if ext['name'] == app.name:
                    ext_name = 'name'
                else:
                    ext_name = "'%s'" % ext['name']

                # for some extensions, only a name if specified (so no sources/patches)
                if list(ext.keys()) == ['name']:
                    exts_list_lines.append("%s%s," % (INDENT_4SPACES, ext_name))
                else:
                    if ext['version'] == app.version:
                        ext_version = 'version'
                    else:
                        ext_version = "'%s'" % ext['version']

                    ext_options = ext.get('options', {})

                    # compute checksums for extension sources & patches
                    ext_checksums = []
                    if 'src' in ext:
                        src_fn = os.path.basename(ext['src'])
                        checksum = compute_checksum(ext['src'], checksum_type)
                        print_msg(" * %s: %s" % (src_fn, checksum), log=_log)
                        ext_checksums.append((src_fn, checksum))
                    for ext_patch in ext.get('patches', []):
                        patch_fn = os.path.basename(ext_patch['path'])
                        checksum = compute_checksum(ext_patch['path'], checksum_type)
                        print_msg(" * %s: %s" % (patch_fn, checksum), log=_log)
                        ext_checksums.append((patch_fn, checksum))

                    exts_list_lines.append("%s(%s, %s," % (INDENT_4SPACES, ext_name, ext_version))
                    if ext_options or ext_checksums:
                        exts_list_lines[-1] += ' {'

                    # make sure we grab *raw* dict of default options for extension,
                    # since it may use template values like %(name)s & %(version)s
                    exts_default_options = app.cfg.get_ref('exts_default_options')

                    for key, val in sorted(ext_options.items()):
                        if key != 'checksums' and val != exts_default_options.get(key):
                            strval = quote_str(val, prefer_single_quotes=True)
                            line = "%s'%s': %s," % (INDENT_4SPACES * 2, key, strval)
                            # fix long lines for list-type values (e.g. patches)
                            if isinstance(val, list) and len(val) > 1:
                                exts_list_lines.append("%s'%s': [" % (INDENT_4SPACES * 2, key))
                                exts_list_lines.extend(make_list_lines(val, indent_level=3))
                                exts_list_lines.append(INDENT_4SPACES * 2 + '],',)
                            else:
                                exts_list_lines.append(line)

                    # if any checksums were collected, inject them for this extension
                    if ext_checksums:
                        if len(ext_checksums) == 1:
                            exts_list_lines.append("%s'checksums': ['%s']," % (INDENT_4SPACES * 2, checksum))
                        else:
                            exts_list_lines.append("%s'checksums': [" % (INDENT_4SPACES * 2))
                            exts_list_lines.extend(make_checksum_lines(ext_checksums, indent_level=3))
                            exts_list_lines.append("%s]," % (INDENT_4SPACES * 2))

                    if ext_options or ext_checksums:
                        exts_list_lines.append("%s})," % INDENT_4SPACES)
                    else:
                        exts_list_lines[-1] += '),'

            exts_list_lines.append(']\n')

            regex = re.compile(r'^exts_list(.|\n)*?\n\]\s*$', re.M)
            ectxt = regex.sub('\n'.join(exts_list_lines), ectxt)

        write_file(ec['spec'], ectxt)<|MERGE_RESOLUTION|>--- conflicted
+++ resolved
@@ -3468,7 +3468,6 @@
     except NotImplementedError as err:
         _log.warning("Unable to dump easyconfig instance to %s: %s", reprod_spec, err)
 
-<<<<<<< HEAD
     # Add the build environment dump to the reprod directory
     try:
         dump_env_easyblock(app, ec_path=reprod_spec, silent=True)
@@ -3488,10 +3487,9 @@
         else:
             copy_file(easyblock_path, os.path.join(reprod_easyblock_dir, easyblock_filename))
             _log.info("Dumped easyblock %s required for reproduction to %s", easyblock_filename, reprod_easyblock_dir)
-=======
+
     # also archive all the relevant easyblocks (including any used by extensions)
     copy_easyblocks_for_reprod([app], reprod_dir)
->>>>>>> eedcfc86
 
     # if there is a hook file we should also archive it
     hooks_path = build_option('hooks')
