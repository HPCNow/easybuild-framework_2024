# #
# Copyright 2009-2021 Ghent University
#
# This file is part of EasyBuild,
# originally created by the HPC team of Ghent University (http://ugent.be/hpc/en),
# with support of Ghent University (http://ugent.be/hpc),
# the Flemish Supercomputer Centre (VSC) (https://www.vscentrum.be),
# Flemish Research Foundation (FWO) (http://www.fwo.be/en)
# and the Department of Economy, Science and Innovation (EWI) (http://www.ewi-vlaanderen.be/en).
#
# https://github.com/easybuilders/easybuild
#
# EasyBuild is free software: you can redistribute it and/or modify
# it under the terms of the GNU General Public License as published by
# the Free Software Foundation v2.
#
# EasyBuild is distributed in the hope that it will be useful,
# but WITHOUT ANY WARRANTY; without even the implied warranty of
# MERCHANTABILITY or FITNESS FOR A PARTICULAR PURPOSE.  See the
# GNU General Public License for more details.
#
# You should have received a copy of the GNU General Public License
# along with EasyBuild.  If not, see <http://www.gnu.org/licenses/>.
# #
"""
Generic EasyBuild support for building and installing software.
The EasyBlock class should serve as a base class for all easyblocks.

:author: Stijn De Weirdt (Ghent University)
:author: Dries Verdegem (Ghent University)
:author: Kenneth Hoste (Ghent University)
:author: Pieter De Baets (Ghent University)
:author: Jens Timmerman (Ghent University)
:author: Toon Willems (Ghent University)
:author: Ward Poelmans (Ghent University)
:author: Fotis Georgatos (Uni.Lu, NTUA)
:author: Damian Alvarez (Forschungszentrum Juelich GmbH)
:author: Maxime Boissonneault (Compute Canada)
:author: Davide Vanzo (Vanderbilt University)
"""

import copy
import glob
import inspect
import os
import re
import stat
import tempfile
import time
import traceback
from datetime import datetime
from distutils.version import LooseVersion

import easybuild.tools.environment as env
from easybuild.base import fancylogger
from easybuild.framework.easyconfig import EASYCONFIGS_PKG_SUBDIR
from easybuild.framework.easyconfig.easyconfig import ITERATE_OPTIONS, EasyConfig, ActiveMNS, get_easyblock_class
from easybuild.framework.easyconfig.easyconfig import get_module_path, letter_dir_for, resolve_template
from easybuild.framework.easyconfig.format.format import SANITY_CHECK_PATHS_DIRS, SANITY_CHECK_PATHS_FILES
from easybuild.framework.easyconfig.parser import fetch_parameters_from_easyconfig
from easybuild.framework.easyconfig.style import MAX_LINE_LENGTH
from easybuild.framework.easyconfig.tools import dump_env_easyblock, get_paths_for
from easybuild.framework.easyconfig.templates import TEMPLATE_NAMES_EASYBLOCK_RUN_STEP, template_constant_dict
from easybuild.framework.extension import Extension, resolve_exts_filter_template
from easybuild.tools import config, run
from easybuild.tools.build_details import get_build_stats
from easybuild.tools.build_log import EasyBuildError, dry_run_msg, dry_run_warning, dry_run_set_dirs
from easybuild.tools.build_log import print_error, print_msg, print_warning
from easybuild.tools.config import DEFAULT_ENVVAR_USERS_MODULES
from easybuild.tools.config import FORCE_DOWNLOAD_ALL, FORCE_DOWNLOAD_PATCHES, FORCE_DOWNLOAD_SOURCES
from easybuild.tools.config import build_option, build_path, get_log_filename, get_repository, get_repositorypath
from easybuild.tools.config import install_path, log_path, package_path, source_paths
from easybuild.tools.environment import restore_env, sanitize_env
from easybuild.tools.filetools import CHECKSUM_TYPE_MD5, CHECKSUM_TYPE_SHA256
from easybuild.tools.filetools import adjust_permissions, apply_patch, back_up_file, change_dir, convert_name
from easybuild.tools.filetools import compute_checksum, copy_file, check_lock, create_lock, derive_alt_pypi_url
from easybuild.tools.filetools import diff_files, dir_contains_files, download_file, encode_class_name, extract_file
from easybuild.tools.filetools import find_backup_name_candidate, get_source_tarball_from_git, is_alt_pypi_url
from easybuild.tools.filetools import is_binary, is_sha256_checksum, mkdir, move_file, move_logs, read_file, remove_dir
from easybuild.tools.filetools import remove_file, remove_lock, verify_checksum, weld_paths, write_file, symlink
from easybuild.tools.hooks import BUILD_STEP, CLEANUP_STEP, CONFIGURE_STEP, EXTENSIONS_STEP, FETCH_STEP, INSTALL_STEP
from easybuild.tools.hooks import MODULE_STEP, PACKAGE_STEP, PATCH_STEP, PERMISSIONS_STEP, POSTITER_STEP, POSTPROC_STEP
from easybuild.tools.hooks import PREPARE_STEP, READY_STEP, SANITYCHECK_STEP, SOURCE_STEP, TEST_STEP, TESTCASES_STEP
from easybuild.tools.hooks import MODULE_WRITE, load_hooks, run_hook
from easybuild.tools.run import run_cmd
from easybuild.tools.jenkins import write_to_xml
from easybuild.tools.module_generator import ModuleGeneratorLua, ModuleGeneratorTcl, module_generator, dependencies_for
from easybuild.tools.module_naming_scheme.utilities import det_full_ec_version
from easybuild.tools.modules import ROOT_ENV_VAR_NAME_PREFIX, VERSION_ENV_VAR_NAME_PREFIX, DEVEL_ENV_VAR_NAME_PREFIX
from easybuild.tools.modules import Lmod, curr_module_paths, invalidate_module_caches_for, get_software_root
from easybuild.tools.modules import get_software_root_env_var_name, get_software_version_env_var_name
from easybuild.tools.package.utilities import package
from easybuild.tools.py2vs3 import extract_method_name, string_type
from easybuild.tools.repository.repository import init_repository
from easybuild.tools.systemtools import check_linked_shared_libs, det_parallelism, get_shared_lib_ext, use_group
from easybuild.tools.utilities import INDENT_4SPACES, get_class_for, nub, quote_str
from easybuild.tools.utilities import remove_unwanted_chars, time2str, trace_msg
from easybuild.tools.version import this_is_easybuild, VERBOSE_VERSION, VERSION


EASYBUILD_SOURCES_URL = 'https://sources.easybuild.io'

DEFAULT_BIN_LIB_SUBDIRS = ('bin', 'lib', 'lib64')

MODULE_ONLY_STEPS = [MODULE_STEP, PREPARE_STEP, READY_STEP, POSTITER_STEP, SANITYCHECK_STEP]

# string part of URL for Python packages on PyPI that indicates needs to be rewritten (see derive_alt_pypi_url)
PYPI_PKG_URL_PATTERN = 'pypi.python.org/packages/source/'

# Directory name in which to store reproducibility files
REPROD = 'reprod'

_log = fancylogger.getLogger('easyblock')


class EasyBlock(object):
    """Generic support for building and installing software, base class for actual easyblocks."""

    # static class method for extra easyconfig parameter definitions
    # this makes it easy to access the information without needing an instance
    # subclasses of EasyBlock should call this method with a dictionary
    @staticmethod
    def extra_options(extra=None):
        """
        Extra options method which will be passed to the EasyConfig constructor.
        """
        if extra is None:
            extra = {}

        if not isinstance(extra, dict):
            _log.nosupport("Found 'extra' value of type '%s' in extra_options, should be 'dict'" % type(extra), '2.0')

        return extra

    #
    # INIT
    #
    def __init__(self, ec):
        """
        Initialize the EasyBlock instance.
        :param ec: a parsed easyconfig file (EasyConfig instance)
        """

        # keep track of original working directory, so we can go back there
        self.orig_workdir = os.getcwd()

        # dict of all hooks (mapping of name to function)
        self.hooks = load_hooks(build_option('hooks'))

        # list of patch/source files, along with checksums
        self.patches = []
        self.src = []
        self.checksums = []

        # build/install directories
        self.builddir = None
        self.installdir = None  # software
        self.installdir_mod = None  # module file

        # extensions
        self.exts = []
        self.exts_all = None
        self.ext_instances = []
        self.skip = None
        self.module_extra_extensions = ''  # extra stuff for module file required by extensions

        # indicates whether or not this instance represents an extension or not;
        # may be set to True by ExtensionEasyBlock
        self.is_extension = False

        # easyconfig for this application
        if isinstance(ec, EasyConfig):
            self.cfg = ec
        else:
            raise EasyBuildError("Value of incorrect type passed to EasyBlock constructor: %s ('%s')", type(ec), ec)

        # modules interface with default MODULEPATH
        self.modules_tool = self.cfg.modules_tool
        # module generator
        self.module_generator = module_generator(self, fake=True)
        self.mod_filepath = self.module_generator.get_module_filepath()
        self.mod_file_backup = None
        self.set_default_module = self.cfg.set_default_module

        # modules footer/header
        self.modules_footer = None
        modules_footer_path = build_option('modules_footer')
        if modules_footer_path is not None:
            self.modules_footer = read_file(modules_footer_path)

        self.modules_header = None
        modules_header_path = build_option('modules_header')
        if modules_header_path is not None:
            self.modules_header = read_file(modules_header_path)

        # determine install subdirectory, based on module name
        self.install_subdir = None

        # indicates whether build should be performed in installation dir
        self.build_in_installdir = self.cfg['buildininstalldir']

        # list of locations to include in RPATH filter used by toolchain
        self.rpath_filter_dirs = []

        # list of locations to include in RPATH used by toolchain
        self.rpath_include_dirs = []

        # logging
        self.log = None
        self.logfile = None
        self.logdebug = build_option('debug')
        self.postmsg = ''  # allow a post message to be set, which can be shown as last output
        self.current_step = None

        # Create empty progress bar
        self.progress_bar = None
        self.pbar_task = None

        # list of loaded modules
        self.loaded_modules = []

        # iterate configure/build/options
        self.iter_idx = 0
        self.iter_opts = {}

        # sanity check fail error messages to report (if any)
        self.sanity_check_fail_msgs = []

        # robot path
        self.robot_path = build_option('robot_path')

        # original module path
        self.orig_modulepath = os.getenv('MODULEPATH')

        # keep track of initial environment we start in, so we can restore it if needed
        self.initial_environ = copy.deepcopy(os.environ)
        self.reset_environ = None
        self.tweaked_env_vars = {}

        # should we keep quiet?
        self.silent = build_option('silent')

        # are we doing a dry run?
        self.dry_run = build_option('extended_dry_run')

        # initialize logger
        self._init_log()

        # try and use the specified group (if any)
        group_name = build_option('group')
        group_spec = self.cfg['group']
        if group_spec is not None:
            if isinstance(group_spec, tuple):
                if len(group_spec) == 2:
                    group_spec = group_spec[0]
                else:
                    raise EasyBuildError("Found group spec in tuple format that is not a 2-tuple: %s", str(group_spec))
            self.log.warning("Group spec '%s' is overriding config group '%s'." % (group_spec, group_name))
            group_name = group_spec

        self.group = None
        if group_name is not None:
            self.group = use_group(group_name)

        # generate build/install directories
        self.gen_builddir()
        self.gen_installdir()

        self.ignored_errors = False

        if self.dry_run:
            self.init_dry_run()

        self.log.info("Init completed for application name %s version %s" % (self.name, self.version))

    # INIT/CLOSE LOG
    def _init_log(self):
        """
        Initialize the logger.
        """
        if self.log is not None:
            return

        self.logfile = get_log_filename(self.name, self.version, add_salt=True)
        fancylogger.logToFile(self.logfile, max_bytes=0)

        self.log = fancylogger.getLogger(name=self.__class__.__name__, fname=False)

        self.log.info(this_is_easybuild())

        this_module = inspect.getmodule(self)
        eb_class = self.__class__.__name__
        eb_mod_name = this_module.__name__
        eb_mod_loc = this_module.__file__
        self.log.info("This is easyblock %s from module %s (%s)", eb_class, eb_mod_name, eb_mod_loc)

        if self.dry_run:
            self.dry_run_msg("*** DRY RUN using '%s' easyblock (%s @ %s) ***\n", eb_class, eb_mod_name, eb_mod_loc)

    def close_log(self):
        """
        Shutdown the logger.
        """
        self.log.info("Closing log for application name %s version %s" % (self.name, self.version))
        fancylogger.logToFile(self.logfile, enable=False)

    def set_progress_bar(self, progress_bar, task_id):
        """
        Set progress bar, the progress bar is needed when writing messages so
        that the progress counter is always at the bottom
        """
        self.progress_bar = progress_bar
        self.pbar_task = task_id

    def advance_progress(self, tick=1.0):
        """
        Advance the progress bar forward with `tick`
        """
        if self.progress_bar and self.pbar_task is not None:
            self.progress_bar.advance(self.pbar_task, tick)

    #
    # DRY RUN UTILITIES
    #
    def init_dry_run(self):
        """Initialise easyblock instance for performing a dry run."""
        # replace build/install dirs with temporary directories in dry run mode
        tmp_root_dir = os.path.realpath(os.path.join(tempfile.gettempdir(), '__ROOT__'))
        self.builddir = os.path.join(tmp_root_dir, self.builddir.lstrip(os.path.sep))
        self.installdir = os.path.join(tmp_root_dir, self.installdir.lstrip(os.path.sep))
        self.installdir_mod = os.path.join(tmp_root_dir, self.installdir_mod.lstrip(os.path.sep))

        # register fake build/install dirs so the original values can be printed during dry run
        dry_run_set_dirs(tmp_root_dir, self.builddir, self.installdir, self.installdir_mod)

    def dry_run_msg(self, msg, *args):
        """Print dry run message."""
        if args:
            msg = msg % args
        dry_run_msg(msg, silent=self.silent)

    #
    # FETCH UTILITY FUNCTIONS
    #
    def get_checksum_for(self, checksums, filename=None, index=None):
        """
        Obtain checksum for given filename.

        :param checksums: a list or tuple of checksums (or None)
        :param filename: name of the file to obtain checksum for (Deprecated)
        :param index: index of file in list
        """
        # Filename has never been used; flag it as deprecated
        if filename:
            self.log.deprecated("Filename argument to get_checksum_for() is deprecated", '5.0')

        # if checksums are provided as a dict, lookup by source filename as key
        if isinstance(checksums, (list, tuple)):
            if index is not None and index < len(checksums) and (index >= 0 or abs(index) <= len(checksums)):
                return checksums[index]
            else:
                return None
        elif checksums is None:
            return None
        else:
            raise EasyBuildError("Invalid type for checksums (%s), should be list, tuple or None.", type(checksums))

    def fetch_source(self, source, checksum=None, extension=False):
        """
        Get a specific source (tarball, iso, url)
        Will be tested for existence or can be located

        :param source: source to be found (single dictionary in 'sources' list, or filename)
        :param checksum: checksum corresponding to source
        :param extension: flag if being called from fetch_extension_sources()
        """
        filename, download_filename, extract_cmd, source_urls, git_config = None, None, None, None, None

        if source is None:
            raise EasyBuildError("fetch_source called with empty 'source' argument")
        elif isinstance(source, string_type):
            filename = source
        elif isinstance(source, dict):
            # Making a copy to avoid modifying the object with pops
            source = source.copy()
            filename = source.pop('filename', None)
            extract_cmd = source.pop('extract_cmd', None)
            download_filename = source.pop('download_filename', None)
            source_urls = source.pop('source_urls', None)
            git_config = source.pop('git_config', None)
            if source:
                raise EasyBuildError("Found one or more unexpected keys in 'sources' specification: %s", source)

        elif isinstance(source, (list, tuple)) and len(source) == 2:
            self.log.deprecated("Using a 2-element list/tuple to specify sources is deprecated, "
                                "use a dictionary with 'filename', 'extract_cmd' keys instead", '4.0')
            filename, extract_cmd = source
        else:
            raise EasyBuildError("Unexpected source spec, not a string or dict: %s", source)

        # check if the sources can be located
        force_download = build_option('force_download') in [FORCE_DOWNLOAD_ALL, FORCE_DOWNLOAD_SOURCES]
        path = self.obtain_file(filename, extension=extension, download_filename=download_filename,
                                force_download=force_download, urls=source_urls, git_config=git_config)
        if path is None:
            raise EasyBuildError('No file found for source %s', filename)

        self.log.debug('File %s found for source %s' % (path, filename))

        src = {
            'name': filename,
            'path': path,
            'cmd': extract_cmd,
            'checksum': checksum,
            # always set a finalpath
            'finalpath': self.builddir,
        }

        return src

    def fetch_sources(self, sources=None, checksums=None):
        """
        Add a list of source files (can be tarballs, isos, urls).
        All source files will be checked if a file exists (or can be located)

        :param sources: list of sources to fetch (if None, use 'sources' easyconfig parameter)
        :param checksums: list of checksums for sources
        """
        if sources is None:
            sources = self.cfg['sources']
        if checksums is None:
            checksums = self.cfg['checksums']

        # Single source should be re-wrapped as a list, and checksums with it
        if isinstance(sources, dict):
            sources = [sources]
        if isinstance(checksums, string_type):
            checksums = [checksums]

        # Loop over the list of sources; list of checksums must match >= in size
        for index, source in enumerate(sources):
            if source is None:
                raise EasyBuildError("Empty source in sources list at index %d", index)

            src_spec = self.fetch_source(source, self.get_checksum_for(checksums=checksums, index=index))
            if src_spec:
                self.src.append(src_spec)
            else:
                raise EasyBuildError("Unable to retrieve source %s", source)

        self.log.info("Added sources: %s", self.src)

    def fetch_patches(self, patch_specs=None, extension=False, checksums=None):
        """
        Add a list of patches.
        All patches will be checked if a file exists (or can be located)
        """
        if patch_specs is None:
            patch_specs = self.cfg['patches']

        patches = []
        for index, patch_spec in enumerate(patch_specs):

            # check if the patches can be located
            copy_file = False
            suff = None
            level = None
            if isinstance(patch_spec, (list, tuple)):
                if not len(patch_spec) == 2:
                    raise EasyBuildError("Unknown patch specification '%s', only 2-element lists/tuples are supported!",
                                         str(patch_spec))
                patch_file = patch_spec[0]

                # this *must* be of typ int, nothing else
                # no 'isinstance(..., int)', since that would make True/False also acceptable
                if isinstance(patch_spec[1], int):
                    level = patch_spec[1]
                elif isinstance(patch_spec[1], string_type):
                    # non-patch files are assumed to be files to copy
                    if not patch_spec[0].endswith('.patch'):
                        copy_file = True
                    suff = patch_spec[1]
                else:
                    raise EasyBuildError("Wrong patch spec '%s', only int/string are supported as 2nd element",
                                         str(patch_spec))
            else:
                patch_file = patch_spec

            force_download = build_option('force_download') in [FORCE_DOWNLOAD_ALL, FORCE_DOWNLOAD_PATCHES]
            path = self.obtain_file(patch_file, extension=extension, force_download=force_download)
            if path:
                self.log.debug('File %s found for patch %s' % (path, patch_spec))
                patchspec = {
                    'name': patch_file,
                    'path': path,
                    'checksum': self.get_checksum_for(checksums, index=index),
                }
                if suff:
                    if copy_file:
                        patchspec['copy'] = suff
                    else:
                        patchspec['sourcepath'] = suff
                if level is not None:
                    patchspec['level'] = level

                if extension:
                    patches.append(patchspec)
                else:
                    self.patches.append(patchspec)
            else:
                raise EasyBuildError('No file found for patch %s', patch_spec)

        if extension:
            self.log.info("Fetched extension patches: %s", patches)
            return patches
        else:
            self.log.info("Added patches: %s" % self.patches)

    def fetch_extension_sources(self, skip_checksums=False):
        """
        Find source file for extensions.
        """
        exts_sources = []
        exts_list = self.cfg.get_ref('exts_list')

        if self.dry_run:
            self.dry_run_msg("\nList of sources/patches for extensions:")

        force_download = build_option('force_download') in [FORCE_DOWNLOAD_ALL, FORCE_DOWNLOAD_SOURCES]

        for ext in exts_list:
            if (isinstance(ext, list) or isinstance(ext, tuple)) and ext:

                # expected format: (name, version, options (dict))

                ext_name = ext[0]
                if len(ext) == 1:
                    exts_sources.append({'name': ext_name})
                else:
                    ext_version = ext[1]

                    # make sure we grab *raw* dict of default options for extension,
                    # since it may use template values like %(name)s & %(version)s
                    ext_options = copy.deepcopy(self.cfg.get_ref('exts_default_options'))

                    if len(ext) == 3:
                        if isinstance(ext_options, dict):
                            ext_options.update(ext[2])
                        else:
                            raise EasyBuildError("Unexpected type (non-dict) for 3rd element of %s", ext)
                    elif len(ext) > 3:
                        raise EasyBuildError('Extension specified in unknown format (list/tuple too long)')

                    ext_src = {
                        'name': ext_name,
                        'version': ext_version,
                        'options': ext_options,
                    }

                    # if a particular easyblock is specified, make sure it's used
                    # (this is picked up by init_ext_instances)
                    ext_src['easyblock'] = ext_options.get('easyblock', None)

                    # construct dictionary with template values;
                    # inherited from parent, except for name/version templates which are specific to this extension
                    template_values = copy.deepcopy(self.cfg.template_values)
                    template_values.update(template_constant_dict(ext_src))

                    # resolve templates in extension options
                    ext_options = resolve_template(ext_options, template_values)

                    source_urls = ext_options.get('source_urls', [])
                    checksums = ext_options.get('checksums', [])

                    if ext_options.get('nosource', None):
                        self.log.debug("No sources for extension %s, as indicated by 'nosource'", ext_name)

                    elif ext_options.get('sources', None):
                        sources = ext_options['sources']

                        # only a single source file is supported for extensions currently,
                        # see https://github.com/easybuilders/easybuild-framework/issues/3463
                        if isinstance(sources, list):
                            if len(sources) == 1:
                                source = sources[0]
                            else:
                                error_msg = "'sources' spec for %s in exts_list must be single element list. Is: %s"
                                raise EasyBuildError(error_msg, ext_name, sources)
                        else:
                            source = sources

                        # always pass source spec as dict value to fetch_source method,
                        # mostly so we can inject stuff like source URLs
                        if isinstance(source, string_type):
                            source = {'filename': source}
                        elif not isinstance(source, dict):
                            raise EasyBuildError("Incorrect value type for source of extension %s: %s",
                                                 ext_name, source)

                        # if no custom source URLs are specified in sources spec,
                        # inject the ones specified for this extension
                        if 'source_urls' not in source:
                            source['source_urls'] = source_urls

                        src = self.fetch_source(source, checksums, extension=True)

                        # copy 'path' entry to 'src' for use with extensions
                        ext_src.update({'src': src['path']})

                    else:
                        # use default template for name of source file if none is specified
                        default_source_tmpl = resolve_template('%(name)s-%(version)s.tar.gz', template_values)

                        # if no sources are specified via 'sources', fall back to 'source_tmpl'
                        src_fn = ext_options.get('source_tmpl')
                        if src_fn is None:
                            src_fn = default_source_tmpl
                        elif not isinstance(src_fn, string_type):
                            error_msg = "source_tmpl value must be a string! (found value of type '%s'): %s"
                            raise EasyBuildError(error_msg, type(src_fn).__name__, src_fn)

                        src_path = self.obtain_file(src_fn, extension=True, urls=source_urls,
                                                    force_download=force_download)
                        if src_path:
                            ext_src.update({'src': src_path})
                        else:
                            raise EasyBuildError("Source for extension %s not found.", ext)

                    # verify checksum for extension sources
                    if 'src' in ext_src and not skip_checksums:
                        src_path = ext_src['src']
                        src_fn = os.path.basename(src_path)

                        # report both MD5 and SHA256 checksums, since both are valid default checksum types
                        for checksum_type in (CHECKSUM_TYPE_MD5, CHECKSUM_TYPE_SHA256):
                            src_checksum = compute_checksum(src_path, checksum_type=checksum_type)
                            self.log.info("%s checksum for %s: %s", checksum_type, src_path, src_checksum)

                        # verify checksum (if provided)
                        self.log.debug('Verifying checksums for extension source...')
                        fn_checksum = self.get_checksum_for(checksums, index=0)
                        if verify_checksum(src_path, fn_checksum):
                            self.log.info('Checksum for extension source %s verified', src_fn)
                        elif build_option('ignore_checksums'):
                            print_warning("Ignoring failing checksum verification for %s" % src_fn)
                        else:
                            raise EasyBuildError('Checksum verification for extension source %s failed', src_fn)

                    # locate extension patches (if any), and verify checksums
                    ext_patches = self.fetch_patches(patch_specs=ext_options.get('patches', []), extension=True)
                    if ext_patches:
                        self.log.debug('Found patches for extension %s: %s', ext_name, ext_patches)
                        ext_src.update({'patches': ext_patches})

                        if not skip_checksums:
                            for patch in ext_patches:
                                patch = patch['path']
                                # report both MD5 and SHA256 checksums,
                                # since both are valid default checksum types
                                for checksum_type in (CHECKSUM_TYPE_MD5, CHECKSUM_TYPE_SHA256):
                                    checksum = compute_checksum(patch, checksum_type=checksum_type)
                                    self.log.info("%s checksum for %s: %s", checksum_type, patch, checksum)

                            # verify checksum (if provided)
                            self.log.debug('Verifying checksums for extension patches...')
                            for idx, patch in enumerate(ext_patches):
                                patch = patch['path']
                                patch_fn = os.path.basename(patch)

                                checksum = self.get_checksum_for(checksums[1:], index=idx)
                                if verify_checksum(patch, checksum):
                                    self.log.info('Checksum for extension patch %s verified', patch_fn)
                                elif build_option('ignore_checksums'):
                                    print_warning("Ignoring failing checksum verification for %s" % patch_fn)
                                else:
                                    raise EasyBuildError("Checksum verification for extension patch %s failed",
                                                         patch_fn)
                    else:
                        self.log.debug('No patches found for extension %s.' % ext_name)

                    exts_sources.append(ext_src)

            elif isinstance(ext, string_type):
                exts_sources.append({'name': ext})

            else:
                raise EasyBuildError("Extension specified in unknown format (not a string/list/tuple)")

        return exts_sources

    def obtain_file(self, filename, extension=False, urls=None, download_filename=None, force_download=False,
                    git_config=None):
        """
        Locate the file with the given name
        - searches in different subdirectories of source path
        - supports fetching file from the web if path is specified as an url (i.e. starts with "http://:")
        :param filename: filename of source
        :param extension: indicates whether locations for extension sources should also be considered
        :param urls: list of source URLs where this file may be available
        :param download_filename: filename with which the file should be downloaded, and then renamed to <filename>
        :param force_download: always try to download file, even if it's already available in source path
        :param git_config: dictionary to define how to download a git repository
        """
        srcpaths = source_paths()

        # should we download or just try and find it?
        if re.match(r"^(https?|ftp)://", filename):
            # URL detected, so let's try and download it

            url = filename
            filename = url.split('/')[-1]

            # figure out where to download the file to
            filepath = os.path.join(srcpaths[0], letter_dir_for(self.name), self.name)
            if extension:
                filepath = os.path.join(filepath, "extensions")
            self.log.info("Creating path %s to download file to" % filepath)
            mkdir(filepath, parents=True)

            try:
                fullpath = os.path.join(filepath, filename)

                # only download when it's not there yet
                if os.path.exists(fullpath):
                    if force_download:
                        print_warning("Found file %s at %s, but re-downloading it anyway..." % (filename, filepath))
                    else:
                        self.log.info("Found file %s at %s, no need to download it", filename, filepath)
                        return fullpath

                if download_file(filename, url, fullpath):
                    return fullpath

            except IOError as err:
                raise EasyBuildError("Downloading file %s from url %s to %s failed: %s", filename, url, fullpath, err)

        else:
            # try and find file in various locations
            foundfile = None
            failedpaths = []

            # always look first in the dir of the current eb file
            ebpath = [os.path.dirname(self.cfg.path)]

            # always consider robot + easyconfigs install paths as a fall back (e.g. for patch files, test cases, ...)
            common_filepaths = []
            if self.robot_path:
                common_filepaths.extend(self.robot_path)
            common_filepaths.extend(get_paths_for(subdir=EASYCONFIGS_PKG_SUBDIR, robot_path=self.robot_path))

            for path in ebpath + common_filepaths + srcpaths:
                # create list of candidate filepaths
                namepath = os.path.join(path, self.name)
                letterpath = os.path.join(path, letter_dir_for(self.name), self.name)

                # most likely paths
                candidate_filepaths = [
                    letterpath,  # easyblocks-style subdir
                    namepath,  # subdir with software name
                    path,  # directly in directory
                ]

                # see if file can be found at that location
                for cfp in candidate_filepaths:

                    fullpath = os.path.join(cfp, filename)

                    # also check in 'extensions' subdir for extensions
                    if extension:
                        fullpaths = [
                            os.path.join(cfp, "extensions", filename),
                            os.path.join(cfp, "packages", filename),  # legacy
                            fullpath
                        ]
                    else:
                        fullpaths = [fullpath]

                    for fp in fullpaths:
                        if os.path.isfile(fp):
                            self.log.info("Found file %s at %s", filename, fp)
                            foundfile = os.path.abspath(fp)
                            break  # no need to try further
                        else:
                            failedpaths.append(fp)

                if foundfile:
                    if force_download:
                        print_warning("Found file %s at %s, but re-downloading it anyway..." % (filename, foundfile))
                        foundfile = None

                    break  # no need to try other source paths

            name_letter = self.name.lower()[0]
            targetdir = os.path.join(srcpaths[0], name_letter, self.name)

            if foundfile:
                if self.dry_run:
                    self.dry_run_msg("  * %s found at %s", filename, foundfile)
                return foundfile
            elif git_config:
                return get_source_tarball_from_git(filename, targetdir, git_config)
            else:
                # try and download source files from specified source URLs
                if urls:
                    source_urls = urls[:]
                else:
                    source_urls = []
                source_urls.extend(self.cfg['source_urls'])

                # add https://sources.easybuild.io as fallback source URL
                source_urls.append(EASYBUILD_SOURCES_URL + '/' + os.path.join(name_letter, self.name))

                mkdir(targetdir, parents=True)

                for url in source_urls:

                    if extension:
                        targetpath = os.path.join(targetdir, "extensions", filename)
                    else:
                        targetpath = os.path.join(targetdir, filename)

                    url_filename = download_filename or filename

                    if isinstance(url, string_type):
                        if url[-1] in ['=', '/']:
                            fullurl = "%s%s" % (url, url_filename)
                        else:
                            fullurl = "%s/%s" % (url, url_filename)
                    elif isinstance(url, tuple):
                        # URLs that require a suffix, e.g., SourceForge download links
                        # e.g. http://sourceforge.net/projects/math-atlas/files/Stable/3.8.4/atlas3.8.4.tar.bz2/download
                        fullurl = "%s/%s/%s" % (url[0], url_filename, url[1])
                    else:
                        self.log.warning("Source URL %s is of unknown type, so ignoring it." % url)
                        continue

                    # PyPI URLs may need to be converted due to change in format of these URLs,
                    # cfr. https://bitbucket.org/pypa/pypi/issues/438
                    if PYPI_PKG_URL_PATTERN in fullurl and not is_alt_pypi_url(fullurl):
                        alt_url = derive_alt_pypi_url(fullurl)
                        if alt_url:
                            _log.debug("Using alternate PyPI URL for %s: %s", fullurl, alt_url)
                            fullurl = alt_url
                        else:
                            _log.debug("Failed to derive alternate PyPI URL for %s, so retaining the original", fullurl)

                    if self.dry_run:
                        self.dry_run_msg("  * %s will be downloaded to %s", filename, targetpath)
                        if extension and urls:
                            # extensions typically have custom source URLs specified, only mention first
                            self.dry_run_msg("    (from %s, ...)", fullurl)
                        downloaded = True

                    else:
                        self.log.debug("Trying to download file %s from %s to %s ..." % (filename, fullurl, targetpath))
                        downloaded = False
                        try:
                            if download_file(filename, fullurl, targetpath):
                                downloaded = True

                        except IOError as err:
                            self.log.debug("Failed to download %s from %s: %s" % (filename, url, err))
                            failedpaths.append(fullurl)
                            continue

                    if downloaded:
                        # if fetching from source URL worked, we're done
                        self.log.info("Successfully downloaded source file %s from %s" % (filename, fullurl))
                        return targetpath
                    else:
                        failedpaths.append(fullurl)

                if self.dry_run:
                    self.dry_run_msg("  * %s (MISSING)", filename)
                    return filename
                else:
                    raise EasyBuildError("Couldn't find file %s anywhere, and downloading it didn't work either... "
                                         "Paths attempted (in order): %s ", filename, ', '.join(failedpaths))

    #
    # GETTER/SETTER UTILITY FUNCTIONS
    #
    @property
    def name(self):
        """
        Shortcut the get the module name.
        """
        return self.cfg['name']

    @property
    def version(self):
        """
        Shortcut the get the module version.
        """
        return self.cfg['version']

    @property
    def toolchain(self):
        """
        Toolchain used to build this easyblock
        """
        return self.cfg.toolchain

    @property
    def full_mod_name(self):
        """
        Full module name (including subdirectory in module install path)
        """
        return self.cfg.full_mod_name

    @property
    def short_mod_name(self):
        """
        Short module name (not including subdirectory in module install path)
        """
        return self.cfg.short_mod_name

    @property
    def mod_subdir(self):
        """
        Subdirectory in module install path
        """
        return self.cfg.mod_subdir

    @property
    def moduleGenerator(self):
        """
        Module generator (DEPRECATED, use self.module_generator instead).
        """
        self.log.nosupport("self.moduleGenerator is replaced by self.module_generator", '2.0')

    #
    # DIRECTORY UTILITY FUNCTIONS
    #
    def gen_builddir(self):
        """Generate the (unique) name for the builddir"""
        clean_name = remove_unwanted_chars(self.name)

        # if a toolchain version starts with a -, remove the - so prevent a -- in the path name
        tc = self.cfg['toolchain']
        tcversion = tc['version'].lstrip('-')
        lastdir = "%s%s-%s%s" % (self.cfg['versionprefix'], tc['name'], tcversion, self.cfg['versionsuffix'])

        builddir = os.path.join(os.path.abspath(build_path()), clean_name, self.version, lastdir)

        # make sure build dir is unique if cleanupoldbuild is False or not set
        if not self.cfg.get('cleanupoldbuild', False):
            uniq_builddir = builddir
            suff = 0
            while(os.path.isdir(uniq_builddir)):
                uniq_builddir = "%s.%d" % (builddir, suff)
                suff += 1
            builddir = uniq_builddir

        self.builddir = builddir
        self.log.info("Build dir set to %s" % self.builddir)

    def make_builddir(self):
        """
        Create the build directory.
        """
        if not self.build_in_installdir:
            # self.builddir should be already set by gen_builddir()
            if not self.builddir:
                raise EasyBuildError("self.builddir not set, make sure gen_builddir() is called first!")
            self.log.debug("Creating the build directory %s (cleanup: %s)", self.builddir, self.cfg['cleanupoldbuild'])
        else:
            self.log.info("Changing build dir to %s" % self.installdir)
            self.builddir = self.installdir

            self.log.info("Overriding 'cleanupoldinstall' (to False), 'cleanupoldbuild' (to True) "
                          "and 'keeppreviousinstall' because we're building in the installation directory.")
            # force cleanup before installation
            if build_option('module_only'):
                self.log.debug("Disabling cleanupoldbuild because we run as module-only")
                self.cfg['cleanupoldbuild'] = False
            else:
                self.cfg['cleanupoldbuild'] = True

            self.cfg['keeppreviousinstall'] = False
            # avoid cleanup after installation
            self.cfg['cleanupoldinstall'] = False

        # always make build dir,
        # unless we're building in installation directory and we iterating over a list of (pre)config/build/installopts,
        # otherwise we wipe the already partially populated installation directory,
        # see https://github.com/easybuilders/easybuild-framework/issues/2556
        if not (self.build_in_installdir and self.iter_idx > 0):
            # make sure we no longer sit in the build directory before cleaning it.
            change_dir(self.orig_workdir)
            self.make_dir(self.builddir, self.cfg['cleanupoldbuild'])

        trace_msg("build dir: %s" % self.builddir)

    def reset_env(self):
        """
        Reset environment.
        When iterating over builddependencies, every time we start a new iteration
        we need to restore the environment to where it was before the relevant modules
        were loaded.
        """
        env.reset_changes()
        if self.reset_environ is None:
            self.reset_environ = copy.deepcopy(os.environ)
        else:
            restore_env(self.reset_environ)

    def gen_installdir(self):
        """
        Generate the name of the installation directory.
        """
        basepath = install_path()
        if basepath:
            self.install_subdir = ActiveMNS().det_install_subdir(self.cfg)
            self.installdir = os.path.join(os.path.abspath(basepath), self.install_subdir)
            self.log.info("Software install dir set to %s" % self.installdir)

            mod_basepath = install_path('mod')
            mod_path_suffix = build_option('suffix_modules_path')
            self.installdir_mod = os.path.join(os.path.abspath(mod_basepath), mod_path_suffix)
            self.log.info("Module install dir set to %s" % self.installdir_mod)
        else:
            raise EasyBuildError("Can't set installation directory")

    def make_installdir(self, dontcreate=None):
        """
        Create the installation directory.
        """
        self.log.debug("Creating the installation directory %s (cleanup: %s)" % (self.installdir,
                                                                                 self.cfg['cleanupoldinstall']))
        if self.build_in_installdir:
            self.cfg['keeppreviousinstall'] = True
        dontcreate = (dontcreate is None and self.cfg['dontcreateinstalldir']) or dontcreate
        self.make_dir(self.installdir, self.cfg['cleanupoldinstall'], dontcreateinstalldir=dontcreate)

    def make_dir(self, dir_name, clean, dontcreateinstalldir=False):
        """
        Create the directory.
        """
        if os.path.exists(dir_name):
            self.log.info("Found old directory %s" % dir_name)
            if self.cfg['keeppreviousinstall']:
                self.log.info("Keeping old directory %s (hopefully you know what you are doing)", dir_name)
                return
            elif build_option('module_only'):
                self.log.info("Not touching existing directory %s in module-only mode...", dir_name)
            elif clean:
                remove_dir(dir_name)
                self.log.info("Removed old directory %s", dir_name)
            else:
                self.log.info("Moving existing directory %s out of the way...", dir_name)
                timestamp = time.strftime("%Y%m%d-%H%M%S")
                backupdir = "%s.%s" % (dir_name, timestamp)
                move_file(dir_name, backupdir)
                self.log.info("Moved old directory %s to %s", dir_name, backupdir)

        if dontcreateinstalldir:
            olddir = dir_name
            dir_name = os.path.dirname(dir_name)
            self.log.info("Cleaning only, no actual creation of %s, only verification/defining of dirname %s",
                          olddir, dir_name)
            if os.path.exists(dir_name):
                return
            # if not, create dir as usual

        mkdir(dir_name, parents=True)

    def set_up_cuda_cache(self):
        """Set up CUDA PTX cache."""

        cuda_cache_maxsize = build_option('cuda_cache_maxsize')
        if cuda_cache_maxsize is None:
            cuda_cache_maxsize = 1 * 1024  # 1 GiB default value
        else:
            cuda_cache_maxsize = int(cuda_cache_maxsize)

        if cuda_cache_maxsize == 0:
            self.log.info("Disabling CUDA PTX cache since cache size was set to zero")
            env.setvar('CUDA_CACHE_DISABLE', '1')
        else:
            cuda_cache_dir = build_option('cuda_cache_dir')
            if not cuda_cache_dir:
                cuda_cache_dir = os.path.join(self.builddir, 'eb-cuda-cache')
            self.log.info("Enabling CUDA PTX cache of size %s MiB at %s", cuda_cache_maxsize, cuda_cache_dir)
            env.setvar('CUDA_CACHE_DISABLE', '0')
            env.setvar('CUDA_CACHE_PATH', cuda_cache_dir)
            env.setvar('CUDA_CACHE_MAXSIZE', str(cuda_cache_maxsize * 1024 * 1024))

    #
    # MODULE UTILITY FUNCTIONS
    #

    def make_devel_module(self, create_in_builddir=False):
        """
        Create a develop module file which sets environment based on the build
        Usage: module load name, which loads the module you want to use. $EBDEVELNAME should then be the full path
        to the devel module file. So now you can module load $EBDEVELNAME.

        WARNING: you cannot unload using $EBDEVELNAME (for now: use module unload `basename $EBDEVELNAME`)
        """

        self.log.info("Making devel module...")

        # load fake module
        fake_mod_data = self.load_fake_module(purge=True)

        header = self.module_generator.MODULE_SHEBANG
        if header:
            header += '\n'

        load_lines = []
        # capture all the EBDEVEL vars
        # these should be all the dependencies and we should load them
        recursive_unload = self.cfg['recursive_module_unload']
        depends_on = self.cfg['module_depends_on']
        for key in os.environ:
            # legacy support
            if key.startswith(DEVEL_ENV_VAR_NAME_PREFIX):
                if not key.endswith(convert_name(self.name, upper=True)):
                    path = os.environ[key]
                    if os.path.isfile(path):
                        mod_name = path.rsplit(os.path.sep, 1)[-1]
                        load_statement = self.module_generator.load_module(mod_name, recursive_unload=recursive_unload,
                                                                           depends_on=depends_on)
                        load_lines.append(load_statement)
            elif key.startswith('SOFTDEVEL'):
                self.log.nosupport("Environment variable SOFTDEVEL* being relied on", '2.0')

        env_lines = []
        for (key, val) in env.get_changes().items():
            # check if non-empty string
            # TODO: add unset for empty vars?
            if val.strip():
                env_lines.append(self.module_generator.set_environment(key, val))

        if create_in_builddir:
            output_dir = self.builddir
        else:
            output_dir = os.path.join(self.installdir, log_path(ec=self.cfg))
            mkdir(output_dir, parents=True)

        filename = os.path.join(output_dir, ActiveMNS().det_devel_module_filename(self.cfg))
        self.log.debug("Writing devel module to %s" % filename)

        txt = ''.join([header] + load_lines + env_lines)
        write_file(filename, txt)

        # cleanup: unload fake module, remove fake module dir
        self.clean_up_fake_module(fake_mod_data)

    def make_module_deppaths(self):
        """
        Add specific 'module use' actions to module file, in order to find
        dependencies outside the end user's MODULEPATH.
        """
        deppaths = self.cfg['moddependpaths']
        if not deppaths:
            return ''
        elif not isinstance(deppaths, (str, list, tuple)):
            raise EasyBuildError("moddependpaths value %s (type: %s) is not a string, list or tuple",
                                 deppaths, type(deppaths))

        if isinstance(deppaths, str):
            txt = self.module_generator.use([deppaths], guarded=True)
        else:
            txt = self.module_generator.use(deppaths, guarded=True)

        return txt

    def make_module_dep(self, unload_info=None):
        """
        Make the dependencies for the module file.

        :param unload_info: dictionary with full module names as keys and module name to unload first as corr. value
        """
        mns = ActiveMNS()
        unload_info = unload_info or {}

        # include toolchain as first dependency to load
        tc_mod = None
        if not self.toolchain.is_system_toolchain():
            tc_mod = self.toolchain.det_short_module_name()
            self.log.debug("Toolchain to load in generated module (before excluding any deps): %s", tc_mod)

        # expand toolchain into toolchain components if desired
        tc_dep_mods = None
        if mns.expand_toolchain_load(ec=self.cfg):
            tc_dep_mods = self.toolchain.toolchain_dep_mods
            self.log.debug("Toolchain components to load in generated module (before excluding any): %s", tc_dep_mods)

        # include load/unload statements for dependencies
        deps = []
        self.log.debug("List of deps considered to load in generated module: %s", self.toolchain.dependencies)
        for dep in self.toolchain.dependencies:
            if dep['build_only']:
                self.log.debug("Skipping build dependency %s", dep)
            else:
                modname = dep['short_mod_name']
                self.log.debug("Adding %s as a module dependency" % modname)
                deps.append(modname)
        self.log.debug("List of deps to load in generated module (before excluding any): %s", deps)

        # exclude dependencies that extend $MODULEPATH and form the path to the top of the module tree (if any)
        full_mod_subdir = os.path.join(self.installdir_mod, self.mod_subdir)
        init_modpaths = mns.det_init_modulepaths(self.cfg)
        top_paths = [self.installdir_mod] + [os.path.join(self.installdir_mod, p) for p in init_modpaths]

        all_deps = [d for d in [tc_mod] + (tc_dep_mods or []) + deps if d is not None]
        excluded_deps = self.modules_tool.path_to_top_of_module_tree(top_paths, self.cfg.short_mod_name,
                                                                     full_mod_subdir, all_deps)

        # if the toolchain is excluded, so should the toolchain components
        if tc_mod in excluded_deps and tc_dep_mods:
            excluded_deps.extend(tc_dep_mods)

        self.log.debug("List of excluded deps: %s", excluded_deps)

        # expand toolchain into toolchain components if desired
        if tc_dep_mods is not None:
            deps = tc_dep_mods + deps
        elif tc_mod is not None:
            deps = [tc_mod] + deps

        # filter dependencies to avoid including loads for toolchain or toolchain components that extend $MODULEPATH
        # with location to where this module is being installed (full_mod_subdir);
        # if the modules that extend $MODULEPATH are not loaded this module is not available, so there is not
        # point in loading them again (in fact, it may cause problems when reloading this module due to a load storm)
        deps = [d for d in deps if d not in excluded_deps]

        # load modules that open up the module tree before checking deps of deps (in reverse order)
        self.modules_tool.load(excluded_deps[::-1], allow_reload=False)

        for excluded_dep in excluded_deps:
            excluded_dep_deps = dependencies_for(excluded_dep, self.modules_tool)
            self.log.debug("List of dependencies for excluded dependency %s: %s" % (excluded_dep, excluded_dep_deps))
            deps = [d for d in deps if d not in excluded_dep_deps]

        self.log.debug("List of retained deps to load in generated module: %s", deps)

        # include load statements for retained dependencies
        recursive_unload = self.cfg['recursive_module_unload']
        depends_on = self.cfg['module_depends_on']
        loads = []
        for dep in deps:
            unload_modules = []
            if dep in unload_info:
                unload_modules.append(unload_info[dep])
            loads.append(self.module_generator.load_module(dep, recursive_unload=recursive_unload,
                                                           depends_on=depends_on,
                                                           unload_modules=unload_modules))

        # force unloading any other modules
        if self.cfg['moduleforceunload']:
            unloads = [self.module_generator.unload_module(d) for d in deps[::-1]]
            dep_stmts = unloads + loads
        else:
            dep_stmts = loads

        # load first version listed in multi_deps as a default, if desired
        if self.cfg['multi_deps_load_default']:

            # build map of dep name to list of module names corresponding to each version
            # first entry in multi_deps is list of first versions for each multi-dep
            multi_dep_mod_names = {}
            for deplist in self.cfg.multi_deps:
                for dep in deplist:
                    multi_dep_mod_names.setdefault(dep['name'], [])
                    multi_dep_mod_names[dep['name']].append(dep['short_mod_name'])

            multi_dep_load_defaults = []
            for depname, depmods in sorted(multi_dep_mod_names.items()):
                stmt = self.module_generator.load_module(depmods[0], multi_dep_mods=depmods,
                                                         recursive_unload=recursive_unload,
                                                         depends_on=depends_on)
                multi_dep_load_defaults.append(stmt)

            dep_stmts.extend(multi_dep_load_defaults)

        return ''.join(dep_stmts)

    def make_module_description(self):
        """
        Create the module description.
        """
        return self.module_generator.get_description()

    def make_module_extra(self, altroot=None, altversion=None):
        """
        Set extra stuff in module file, e.g. $EBROOT*, $EBVERSION*, etc.

        :param altroot: path to use to define $EBROOT*
        :param altversion: version to use to define $EBVERSION*
        """
        lines = ['']

        env_name = convert_name(self.name, upper=True)

        # $EBROOT<NAME>
        root_envvar = ROOT_ENV_VAR_NAME_PREFIX + env_name
        if altroot:
            set_root_envvar = self.module_generator.set_environment(root_envvar, altroot)
        else:
            set_root_envvar = self.module_generator.set_environment(root_envvar, '', relpath=True)
        lines.append(set_root_envvar)

        # $EBVERSION<NAME>
        version_envvar = VERSION_ENV_VAR_NAME_PREFIX + env_name
        lines.append(self.module_generator.set_environment(version_envvar, altversion or self.version))

        # $EBDEVEL<NAME>
        devel_path = os.path.join(log_path(ec=self.cfg), ActiveMNS().det_devel_module_filename(self.cfg))
        devel_path_envvar = DEVEL_ENV_VAR_NAME_PREFIX + env_name
        lines.append(self.module_generator.set_environment(devel_path_envvar, devel_path, relpath=True))

        lines.append('\n')
        for (key, value) in self.cfg['modextravars'].items():
            lines.append(self.module_generator.set_environment(key, value))

        for (key, value) in self.cfg['modextrapaths'].items():
            if isinstance(value, string_type):
                value = [value]
            elif not isinstance(value, (tuple, list)):
                raise EasyBuildError("modextrapaths dict value %s (type: %s) is not a list or tuple",
                                     value, type(value))
            lines.append(self.module_generator.prepend_paths(key, value, allow_abs=self.cfg['allow_prepend_abs_path']))

        modloadmsg = self.cfg['modloadmsg']
        if modloadmsg:
            # add trailing newline to prevent that shell prompt is 'glued' to module load message
            if not modloadmsg.endswith('\n'):
                modloadmsg += '\n'
            lines.append(self.module_generator.msg_on_load(modloadmsg))

        for (key, value) in self.cfg['modaliases'].items():
            lines.append(self.module_generator.set_alias(key, value))

        txt = ''.join(lines)
        self.log.debug("make_module_extra added this: %s", txt)

        return txt

    def make_module_extra_extensions(self):
        """
        Sets optional variables for extensions.
        """
        # add stuff specific to individual extensions
        lines = [self.module_extra_extensions]

        # set environment variable that specifies list of extensions
        # We need only name and version, so don't resolve templates
        exts_list = ','.join(['-'.join(ext[:2]) for ext in self.cfg.get_ref('exts_list')])
        env_var_name = convert_name(self.name, upper=True)
        lines.append(self.module_generator.set_environment('EBEXTSLIST%s' % env_var_name, exts_list))

        return ''.join(lines)

    def make_module_footer(self):
        """
        Insert a footer section in the module file, primarily meant for contextual information
        """
        footer = [self.module_generator.comment("Built with EasyBuild version %s" % VERBOSE_VERSION)]

        # add extra stuff for extensions (if any)
        if self.cfg.get_ref('exts_list'):
            footer.append(self.make_module_extra_extensions())

        # include modules footer if one is specified
        if self.modules_footer is not None:
            self.log.debug("Including specified footer into module: '%s'" % self.modules_footer)
            footer.append(self.modules_footer)

        if self.cfg['modtclfooter']:
            if isinstance(self.module_generator, ModuleGeneratorTcl):
                self.log.debug("Including Tcl footer in module: %s", self.cfg['modtclfooter'])
                footer.extend([self.cfg['modtclfooter'], '\n'])
            else:
                self.log.warning("Not including footer in Tcl syntax in non-Tcl module file: %s",
                                 self.cfg['modtclfooter'])

        if self.cfg['modluafooter']:
            if isinstance(self.module_generator, ModuleGeneratorLua):
                self.log.debug("Including Lua footer in module: %s", self.cfg['modluafooter'])
                footer.extend([self.cfg['modluafooter'], '\n'])
            else:
                self.log.warning("Not including footer in Lua syntax in non-Lua module file: %s",
                                 self.cfg['modluafooter'])

        return ''.join(footer)

    def make_module_extend_modpath(self):
        """
        Include prepend-path statements for extending $MODULEPATH.
        """
        txt = ''
        if self.cfg['include_modpath_extensions']:
            modpath_exts = ActiveMNS().det_modpath_extensions(self.cfg)
            self.log.debug("Including module path extensions returned by module naming scheme: %s", modpath_exts)
            full_path_modpath_extensions = [os.path.join(self.installdir_mod, ext) for ext in modpath_exts]
            # module path extensions must exist, otherwise loading this module file will fail
            for modpath_extension in full_path_modpath_extensions:
                mkdir(modpath_extension, parents=True)
            txt = self.module_generator.use(full_path_modpath_extensions)

            # add user-specific module path; use statement will be guarded so no need to create the directories
            user_modpath = build_option('subdir_user_modules')
            if user_modpath:
                user_envvars = build_option('envvars_user_modules') or [DEFAULT_ENVVAR_USERS_MODULES]
                user_modpath_exts = ActiveMNS().det_user_modpath_extensions(self.cfg)
                self.log.debug("Including user module path extensions returned by naming scheme: %s", user_modpath_exts)
                for user_envvar in user_envvars:
                    self.log.debug("Requested environment variable $%s to host additional branch for modules",
                                   user_envvar)
                    default_value = user_envvar + "_NOT_DEFINED"
                    getenv_txt = self.module_generator.getenv_cmd(user_envvar, default=default_value)
                    txt += self.module_generator.use(user_modpath_exts, prefix=getenv_txt,
                                                     guarded=True, user_modpath=user_modpath)
        else:
            self.log.debug("Not including module path extensions, as specified.")
        return txt

    def make_module_group_check(self):
        """
        Create the necessary group check.
        """
        group_error_msg = None
        ec_group = self.cfg['group']
        if ec_group is not None and isinstance(ec_group, tuple):
            group_error_msg = ec_group[1]

        if self.group is not None:
            txt = self.module_generator.check_group(self.group[0], error_msg=group_error_msg)
        else:
            txt = ''

        return txt

    def make_module_req(self):
        """
        Generate the environment-variables to run the module.
        """
        requirements = self.make_module_req_guess()

        lines = ['\n']
        if os.path.isdir(self.installdir):
            old_dir = change_dir(self.installdir)
        else:
            old_dir = None

        if self.dry_run:
            self.dry_run_msg("List of paths that would be searched and added to module file:\n")
            note = "note: glob patterns are not expanded and existence checks "
            note += "for paths are skipped for the statements below due to dry run"
            lines.append(self.module_generator.comment(note))

        # For these environment variables, the corresponding directory must include at least one file.
        # The values determine if detection is done recursively, i.e. if it accepts directories where files
        # are only in subdirectories.
        keys_requiring_files = {
            'PATH': False,
            'LD_LIBRARY_PATH': False,
            'LIBRARY_PATH': True,
            'CPATH': True,
            'CMAKE_PREFIX_PATH': True,
            'CMAKE_LIBRARY_PATH': True,
        }

        for key, reqs in sorted(requirements.items()):
            if isinstance(reqs, string_type):
                self.log.warning("Hoisting string value %s into a list before iterating over it", reqs)
                reqs = [reqs]
            if self.dry_run:
                self.dry_run_msg(" $%s: %s" % (key, ', '.join(reqs)))
                # Don't expand globs or do any filtering below for dry run
                paths = reqs
            else:
                # Expand globs but only if the string is non-empty
                # empty string is a valid value here (i.e. to prepend the installation prefix, cfr $CUDA_HOME)
                paths = sum((glob.glob(path) if path else [path] for path in reqs), [])  # sum flattens to list

                # If lib64 is just a symlink to lib we fixup the paths to avoid duplicates
                lib64_is_symlink = (all(os.path.isdir(path) for path in ['lib', 'lib64'])
                                    and os.path.samefile('lib', 'lib64'))
                if lib64_is_symlink:
                    fixed_paths = []
                    for path in paths:
                        if (path + os.path.sep).startswith('lib64' + os.path.sep):
                            # We only need CMAKE_LIBRARY_PATH if there is a separate lib64 path, so skip symlink
                            if key == 'CMAKE_LIBRARY_PATH':
                                continue
                            path = path.replace('lib64', 'lib', 1)
                        fixed_paths.append(path)
                    if fixed_paths != paths:
                        self.log.info("Fixed symlink lib64 in paths for %s: %s -> %s", key, paths, fixed_paths)
                        paths = fixed_paths
                # remove duplicate paths preserving order
                paths = nub(paths)
                if key in keys_requiring_files:
                    # only retain paths that contain at least one file
                    recursive = keys_requiring_files[key]
                    retained_paths = [
                        path
                        for path, fullpath in ((path, os.path.join(self.installdir, path)) for path in paths)
                        if os.path.isdir(fullpath)
                        and dir_contains_files(fullpath, recursive=recursive)
                    ]
                    if retained_paths != paths:
                        self.log.info("Only retaining paths for %s that contain at least one file: %s -> %s",
                                      key, paths, retained_paths)
                        paths = retained_paths

            if paths:
                lines.append(self.module_generator.prepend_paths(key, paths))
        if self.dry_run:
            self.dry_run_msg('')

        if old_dir is not None:
            change_dir(old_dir)

        return ''.join(lines)

    def make_module_req_guess(self):
        """
        A dictionary of possible directories to look for.
        """
        lib_paths = ['lib', 'lib32', 'lib64']
        return {
            'PATH': ['bin', 'sbin'],
            'LD_LIBRARY_PATH': lib_paths,
            'LIBRARY_PATH': lib_paths,
            'CPATH': ['include'],
            'MANPATH': ['man', os.path.join('share', 'man')],
            'PKG_CONFIG_PATH': [os.path.join(x, 'pkgconfig') for x in lib_paths + ['share']],
            'ACLOCAL_PATH': [os.path.join('share', 'aclocal')],
            'CLASSPATH': ['*.jar'],
            'XDG_DATA_DIRS': ['share'],
            'GI_TYPELIB_PATH': [os.path.join(x, 'girepository-*') for x in lib_paths],
            'CMAKE_PREFIX_PATH': [''],
            'CMAKE_LIBRARY_PATH': ['lib64'],  # lib and lib32 are searched through the above
        }

    def load_module(self, mod_paths=None, purge=True, extra_modules=None, verbose=True):
        """
        Load module for this software package/version, after purging all currently loaded modules.

        :param mod_paths: list of (additional) module paths to take into account
        :param purge: boolean indicating whether or not to purge currently loaded modules first
        :param extra_modules: list of extra modules to load (these are loaded *before* loading the 'self' module)
        :param verbose: print modules being loaded when trace mode is enabled
        """
        # self.full_mod_name might not be set (e.g. during unit tests)
        if self.full_mod_name is not None:
            if mod_paths is None:
                mod_paths = []
            all_mod_paths = mod_paths + ActiveMNS().det_init_modulepaths(self.cfg)

            mods = [self.short_mod_name]

            # if extra modules are specified, these are loaded first;
            # this is important in the context of sanity check for easyconfigs that use multi_deps,
            # especially if multi_deps_load_default is set...
            if extra_modules:
                mods = extra_modules + mods

            # for flat module naming schemes, we can load the module directly;
            # for non-flat (hierarchical) module naming schemes, we may need to load the toolchain module first
            # to update $MODULEPATH such that the module can be loaded using the short module name
            if self.mod_subdir and not self.toolchain.is_system_toolchain():
                mods.insert(0, self.toolchain.det_short_module_name())

            if verbose:
                trace_msg("loading modules: %s..." % ', '.join(mods))

            # pass initial environment, to use it for resetting the environment before loading the modules
            self.modules_tool.load(mods, mod_paths=all_mod_paths, purge=purge, init_env=self.initial_environ)

            # handle environment variables that need to be updated after loading modules
            for var, val in sorted(self.tweaked_env_vars.items()):
                self.log.info("Tweaking $%s: %s", var, val)
                env.setvar(var, val)

        else:
            self.log.warning("Not loading module, since self.full_mod_name is not set.")

    def load_fake_module(self, purge=False, extra_modules=None, verbose=False):
        """
        Create and load fake module.

        :param purge: boolean indicating whether or not to purge currently loaded modules first
        :param extra_modules: list of extra modules to load (these are loaded *before* loading the 'self' module)
        """
        # take a copy of the current environment before loading the fake module, so we can restore it
        env = copy.deepcopy(os.environ)

        # create fake module
        fake_mod_path = self.make_module_step(fake=True)

        # load fake module
        self.modules_tool.prepend_module_path(os.path.join(fake_mod_path, self.mod_subdir), priority=10000)
        self.load_module(purge=purge, extra_modules=extra_modules, verbose=verbose)

        return (fake_mod_path, env)

    def clean_up_fake_module(self, fake_mod_data):
        """
        Clean up fake module.
        """
        fake_mod_path, env = fake_mod_data
        # unload module and remove temporary module directory
        # self.short_mod_name might not be set (e.g. during unit tests)
        if fake_mod_path and self.short_mod_name is not None:
            try:
                self.modules_tool.unload([self.short_mod_name])
                self.modules_tool.remove_module_path(os.path.join(fake_mod_path, self.mod_subdir))
                remove_dir(os.path.dirname(fake_mod_path))
            except OSError as err:
                raise EasyBuildError("Failed to clean up fake module dir %s: %s", fake_mod_path, err)
        elif self.short_mod_name is None:
            self.log.warning("Not unloading module, since self.short_mod_name is not set.")

        # restore original environment
        restore_env(env)

    def load_dependency_modules(self):
        """Load dependency modules."""
        self.modules_tool.load([ActiveMNS().det_full_module_name(dep) for dep in self.cfg.dependencies()])

    #
    # EXTENSIONS UTILITY FUNCTIONS
    #

    def prepare_for_extensions(self):
        """
        Also do this before (eg to set the template)
        """
        pass

    def skip_extensions(self):
        """
        Called when self.skip is True
        - use this to detect existing extensions and to remove them from self.ext_instances
        - based on initial R version
        """
        # obtaining untemplated reference value is required here to support legacy string templates like name/version
        exts_filter = self.cfg.get_ref('exts_filter')

        if not exts_filter or len(exts_filter) == 0:
            raise EasyBuildError("Skipping of extensions, but no exts_filter set in easyconfig")

        res = []
        for ext_inst in self.ext_instances:
            cmd, stdin = resolve_exts_filter_template(exts_filter, ext_inst)
            (cmdstdouterr, ec) = run_cmd(cmd, log_all=False, log_ok=False, simple=False, inp=stdin, regexp=False)
            self.log.info("exts_filter result %s %s", cmdstdouterr, ec)
            if ec:
                self.log.info("Not skipping %s", ext_inst.name)
                self.log.debug("exit code: %s, stdout/err: %s", ec, cmdstdouterr)
                res.append(ext_inst)
            else:
                print_msg("skipping extension %s" % ext_inst.name, silent=self.silent, log=self.log)

        self.ext_instances = res

    #
    # MISCELLANEOUS UTILITY FUNCTIONS
    #

    @property
    def start_dir(self):
        """Start directory in build directory"""
        return self.cfg['start_dir']

    def guess_start_dir(self):
        """
        Return the directory where to start the whole configure/make/make install cycle from
        - typically self.src[0]['finalpath']
        - start_dir option
        -- if abspath: use that
        -- else, treat it as subdir for regular procedure
        """
        start_dir = ''
        # do not use the specified 'start_dir' when running as --module-only as
        # the directory will not exist (extract_step is skipped)
        if self.start_dir and not build_option('module_only'):
            start_dir = self.start_dir

        if not os.path.isabs(start_dir):
            if len(self.src) > 0 and not self.skip and self.src[0]['finalpath']:
                topdir = self.src[0]['finalpath']
            else:
                topdir = self.builddir

            # during dry run, use subdirectory that would likely result from unpacking
            if self.dry_run and os.path.samefile(topdir, self.builddir):
                topdir = os.path.join(self.builddir, '%s-%s' % (self.name, self.version))
                self.log.info("Modified parent directory of start dir in dry run mode to likely path %s", topdir)
                # make sure start_dir subdir exists (cfr. check below)
                mkdir(os.path.join(topdir, start_dir), parents=True)

            abs_start_dir = os.path.join(topdir, start_dir)
            if topdir.endswith(start_dir) and not os.path.exists(abs_start_dir):
                self.cfg['start_dir'] = topdir
            else:
                if os.path.exists(abs_start_dir):
                    self.cfg['start_dir'] = abs_start_dir
                else:
                    raise EasyBuildError("Specified start dir %s does not exist", abs_start_dir)

        self.log.info("Using %s as start dir", self.cfg['start_dir'])

        change_dir(self.start_dir)
        self.log.debug("Changed to real build directory %s (start_dir)", self.start_dir)

    def check_accepted_eula(self, name=None, more_info=None):
        """Check whether EULA for this software is accepted in current EasyBuild configuration."""

        if name is None:
            name = self.name

        accepted_eulas = build_option('accept_eula_for') or []
        if self.cfg['accept_eula'] or name in accepted_eulas or any(re.match(x, name) for x in accepted_eulas):
            self.log.info("EULA for %s is accepted", name)
        else:
            error_lines = [
                "The End User License Argreement (EULA) for %(name)s is currently not accepted!",
            ]
            if more_info:
                error_lines.append("(see %s for more information)" % more_info)

            error_lines.extend([
                "You should either:",
                "- add --accept-eula-for=%(name)s to the 'eb' command;",
                "- update your EasyBuild configuration to always accept the EULA for %(name)s;",
                "- add 'accept_eula = True' to the easyconfig file you are using;",
                '',
            ])
            raise EasyBuildError('\n'.join(error_lines) % {'name': name})

    def handle_iterate_opts(self):
        """Handle options relevant during iterated part of build/install procedure."""

        # if we were iterating already, bump iteration index
        if self.cfg.iterating:
            self.log.info("Done with iteration #%d!", self.iter_idx)
            self.iter_idx += 1

        # disable templating in this function, since we're messing about with values in self.cfg
        with self.cfg.disable_templating():

            # start iterative mode (only need to do this once)
            if self.iter_idx == 0:
                self.cfg.start_iterating()

            # handle configure/build/install options that are specified as lists (+ perhaps builddependencies)
            # set first element to be used, keep track of list in self.iter_opts
            # only needs to be done during first iteration, since after that the options won't be lists anymore
            if self.iter_idx == 0:
                # keep track of list, supply first element as first option to handle
                for opt in self.cfg.iterate_options:
                    self.iter_opts[opt] = self.cfg[opt]  # copy
                    self.log.debug("Found list for %s: %s", opt, self.iter_opts[opt])

            if self.iter_opts:
                print_msg("starting iteration #%s ..." % self.iter_idx, log=self.log, silent=self.silent)
                self.log.info("Current iteration index: %s", self.iter_idx)

            # pop first element from all iterative easyconfig parameters as next value to use
            for opt in self.iter_opts:
                if len(self.iter_opts[opt]) > self.iter_idx:
                    self.cfg[opt] = self.iter_opts[opt][self.iter_idx]
                else:
                    self.cfg[opt] = ''  # empty list => empty option as next value
                self.log.debug("Next value for %s: %s" % (opt, str(self.cfg[opt])))

            # re-generate template values, which may be affected by changed parameters we're iterating over
            self.cfg.generate_template_values()

    def post_iter_step(self):
        """Restore options that were iterated over"""
        # disable templating, since we're messing about with values in self.cfg
        with self.cfg.disable_templating():
            for opt in self.iter_opts:
                self.cfg[opt] = self.iter_opts[opt]

                # also need to take into account extensions, since those were iterated over as well
                for ext in self.ext_instances:
                    ext.cfg[opt] = self.iter_opts[opt]

                self.log.debug("Restored value of '%s' that was iterated over: %s", opt, self.cfg[opt])

            self.cfg.stop_iterating()

    def det_iter_cnt(self):
        """Determine iteration count based on configure/build/install options that may be lists."""
        # Using get_ref to avoid resolving templates as their required attributes may not be available yet
        iter_opt_counts = [len(self.cfg.get_ref(opt)) for opt in ITERATE_OPTIONS
                           if opt not in ['builddependencies'] and isinstance(self.cfg.get_ref(opt), (list, tuple))]

        # we need to take into account that builddependencies is always a list
        # we're only iterating over it if it's a list of lists
        builddeps = self.cfg['builddependencies']
        if all(isinstance(x, list) for x in builddeps):
            iter_opt_counts.append(len(builddeps))

        iter_cnt = max([1] + iter_opt_counts)
        self.log.info("Number of iterations to perform for central part of installation procedure: %s", iter_cnt)

        return iter_cnt

    def set_parallel(self):
        """Set 'parallel' easyconfig parameter to determine how many cores can/should be used for parallel builds."""
        # set level of parallelism for build
        par = build_option('parallel')
        cfg_par = self.cfg['parallel']
        if cfg_par is None:
            self.log.debug("Desired parallelism specified via 'parallel' build option: %s", par)
        elif par is None:
            par = cfg_par
            self.log.debug("Desired parallelism specified via 'parallel' easyconfig parameter: %s", par)
        else:
            par = min(int(par), int(cfg_par))
            self.log.debug("Desired parallelism: minimum of 'parallel' build option/easyconfig parameter: %s", par)

        par = det_parallelism(par, maxpar=self.cfg['maxparallel'])
        self.log.info("Setting parallelism: %s" % par)
        self.cfg['parallel'] = par

    def remove_module_file(self):
        """Remove module file (if it exists), and check for ghost installation directory (and deal with it)."""

        if os.path.exists(self.mod_filepath):
            # if installation directory used by module file differs from the one used now,
            # either clean it up to avoid leaving behind a ghost installation, or warn about it
            # (see also https://github.com/easybuilders/easybuild-framework/issues/3026)
            old_installdir = self.module_generator.det_installdir(self.mod_filepath)

            if old_installdir is None:
                warning_msg = "Failed to determine installation directory from module file %s" % self.mod_filepath
                warning_msg += ", can't clean up potential ghost installation for %s %s" % (self.name, self.version)
                print_warning(warning_msg)

            elif os.path.exists(old_installdir) and not os.path.samefile(old_installdir, self.installdir):
                if build_option('remove_ghost_install_dirs'):
                    remove_dir(old_installdir)
                    self.log.info("Ghost installation directory %s removed", old_installdir)
                    print_msg("Ghost installation directory %s removed", old_installdir)
                else:
                    print_warning("Likely ghost installation directory detected: %s", old_installdir)

            self.log.info("Removing existing module file %s", self.mod_filepath)
            remove_file(self.mod_filepath)

    def report_test_failure(self, msg_or_error):
        """
        Report a failing test either via an exception or warning depending on ignore-test-failure

        :param msg_or_error: failure description (string value or an EasyBuildError instance)
        """
        if build_option('ignore_test_failure'):
            print_warning("Test failure ignored: " + str(msg_or_error), log=self.log)
        else:
            exception = msg_or_error if isinstance(msg_or_error, EasyBuildError) else EasyBuildError(msg_or_error)
            raise exception

    #
    # STEP FUNCTIONS
    #
    def check_readiness_step(self):
        """
        Verify if all is ok to start build.
        """
        self.set_parallel()

        # check whether modules are loaded
        loadedmods = self.modules_tool.loaded_modules()
        if len(loadedmods) > 0:
            self.log.warning("Loaded modules detected: %s" % loadedmods)

        # check if the application is not loaded at the moment
        (root, env_var) = get_software_root(self.name, with_env_var=True)
        if root:
            raise EasyBuildError("Module is already loaded (%s is set), installation cannot continue.", env_var)

        # create backup of existing module file (if requested)
        if os.path.exists(self.mod_filepath) and build_option('backup_modules'):
            # strip off .lua extension to ensure that Lmod ignores backed up module file
            # Lmod 7.x ignores any files not ending in .lua
            # Lmod 6.x ignores any files that don't have .lua anywhere in the filename
            strip_fn = None
            if isinstance(self.module_generator, ModuleGeneratorLua):
                strip_fn = ModuleGeneratorLua.MODULE_FILE_EXTENSION

            # backups of modules in Tcl syntax should be hidden to avoid that they're shown in 'module avail';
            # backups of modules in Lua syntax do not need to be hidden:
            # since they don't have .lua in the filename Lmod will not pick them up anymore,
            # which is better than hiding them (since --show-hidden still reveals them)
            hidden = isinstance(self.module_generator, ModuleGeneratorTcl)

            # with old Lmod versions, the backup module should also be hidden when using Lua syntax;
            # see https://github.com/easybuilders/easybuild-easyconfigs/issues/9302
            if isinstance(self.module_generator, ModuleGeneratorLua) and isinstance(self.modules_tool, Lmod):
                hidden = LooseVersion(self.modules_tool.version) < LooseVersion('7.0.0')

            self.mod_file_backup = back_up_file(self.mod_filepath, hidden=hidden, strip_fn=strip_fn)
            print_msg("backup of existing module file stored at %s" % self.mod_file_backup, log=self.log)

        # check if main install needs to be skipped
        # - if a current module can be found, skip is ok
        # -- this is potentially very dangerous
        if self.cfg['skip']:
            if self.modules_tool.exist([self.full_mod_name], skip_avail=True)[0]:
                self.skip = True
                self.log.info("Module %s found." % self.full_mod_name)
                self.log.info("Going to skip actual main build and potential existing extensions. Expert only.")
            else:
                self.log.info("No module %s found. Not skipping anything." % self.full_mod_name)

        # remove existing module file under --force (but only if --skip is not used)
        elif build_option('force') or build_option('rebuild'):
            self.remove_module_file()

    def fetch_step(self, skip_checksums=False):
        """Fetch source files and patches (incl. extensions)."""

        # check EasyBuild version
        easybuild_version = self.cfg['easybuild_version']
        if not easybuild_version:
            self.log.warning("Easyconfig does not specify an EasyBuild-version (key 'easybuild_version')! "
                             "Assuming the latest version")
        else:
            if LooseVersion(easybuild_version) < VERSION:
                self.log.warning("EasyBuild-version %s is older than the currently running one. Proceed with caution!",
                                 easybuild_version)
            elif LooseVersion(easybuild_version) > VERSION:
                raise EasyBuildError("EasyBuild-version %s is newer than the currently running one. Aborting!",
                                     easybuild_version)

        if self.dry_run:

            self.dry_run_msg("Available download URLs for sources/patches:")
            if self.cfg['source_urls']:
                for source_url in self.cfg['source_urls']:
                    self.dry_run_msg("  * %s/$source", source_url)
            else:
                self.dry_run_msg('(none)')

            # actual list of sources is printed via _obtain_file_dry_run method
            self.dry_run_msg("\nList of sources:")

        # fetch sources
        if self.cfg['sources']:
            self.fetch_sources(self.cfg['sources'], checksums=self.cfg['checksums'])
        else:
            self.log.info('no sources provided')

        if self.dry_run:
            # actual list of patches is printed via _obtain_file_dry_run method
            self.dry_run_msg("\nList of patches:")

        # fetch patches
        if self.cfg['patches']:
            if isinstance(self.cfg['checksums'], (list, tuple)):
                # if checksums are provided as a list, first entries are assumed to be for sources
                patches_checksums = self.cfg['checksums'][len(self.cfg['sources']):]
            else:
                patches_checksums = self.cfg['checksums']
            self.fetch_patches(checksums=patches_checksums)
        else:
            self.log.info('no patches provided')
            if self.dry_run:
                self.dry_run_msg('(none)')

        # compute checksums for all source and patch files
        if not (skip_checksums or self.dry_run):
            for fil in self.src + self.patches:
                # report both MD5 and SHA256 checksums, since both are valid default checksum types
                for checksum_type in [CHECKSUM_TYPE_MD5, CHECKSUM_TYPE_SHA256]:
                    fil[checksum_type] = compute_checksum(fil['path'], checksum_type=checksum_type)
                    self.log.info("%s checksum for %s: %s", checksum_type, fil['path'], fil[checksum_type])

        # trace output for sources & patches
        if self.src:
            trace_msg("sources:")
            for src in self.src:
                msg = src['path']
                if CHECKSUM_TYPE_SHA256 in src:
                    msg += " [SHA256: %s]" % src[CHECKSUM_TYPE_SHA256]
                trace_msg(msg)
        if self.patches:
            trace_msg("patches:")
            for patch in self.patches:
                msg = patch['path']
                if CHECKSUM_TYPE_SHA256 in patch:
                    msg += " [SHA256: %s]" % patch[CHECKSUM_TYPE_SHA256]
                trace_msg(msg)

        # fetch extensions
        if self.cfg.get_ref('exts_list'):
            self.exts = self.fetch_extension_sources(skip_checksums=skip_checksums)

        # create parent dirs in install and modules path already
        # this is required when building in parallel
        mod_symlink_paths = ActiveMNS().det_module_symlink_paths(self.cfg)
        mod_subdir = os.path.dirname(ActiveMNS().det_full_module_name(self.cfg))
        pardirs = [
            self.installdir,
            os.path.join(self.installdir_mod, mod_subdir),
        ]
        for mod_symlink_path in mod_symlink_paths:
            pardirs.append(os.path.join(install_path('mod'), mod_symlink_path, mod_subdir))

        # skip directory creation if pre-create-installdir is set to False
        if build_option('pre_create_installdir'):
            self.log.info("Checking dirs that need to be created: %s" % pardirs)
            for pardir in pardirs:
                mkdir(pardir, parents=True)
        else:
            self.log.info("Skipped installation dirs check per user request")

    def checksum_step(self):
        """Verify checksum of sources and patches, if a checksum is available."""
        for fil in self.src + self.patches:
            if self.dry_run:
                # dry run mode: only report checksums, don't actually verify them
                filename = os.path.basename(fil['path'])
                expected_checksum = fil['checksum'] or '(none)'
                self.dry_run_msg("* expected checksum for %s: %s", filename, expected_checksum)
            else:
                if verify_checksum(fil['path'], fil['checksum']):
                    self.log.info("Checksum verification for %s using %s passed." % (fil['path'], fil['checksum']))
                elif build_option('ignore_checksums'):
                    print_warning("Ignoring failing checksum verification for %s" % fil['name'])
                else:
                    raise EasyBuildError("Checksum verification for %s using %s failed.", fil['path'], fil['checksum'])

    def check_checksums_for(self, ent, sub='', source_cnt=None):
        """
        Utility method: check whether SHA256 checksums for all sources/patches are available, for given entity
        """
        ec_fn = os.path.basename(self.cfg.path)
        checksum_issues = []

        sources = ent.get('sources', [])
        patches = ent.get('patches', [])
        checksums = ent.get('checksums', [])

        if source_cnt is None:
            source_cnt = len(sources)
        patch_cnt, checksum_cnt = len(patches), len(checksums)

        if (source_cnt + patch_cnt) != checksum_cnt:
            if sub:
                sub = "%s in %s" % (sub, ec_fn)
            else:
                sub = "in %s" % ec_fn
            msg = "Checksums missing for one or more sources/patches %s: " % sub
            msg += "found %d sources + %d patches " % (source_cnt, patch_cnt)
            msg += "vs %d checksums" % checksum_cnt
            checksum_issues.append(msg)

        for fn, checksum in zip(sources + patches, checksums):
            if isinstance(checksum, dict):
                # sources entry may be a dictionary rather than just a string value with filename
                if isinstance(fn, dict):
                    filename = fn['filename']
                else:
                    filename = fn
                checksum = checksum.get(filename)

            # take into account that we may encounter a tuple of valid SHA256 checksums
            # (see https://github.com/easybuilders/easybuild-framework/pull/2958)
            if isinstance(checksum, tuple):
                # 1st tuple item may indicate checksum type, must be SHA256 or else it's blatently ignored here
                if len(checksum) == 2 and checksum[0] == CHECKSUM_TYPE_SHA256:
                    valid_checksums = (checksum[1],)
                else:
                    valid_checksums = checksum
            else:
                valid_checksums = (checksum,)

            non_sha256_checksums = [c for c in valid_checksums if not is_sha256_checksum(c)]
            if non_sha256_checksums:
                if all(c is None for c in non_sha256_checksums):
                    print_warning("Found %d None checksum value(s), please make sure this is intended!" %
                                  len(non_sha256_checksums))
                else:
                    msg = "Non-SHA256 checksum(s) found for %s: %s" % (fn, valid_checksums)
                    checksum_issues.append(msg)

        return checksum_issues

    def check_checksums(self):
        """
        Check whether a SHA256 checksum is available for all sources & patches (incl. extensions).

        :return: list of strings describing checksum issues (missing checksums, wrong checksum type, etc.)
        """
        checksum_issues = []

        # check whether a checksum if available for every source + patch
        checksum_issues.extend(self.check_checksums_for(self.cfg))

        # also check checksums for extensions
        for ext in self.cfg['exts_list']:
            # just skip extensions for which only a name is specified
            # those are just there to check for things that are in the "standard library"
            if not isinstance(ext, string_type):
                ext_name = ext[0]
                # take into account that extension may be a 2-tuple with just name/version
                ext_opts = ext[2] if len(ext) == 3 else {}
                # only a single source per extension is supported (see source_tmpl)
                res = self.check_checksums_for(ext_opts, sub="of extension %s" % ext_name, source_cnt=1)
                checksum_issues.extend(res)

        return checksum_issues

    def extract_step(self):
        """
        Unpack the source files.
        """
        for src in self.src:
            self.log.info("Unpacking source %s" % src['name'])
            srcdir = extract_file(src['path'], self.builddir, cmd=src['cmd'],
                                  extra_options=self.cfg['unpack_options'], change_into_dir=False)
            change_dir(srcdir)
            if srcdir:
                self.src[self.src.index(src)]['finalpath'] = srcdir
            else:
                raise EasyBuildError("Unpacking source %s failed", src['name'])

    def patch_step(self, beginpath=None):
        """
        Apply the patches
        """
        for patch in self.patches:
            self.log.info("Applying patch %s" % patch['name'])
            trace_msg("applying patch %s" % patch['name'])

            # patch source at specified index (first source if not specified)
            srcind = patch.get('source', 0)
            # if patch level is specified, use that (otherwise let apply_patch derive patch level)
            level = patch.get('level', None)
            # determine suffix of source path to apply patch in (if any)
            srcpathsuffix = patch.get('sourcepath', patch.get('copy', ''))
            # determine whether 'patch' file should be copied rather than applied
            copy_patch = 'copy' in patch and 'sourcepath' not in patch

            self.log.debug("Source index: %s; patch level: %s; source path suffix: %s; copy patch: %s",
                           srcind, level, srcpathsuffix, copy)

            if beginpath is None:
                try:
                    beginpath = self.src[srcind]['finalpath']
                    self.log.debug("Determine begin path for patch %s: %s" % (patch['name'], beginpath))
                except IndexError as err:
                    raise EasyBuildError("Can't apply patch %s to source at index %s of list %s: %s",
                                         patch['name'], srcind, self.src, err)
            else:
                self.log.debug("Using specified begin path for patch %s: %s" % (patch['name'], beginpath))

            # detect partial overlap between paths
            src = os.path.abspath(weld_paths(beginpath, srcpathsuffix))
            self.log.debug("Applying patch %s in path %s", patch, src)

            apply_patch(patch['path'], src, copy=copy_patch, level=level)

    def prepare_step(self, start_dir=True, load_tc_deps_modules=True):
        """
        Pre-configure step. Set's up the builddir just before starting configure

        :param start_dir: guess start directory based on unpacked sources
        :param load_tc_deps_modules: load modules for toolchain and dependencies in build environment
        """
        if self.dry_run:
            self.dry_run_msg("Defining build environment, based on toolchain (options) and specified dependencies...\n")

        # clean environment, undefine any unwanted environment variables that may be harmful
        self.cfg['unwanted_env_vars'] = env.unset_env_vars(self.cfg['unwanted_env_vars'])

        # list of paths to include in RPATH filter;
        # only include builddir if we're not building in installation directory
        self.rpath_filter_dirs = [tempfile.gettempdir()]
        if not self.build_in_installdir:
            self.rpath_filter_dirs.append(self.builddir)

        self.rpath_include_dirs = []

        # If we have override directories for RPATH, insert them first.
        # This means they override all other options (including the installation itself).
        if build_option('rpath_override_dirs') is not None:
            # make sure we have a list
            rpath_overrides = build_option('rpath_override_dirs')
            if isinstance(rpath_overrides, string_type):
                rpath_override_dirs = rpath_overrides.split(':')
                # Filter out any empty values
                rpath_override_dirs = list(filter(None, rpath_override_dirs))
                _log.debug("Converted RPATH override directories ('%s') to a list of paths: %s" % (rpath_overrides,
                                                                                                   rpath_override_dirs))
                for path in rpath_override_dirs:
                    if not os.path.isabs(path):
                        raise EasyBuildError(
                            "Path used in rpath_override_dirs is not an absolute path: %s", path)
            else:
                raise EasyBuildError("Value for rpath_override_dirs has invalid type (%s), should be string: %s",
                                     type(rpath_overrides), rpath_overrides)
            self.rpath_include_dirs.extend(rpath_override_dirs)

        # always include '<installdir>/lib', '<installdir>/lib64', $ORIGIN, $ORIGIN/../lib and $ORIGIN/../lib64
        # $ORIGIN will be resolved by the loader to be the full path to the executable or shared object
        # see also https://linux.die.net/man/8/ld-linux;
        self.rpath_include_dirs.extend([
            os.path.join(self.installdir, 'lib'),
            os.path.join(self.installdir, 'lib64'),
            '$ORIGIN',
            '$ORIGIN/../lib',
            '$ORIGIN/../lib64',
        ])

        if self.iter_idx > 0:
            # reset toolchain for iterative runs before preparing it again
            self.toolchain.reset()

        # if active module naming scheme involves any top-level directories in the hierarchy (e.g. Core/ in HMNS)
        # make sure they are included in $MODULEPATH such that loading of dependencies (with short module names) works
        # https://github.com/easybuilders/easybuild-framework/issues/2186
        init_modpaths = ActiveMNS().det_init_modulepaths(self.cfg)
        curr_modpaths = curr_module_paths()
        for init_modpath in init_modpaths:
            full_mod_path = os.path.join(self.installdir_mod, init_modpath)
            if os.path.exists(full_mod_path) and full_mod_path not in curr_modpaths:
                self.modules_tool.prepend_module_path(full_mod_path)

        # prepare toolchain: load toolchain module and dependencies, set up build environment
        self.toolchain.prepare(self.cfg['onlytcmod'], deps=self.cfg.dependencies(), silent=self.silent,
                               loadmod=load_tc_deps_modules, rpath_filter_dirs=self.rpath_filter_dirs,
                               rpath_include_dirs=self.rpath_include_dirs)

        # keep track of environment variables that were tweaked and need to be restored after environment got reset
        # $TMPDIR may be tweaked for OpenMPI 2.x, which doesn't like long $TMPDIR paths...
        self.tweaked_env_vars = {}
        for var in ['TMPDIR']:
            if os.environ.get(var) != self.initial_environ.get(var):
                self.tweaked_env_vars[var] = os.environ.get(var)
                self.log.info("Found tweaked value for $%s: %s (was: %s)",
                              var, self.tweaked_env_vars[var], self.initial_environ[var])

        # handle allowed system dependencies
        for (name, version) in self.cfg['allow_system_deps']:
            # root is set to name, not an actual path
            env.setvar(get_software_root_env_var_name(name), name)
            # version is expected to be something that makes sense
            env.setvar(get_software_version_env_var_name(name), version)

        extra_modules = build_option('extra_modules')
        if extra_modules:
            self.log.info("Loading extra modules: %s", extra_modules)
            self.modules_tool.load(extra_modules)

        # Setup CUDA cache if required. If we don't do this, CUDA will use the $HOME for its cache files
        if get_software_root('CUDA') or get_software_root('CUDAcore'):
            self.set_up_cuda_cache()

        # guess directory to start configure/build/install process in, and move there
        if start_dir:
            self.guess_start_dir()

    def configure_step(self):
        """Configure build  (abstract method)."""
        raise NotImplementedError

    def build_step(self):
        """Build software  (abstract method)."""
        raise NotImplementedError

    def test_step(self):
        """Run unit tests provided by software (if any)."""
        unit_test_cmd = self.cfg['runtest']
        if unit_test_cmd:

            self.log.debug("Trying to execute %s as a command for running unit tests...", unit_test_cmd)
            (out, _) = run_cmd(unit_test_cmd, log_all=True, simple=False)

            return out

    def _test_step(self):
        """Run the test_step and handles failures"""
        try:
            self.test_step()
        except EasyBuildError as err:
            self.report_test_failure(err)

    def stage_install_step(self):
        """
        Install in a stage directory before actual installation.
        """
        pass

    def install_step(self):
        """Install built software (abstract method)."""
        raise NotImplementedError

    def init_ext_instances(self):
        """
        Create class instances for all extensions.
        """
        exts_list = self.cfg.get_ref('exts_list')

        # early exit if there are no extensions
        if not exts_list:
            return

        self.ext_instances = []
        exts_classmap = self.cfg['exts_classmap']

        if exts_list and not self.exts:
            self.exts = self.fetch_extension_sources()

        # obtain name and module path for default extention class
        exts_defaultclass = self.cfg['exts_defaultclass']
        if isinstance(exts_defaultclass, string_type):
            # proper way: derive module path from specified class name
            default_class = exts_defaultclass
            default_class_modpath = get_module_path(default_class, generic=True)
        else:
            error_msg = "Improper default extension class specification, should be string: %s (%s)"
            raise EasyBuildError(error_msg, exts_defaultclass, type(exts_defaultclass))

        for ext in self.exts:
            ext_name = ext['name']
            self.log.debug("Creating class instance for extension %s...", ext_name)

            # if a specific easyblock is specified for this extension, honor it;
            # just passing this to get_easyblock_class is sufficient
            easyblock = ext.get('easyblock', None)
            if easyblock:
                class_name = easyblock
                mod_path = get_module_path(class_name)
            else:
                class_name = encode_class_name(ext_name)
                mod_path = get_module_path(class_name, generic=False)

            cls, inst = None, None

            # try instantiating extension-specific class, or honor specified easyblock
            try:
                # no error when importing class fails, in case we run into an existing easyblock
                # with a similar name (e.g., Perl Extension 'GO' vs 'Go' for which 'EB_Go' is available)
                cls = get_easyblock_class(easyblock, name=ext_name, error_on_failed_import=False,
                                          error_on_missing_easyblock=False)

                self.log.debug("Obtained class %s for extension %s", cls, ext_name)
                if cls is not None:
                    # make sure that this easyblock can be used to install extensions
                    if not issubclass(cls, Extension):
                        raise EasyBuildError("%s easyblock can not be used to install extensions!", cls.__name__)

                    inst = cls(self, ext)
            except (ImportError, NameError) as err:
                self.log.debug("Failed to use extension-specific class for extension %s: %s", ext_name, err)

            # alternative attempt: use class specified in class map (if any)
            if inst is None and ext_name in exts_classmap:
                class_name = exts_classmap[ext_name]
                mod_path = get_module_path(class_name)
                try:
                    cls = get_class_for(mod_path, class_name)
                    self.log.debug("Obtained class %s for extension %s from exts_classmap", cls, ext_name)
                    inst = cls(self, ext)
                except Exception as err:
                    raise EasyBuildError("Failed to load specified class %s (from %s) specified via exts_classmap "
                                         "for extension %s: %s",
                                         class_name, mod_path, ext_name, err)

            # fallback attempt: use default class
            if inst is None:
                try:
                    cls = get_class_for(default_class_modpath, default_class)
                    self.log.debug("Obtained class %s for installing extension %s", cls, ext_name)
                    inst = cls(self, ext)
                    self.log.debug("Installing extension %s with default class %s (from %s)",
                                   ext_name, default_class, default_class_modpath)
                except (ImportError, NameError) as err:
                    raise EasyBuildError("Also failed to use default class %s from %s for extension %s: %s, giving up",
                                         default_class, default_class_modpath, ext_name, err)
            else:
                self.log.debug("Installing extension %s with class %s (from %s)", ext_name, class_name, mod_path)

            self.ext_instances.append(inst)

    def extensions_step(self, fetch=False, install=True):
        """
        After make install, run this.
        - only if variable len(exts_list) > 0
        - optionally: load module that was just created using temp module file
        - find source for extensions, in 'extensions' (and 'packages' for legacy reasons)
        - run extra_extensions
        """
        if not self.cfg.get_ref('exts_list'):
            self.log.debug("No extensions in exts_list")
            return

        # load fake module
        fake_mod_data = None
        if install and not self.dry_run:

            # load modules for build dependencies as extra modules
            build_dep_mods = [dep['short_mod_name'] for dep in self.cfg.dependencies(build_only=True)]

            fake_mod_data = self.load_fake_module(purge=True, extra_modules=build_dep_mods)

        self.prepare_for_extensions()

        if fetch:
            self.exts = self.fetch_extension_sources()

        self.exts_all = self.exts[:]  # retain a copy of all extensions, regardless of filtering/skipping

        # actually install extensions
        if install:
            self.log.info("Installing extensions")

        # we really need a default class
        if not self.cfg['exts_defaultclass'] and fake_mod_data:
            self.clean_up_fake_module(fake_mod_data)
            raise EasyBuildError("ERROR: No default extension class set for %s", self.name)

        self.init_ext_instances()

        if self.skip:
            self.skip_extensions()

        exts_cnt = len(self.ext_instances)
        for idx, ext in enumerate(self.ext_instances):

            self.log.debug("Starting extension %s" % ext.name)

            # always go back to original work dir to avoid running stuff from a dir that no longer exists
            change_dir(self.orig_workdir)

            tup = (ext.name, ext.version or '', idx + 1, exts_cnt)
            print_msg("installing extension %s %s (%d/%d)..." % tup, silent=self.silent)
            start_time = datetime.now()

            if self.dry_run:
                tup = (ext.name, ext.version, ext.__class__.__name__)
                msg = "\n* installing extension %s %s using '%s' easyblock\n" % tup
                self.dry_run_msg(msg)

            self.log.debug("List of loaded modules: %s", self.modules_tool.list())

            # prepare toolchain build environment, but only when not doing a dry run
            # since in that case the build environment is the same as for the parent
            if self.dry_run:
                self.dry_run_msg("defining build environment based on toolchain (options) and dependencies...")
            else:
                # don't reload modules for toolchain, there is no need since they will be loaded already;
                # the (fake) module for the parent software gets loaded before installing extensions
                ext.toolchain.prepare(onlymod=self.cfg['onlytcmod'], silent=True, loadmod=False,
                                      rpath_filter_dirs=self.rpath_filter_dirs)

            # real work
            if install:
                try:
                    ext.prerun()
                    txt = ext.run()
                    if txt:
                        self.module_extra_extensions += txt
                    ext.postrun()
                finally:
                    if not self.dry_run:
                        ext_duration = datetime.now() - start_time
                        if ext_duration.total_seconds() >= 1:
                            print_msg("\t... (took %s)", time2str(ext_duration), log=self.log, silent=self.silent)
                        elif self.logdebug or build_option('trace'):
                            print_msg("\t... (took < 1 sec)", log=self.log, silent=self.silent)

        # cleanup (unload fake module, remove fake module dir)
        if fake_mod_data:
            self.clean_up_fake_module(fake_mod_data)

    def package_step(self):
        """Package installed software (e.g., into an RPM), if requested, using selected package tool."""

        if build_option('package'):

            pkgtype = build_option('package_type')
            pkgdir_dest = os.path.abspath(package_path())
            opt_force = build_option('force') or build_option('rebuild')

            self.log.info("Generating %s package in %s", pkgtype, pkgdir_dest)
            pkgdir_src = package(self)

            mkdir(pkgdir_dest)

            for src_file in glob.glob(os.path.join(pkgdir_src, "*.%s" % pkgtype)):
                dest_file = os.path.join(pkgdir_dest, os.path.basename(src_file))
                if os.path.exists(dest_file) and not opt_force:
                    raise EasyBuildError("Unable to copy package %s to %s (already exists).", src_file, dest_file)
                else:
                    copy_file(src_file, pkgdir_dest)
                    self.log.info("Copied package %s to %s", src_file, pkgdir_dest)

        else:
            self.log.info("Skipping package step (not enabled)")

    def fix_shebang(self):
        """Fix shebang lines for specified files."""
        for lang in ['bash', 'perl', 'python']:
            shebang_regex = re.compile(r'^#![ ]*.*[/ ]%s.*' % lang)
            fix_shebang_for = self.cfg['fix_%s_shebang_for' % lang]
            if fix_shebang_for:
                if isinstance(fix_shebang_for, string_type):
                    fix_shebang_for = [fix_shebang_for]

                shebang = '#!%s %s' % (build_option('env_for_shebang'), lang)
                for glob_pattern in fix_shebang_for:
                    paths = glob.glob(os.path.join(self.installdir, glob_pattern))
                    self.log.info("Fixing '%s' shebang to '%s' for files that match '%s': %s",
                                  lang, shebang, glob_pattern, paths)
                    for path in paths:
                        # check whether file should be patched by checking whether it has a shebang we want to tweak;
                        # this also helps to skip binary files we may be hitting (but only with Python 3)
                        try:
                            contents = read_file(path, mode='r')
                            should_patch = shebang_regex.match(contents)
                        except (TypeError, UnicodeDecodeError):
                            should_patch = False
                            contents = None

                        # if an existing shebang is found, patch it
                        if should_patch:
                            contents = shebang_regex.sub(shebang, contents)
                            write_file(path, contents)

                        # if no shebang is present at all, add one (but only for non-binary files!)
                        elif contents is not None and not is_binary(contents) and not contents.startswith('#!'):
                            self.log.info("The file '%s' doesn't have any shebang present, inserting it as first line.",
                                          path)
                            contents = shebang + '\n' + contents
                            write_file(path, contents)

    def run_post_install_commands(self, commands=None):
        """
        Run post install commands that are specified via 'postinstallcmds' easyconfig parameter.
        """
        if commands is None:
            commands = self.cfg['postinstallcmds']

        if commands:
            self.log.debug("Specified post install commands: %s", commands)

            # make sure we have a list of commands
            if not isinstance(commands, (list, tuple)):
                error_msg = "Invalid value for 'postinstallcmds', should be list or tuple of strings: %s"
                raise EasyBuildError(error_msg, commands)

            for cmd in commands:
                if not isinstance(cmd, string_type):
                    raise EasyBuildError("Invalid element in 'postinstallcmds', not a string: %s", cmd)
                run_cmd(cmd, simple=True, log_ok=True, log_all=True)

    def post_install_step(self):
        """
        Do some postprocessing
        - run post install commands if any were specified
        """

        self.run_post_install_commands()

        self.fix_shebang()

        lib_dir = os.path.join(self.installdir, 'lib')
        lib64_dir = os.path.join(self.installdir, 'lib64')

        # GCC linker searches system /lib64 path before the $LIBRARY_PATH paths.
        # However for each <dir> in $LIBRARY_PATH (where <dir> is often <prefix>/lib) it searches <dir>/../lib64 first.
        # So we create <prefix>/lib64 as a symlink to <prefix>/lib to make it prefer EB installed libraries.
        # See https://github.com/easybuilders/easybuild-easyconfigs/issues/5776
        if build_option('lib64_lib_symlink'):
            if os.path.exists(lib_dir) and not os.path.exists(lib64_dir):
                # create *relative* 'lib64' symlink to 'lib';
                # see https://github.com/easybuilders/easybuild-framework/issues/3564
                symlink('lib', lib64_dir, use_abspath_source=False)

        # symlink lib to lib64, which is helpful on OpenSUSE;
        # see https://github.com/easybuilders/easybuild-framework/issues/3549
        if build_option('lib_lib64_symlink'):
            if os.path.exists(lib64_dir) and not os.path.exists(lib_dir):
                # create *relative* 'lib' symlink to 'lib64';
                symlink('lib64', lib_dir, use_abspath_source=False)

    def sanity_check_step(self, *args, **kwargs):
        """
        Do a sanity check on the installation
        - if *any* of the files/subdirectories in the installation directory listed
          in sanity_check_paths are non-existent (or empty), the sanity check fails
        """
        if self.dry_run:
            self._sanity_check_step_dry_run(*args, **kwargs)

        # handling of extensions that were installed for multiple dependency versions is done in ExtensionEasyBlock
        elif self.cfg['multi_deps'] and not self.is_extension:
            self._sanity_check_step_multi_deps(*args, **kwargs)

        else:
            self._sanity_check_step(*args, **kwargs)

    def _sanity_check_step_multi_deps(self, *args, **kwargs):
        """Perform sanity check for installations that iterate over a list a versions for particular dependencies."""

        # take into account provided list of extra modules (if any)
        common_extra_modules = kwargs.get('extra_modules') or []

        # if multi_deps was used to do an iterative installation over multiple sets of dependencies,
        # we need to perform the sanity check for each one of these;
        # this implies iterating over the list of lists of build dependencies again...

        # get list of (lists of) builddependencies, without templating values
        builddeps = self.cfg.get_ref('builddependencies')

        # start iterating again;
        # required to ensure build dependencies are taken into account to resolve templates like %(pyver)s
        self.cfg.iterating = True

        for iter_deps in self.cfg.multi_deps:

            # need to re-generate template values to get correct values for %(pyver)s and %(pyshortver)s
            self.cfg['builddependencies'] = iter_deps
            self.cfg.generate_template_values()

            extra_modules = common_extra_modules + [d['short_mod_name'] for d in iter_deps]

            info_msg = "Running sanity check with extra modules: %s" % ', '.join(extra_modules)
            trace_msg(info_msg)
            self.log.info(info_msg)

            kwargs['extra_modules'] = extra_modules
            self._sanity_check_step(*args, **kwargs)

        # restore list of lists of build dependencies & stop iterating again
        self.cfg['builddependencies'] = builddeps
        self.cfg.iterating = False

    def sanity_check_rpath(self, rpath_dirs=None):
        """Sanity check binaries/libraries w.r.t. RPATH linking."""

        self.log.info("Checking RPATH linkage for binaries/libraries...")

        fails = []

        # hard reset $LD_LIBRARY_PATH before running RPATH sanity check
        orig_env = env.unset_env_vars(['LD_LIBRARY_PATH'])

        self.log.debug("$LD_LIBRARY_PATH during RPATH sanity check: %s", os.getenv('LD_LIBRARY_PATH', '(empty)'))
        self.log.debug("List of loaded modules: %s", self.modules_tool.list())

        not_found_regex = re.compile('not found', re.M)
        readelf_rpath_regex = re.compile('(RPATH)', re.M)

        if rpath_dirs is None:
            rpath_dirs = self.cfg['bin_lib_subdirs'] or self.bin_lib_subdirs()

        if not rpath_dirs:
            rpath_dirs = DEFAULT_BIN_LIB_SUBDIRS
            self.log.info("Using default subdirectories for binaries/libraries to verify RPATH linking: %s",
                          rpath_dirs)
        else:
            self.log.info("Using specified subdirectories for binaries/libraries to verify RPATH linking: %s",
                          rpath_dirs)

        for dirpath in [os.path.join(self.installdir, d) for d in rpath_dirs]:
            if os.path.exists(dirpath):
                self.log.debug("Sanity checking RPATH for files in %s", dirpath)

                for path in [os.path.join(dirpath, x) for x in os.listdir(dirpath)]:
                    self.log.debug("Sanity checking RPATH for %s", path)

                    out, ec = run_cmd("file %s" % path, simple=False, trace=False)
                    if ec:
                        fail_msg = "Failed to run 'file %s': %s" % (path, out)
                        self.log.warning(fail_msg)
                        fails.append(fail_msg)

                    # only run ldd/readelf on dynamically linked executables/libraries
                    # example output:
                    # ELF 64-bit LSB executable, x86-64, version 1 (SYSV), dynamically linked (uses shared libs), ...
                    # ELF 64-bit LSB shared object, x86-64, version 1 (SYSV), dynamically linked, not stripped
                    if "dynamically linked" in out:
                        # check whether all required libraries are found via 'ldd'
                        out, ec = run_cmd("ldd %s" % path, simple=False, trace=False)
                        if ec:
                            fail_msg = "Failed to run 'ldd %s': %s" % (path, out)
                            self.log.warning(fail_msg)
                            fails.append(fail_msg)
                        elif not_found_regex.search(out):
                            fail_msg = "One or more required libraries not found for %s: %s" % (path, out)
                            self.log.warning(fail_msg)
                            fails.append(fail_msg)
                        else:
                            self.log.debug("Output of 'ldd %s' checked, looks OK", path)

                        # check whether RPATH section in 'readelf -d' output is there
                        out, ec = run_cmd("readelf -d %s" % path, simple=False, trace=False)
                        if ec:
                            fail_msg = "Failed to run 'readelf %s': %s" % (path, out)
                            self.log.warning(fail_msg)
                            fails.append(fail_msg)
                        elif not readelf_rpath_regex.search(out):
                            fail_msg = "No '(RPATH)' found in 'readelf -d' output for %s: %s" % (path, out)
                            self.log.warning(fail_msg)
                            fails.append(fail_msg)
                        else:
                            self.log.debug("Output of 'readelf -d %s' checked, looks OK", path)

                    else:
                        self.log.debug("%s is not dynamically linked, so skipping it in RPATH sanity check", path)
            else:
                self.log.debug("Not sanity checking files in non-existing directory %s", dirpath)

        env.restore_env_vars(orig_env)

        return fails

    def bin_lib_subdirs(self):
        """
        List of subdirectories for binaries and libraries for this software installation.
        This is used during the sanity check to check RPATH linking and banned/required linked shared libraries.
        """
        return None

    def banned_linked_shared_libs(self):
        """
        List of shared libraries which are not allowed to be linked in any installed binary/library.
        Supported values are pure library names without 'lib' prefix or extension ('example'),
        file names ('libexample.so'), and full paths ('/usr/lib64/libexample.so').
        """
        return []

    def required_linked_shared_libs(self):
        """
        List of shared libraries which must be linked in all installed binaries/libraries.
        Supported values are pure library names without 'lib' prefix or extension ('example'),
        file names ('libexample.so'), and full paths ('/usr/lib64/libexample.so').
        """
        return []

    def sanity_check_linked_shared_libs(self, subdirs=None):
        """
        Check whether specific shared libraries are (not) linked into installed binaries/libraries.
        """
        self.log.info("Checking for banned/required linked shared libraries...")

        # list of libraries that can *not* be linked in any installed binary/library
        banned_libs = build_option('banned_linked_shared_libs') or []
        banned_libs.extend(self.toolchain.banned_linked_shared_libs())
        banned_libs.extend(self.banned_linked_shared_libs())
        banned_libs.extend(self.cfg['banned_linked_shared_libs'])

        # list of libraries that *must* be linked in every installed binary/library
        required_libs = build_option('required_linked_shared_libs') or []
        required_libs.extend(self.toolchain.required_linked_shared_libs())
        required_libs.extend(self.required_linked_shared_libs())
        required_libs.extend(self.cfg['required_linked_shared_libs'])

        # early return if there are no banned/required libraries
        if not (banned_libs + required_libs):
            self.log.info("No banned/required libraries specified")
            return []
        else:
            if banned_libs:
                self.log.info("Banned libraries to check for: %s", ', '.join(banned_libs))
            if required_libs:
                self.log.info("Required libraries to check for: %s", ', '.join(banned_libs))

        shlib_ext = get_shared_lib_ext()

        # compose regular expressions for banned/required libraries
        def regex_for_lib(lib):
            """Compose regular expression for specified banned/required library."""
            # absolute path to library ('/usr/lib64/libexample.so')
            if os.path.isabs(lib):
                regex = re.compile(re.escape(lib))
            # full filename for library ('libexample.so')
            elif lib.startswith('lib'):
                regex = re.compile(r'(/|\s)' + re.escape(lib))
            # pure library name, without 'lib' prefix or extension ('example')
            else:
                regex = re.compile(r'(/|\s)lib%s\.%s' % (lib, shlib_ext))

            return regex

        banned_lib_regexs = [regex_for_lib(x) for x in banned_libs]
        if banned_lib_regexs:
            self.log.debug("Regular expressions to check for banned libraries: %s",
                           '\n'.join("'%s'" % regex.pattern for regex in banned_lib_regexs))

        required_lib_regexs = [regex_for_lib(x) for x in required_libs]
        if required_lib_regexs:
            self.log.debug("Regular expressions to check for required libraries: %s",
                           '\n'.join("'%s'" % regex.pattern for regex in required_lib_regexs))

        if subdirs is None:
            subdirs = self.cfg['bin_lib_subdirs'] or self.bin_lib_subdirs()

        if subdirs:
            self.log.info("Using specified subdirectories to check for banned/required linked shared libraries: %s",
                          subdirs)
        else:
            subdirs = DEFAULT_BIN_LIB_SUBDIRS
            self.log.info("Using default subdirectories to check for banned/required linked shared libraries: %s",
                          subdirs)

        # filter to existing directories that are unique (after resolving symlinks)
        dirpaths = []
        for subdir in subdirs:
            dirpath = os.path.join(self.installdir, subdir)
            if os.path.exists(dirpath) and os.path.isdir(dirpath):
                dirpath = os.path.realpath(dirpath)
                if dirpath not in dirpaths:
                    dirpaths.append(dirpath)

        failed_paths = []

        for dirpath in dirpaths:
            if os.path.exists(dirpath):
                self.log.debug("Checking banned/required linked shared libraries in %s", dirpath)

                for path in [os.path.join(dirpath, x) for x in os.listdir(dirpath)]:
                    self.log.debug("Checking banned/required linked shared libraries for %s", path)

                    libs_check = check_linked_shared_libs(path, banned_patterns=banned_lib_regexs,
                                                          required_patterns=required_lib_regexs)

                    # None indicates the path is not a dynamically linked binary or shared library, so ignore it
                    if libs_check is not None:
                        if libs_check:
                            self.log.debug("Check for banned/required linked shared libraries passed for %s", path)
                        else:
                            failed_paths.append(path)

        fail_msg = None
        if failed_paths:
            fail_msg = "Check for banned/required shared libraries failed for %s" % ', '.join(failed_paths)

        return fail_msg

    def _sanity_check_step_common(self, custom_paths, custom_commands):
        """
        Determine sanity check paths and commands to use.

        :param custom_paths: custom sanity check paths to check existence for
        :param custom_commands: custom sanity check commands to run
        """

        # supported/required keys in for sanity check paths, along with function used to check the paths
        path_keys_and_check = {
            # files must exist and not be a directory
            SANITY_CHECK_PATHS_FILES: ('file', lambda fp: os.path.exists(fp) and not os.path.isdir(fp)),
            # directories must exist and be non-empty
            SANITY_CHECK_PATHS_DIRS: ("(non-empty) directory", lambda dp: os.path.isdir(dp) and os.listdir(dp)),
        }

        enhance_sanity_check = self.cfg['enhance_sanity_check']
        ec_commands = self.cfg['sanity_check_commands']
        ec_paths = self.cfg['sanity_check_paths']

        # if enhance_sanity_check is not enabled, only sanity_check_paths specified in the easyconfig file are used,
        # the ones provided by the easyblock (via custom_paths) are ignored
        if ec_paths and not enhance_sanity_check:
            paths = ec_paths
            self.log.info("Using (only) sanity check paths specified by easyconfig file: %s", paths)
        else:
            # if no sanity_check_paths are specified in easyconfig,
            # we fall back to the ones provided by the easyblock via custom_paths
            if custom_paths:
                paths = custom_paths
                self.log.info("Using customized sanity check paths: %s", paths)
            # if custom_paths is empty, we fall back to a generic set of paths:
            # non-empty bin/ + /lib or /lib64 directories
            else:
                paths = {}
                for key in path_keys_and_check:
                    paths.setdefault(key, [])
                paths.update({SANITY_CHECK_PATHS_DIRS: ['bin', ('lib', 'lib64')]})
                self.log.info("Using default sanity check paths: %s", paths)

            # if enhance_sanity_check is enabled *and* sanity_check_paths are specified in the easyconfig,
            # those paths are used to enhance the paths provided by the easyblock
            if enhance_sanity_check and ec_paths:
                for key in ec_paths:
                    val = ec_paths[key]
                    if isinstance(val, list):
                        paths[key] = paths.get(key, []) + val
                    else:
                        error_pattern = "Incorrect value type in sanity_check_paths, should be a list: "
                        error_pattern += "%s (type: %s)" % (val, type(val))
                        raise EasyBuildError(error_pattern)
                self.log.info("Enhanced sanity check paths after taking into account easyconfig file: %s", paths)

        sorted_keys = sorted(paths.keys())
        known_keys = sorted(path_keys_and_check.keys())

        # verify sanity_check_paths value: only known keys, correct value types, at least one non-empty value
        only_list_values = all(isinstance(x, list) for x in paths.values())
        only_empty_lists = all(not x for x in paths.values())
        if sorted_keys != known_keys or not only_list_values or only_empty_lists:
            error_msg = "Incorrect format for sanity_check_paths: should (only) have %s keys, "
            error_msg += "values should be lists (at least one non-empty)."
            raise EasyBuildError(error_msg % ', '.join("'%s'" % k for k in known_keys))

        # if enhance_sanity_check is not enabled, only sanity_check_commands specified in the easyconfig file are used,
        # the ones provided by the easyblock (via custom_commands) are ignored
        if ec_commands and not enhance_sanity_check:
            commands = ec_commands
            self.log.info("Using (only) sanity check commands specified by easyconfig file: %s", commands)
        else:
            if custom_commands:
                commands = custom_commands
                self.log.info("Using customised sanity check commands: %s", commands)
            else:
                commands = []

            # if enhance_sanity_check is enabled, the sanity_check_commands specified in the easyconfig file
            # are combined with those provided by the easyblock via custom_commands
            if enhance_sanity_check and ec_commands:
                commands = commands + ec_commands
                self.log.info("Enhanced sanity check commands after taking into account easyconfig file: %s", commands)

        for i, command in enumerate(commands):
            # set command to default. This allows for config files with
            # non-tuple commands
            if isinstance(command, string_type):
                self.log.debug("Using %s as sanity check command" % command)
                commands[i] = command
            else:
                if not isinstance(command, tuple):
                    self.log.debug("Setting sanity check command to default")
                    command = (None, None)

                # Build substition dictionary
                check_cmd = {
                    'name': self.name.lower(),
                    'options': '-h',
                }
                if command[0] is not None:
                    check_cmd['name'] = command[0]
                if command[1] is not None:
                    check_cmd['options'] = command[1]

                commands[i] = "%(name)s %(options)s" % check_cmd

        return paths, path_keys_and_check, commands

    def _sanity_check_step_dry_run(self, custom_paths=None, custom_commands=None, **_):
        """
        Dry run version of sanity_check_step method.

        :param custom_paths: custom sanity check paths to check existence for
        :param custom_commands: custom sanity check commands to run
        """
        paths, path_keys_and_check, commands = self._sanity_check_step_common(custom_paths, custom_commands)

        for key in [SANITY_CHECK_PATHS_FILES, SANITY_CHECK_PATHS_DIRS]:
            (typ, _) = path_keys_and_check[key]
            self.dry_run_msg("Sanity check paths - %s ['%s']", typ, key)
            entries = paths[key]
            if entries:
                # some entries may be tuple values,
                # we need to convert them to strings first so we can print them sorted
                for idx, entry in enumerate(entries):
                    if isinstance(entry, tuple):
                        entries[idx] = ' or '.join(entry)

                for path in sorted(paths[key]):
                    self.dry_run_msg("  * %s", str(path))
            else:
                self.dry_run_msg("  (none)")

        self.dry_run_msg("Sanity check commands")
        if commands:
            for command in sorted(commands):
                self.dry_run_msg("  * %s", str(command))
        else:
            self.dry_run_msg("  (none)")

        self.sanity_check_linked_shared_libs()

        if self.toolchain.use_rpath:
            self.sanity_check_rpath()
        else:
            self.log.debug("Skiping RPATH sanity check")

    def _sanity_check_step_extensions(self):
        """Sanity check on extensions (if any)."""
        failed_exts = []

        if build_option('skip_extensions'):
            self.log.info("Skipping sanity check for extensions since skip-extensions is enabled...")
            return
        elif not self.ext_instances:
            # class instances for extensions may not be initialized yet here,
            # for example when using --module-only or --sanity-check-only
            self.prepare_for_extensions()
            self.init_ext_instances()

        for ext in self.ext_instances:
            success, fail_msg = None, None
            res = ext.sanity_check_step()
            # if result is a tuple, we expect a (<bool (success)>, <custom_message>) format
            if isinstance(res, tuple):
                if len(res) != 2:
                    raise EasyBuildError("Wrong sanity check result type for '%s' extension: %s", ext.name, res)
                success, fail_msg = res
            else:
                # if result of extension sanity check is not a 2-tuple, treat it as a boolean indicating success
                success, fail_msg = res, "(see log for details)"

            if not success:
                fail_msg = "failing sanity check for '%s' extension: %s" % (ext.name, fail_msg)
                failed_exts.append((ext.name, fail_msg))
                self.log.warning(fail_msg)
            else:
                self.log.info("Sanity check for '%s' extension passed!", ext.name)

        if failed_exts:
            overall_fail_msg = "extensions sanity check failed for %d extensions: " % len(failed_exts)
            self.log.warning(overall_fail_msg)
            self.sanity_check_fail_msgs.append(overall_fail_msg + ', '.join(x[0] for x in failed_exts))
            self.sanity_check_fail_msgs.extend(x[1] for x in failed_exts)

    def _sanity_check_step(self, custom_paths=None, custom_commands=None, extension=False, extra_modules=None):
        """
        Real version of sanity_check_step method.

        :param custom_paths: custom sanity check paths to check existence for
        :param custom_commands: custom sanity check commands to run
        :param extension: indicates whether or not sanity check is run for an extension
        :param extra_modules: extra modules to load before running sanity check commands
        """
        paths, path_keys_and_check, commands = self._sanity_check_step_common(custom_paths, custom_commands)

        # helper function to sanity check (alternatives for) one particular path
        def check_path(xs, typ, check_fn):
            """Sanity check for one particular path."""
            found = False
            for name in xs:
                path = os.path.join(self.installdir, name)
                if check_fn(path):
                    self.log.debug("Sanity check: found %s %s in %s" % (typ, name, self.installdir))
                    found = True
                    break
                else:
                    self.log.debug("Could not find %s %s in %s" % (typ, name, self.installdir))

            return found

        def xs2str(xs):
            """Human-readable version of alternative locations for a particular file/directory."""
            return ' or '.join("'%s'" % x for x in xs)

        # check sanity check paths
        for key in [SANITY_CHECK_PATHS_FILES, SANITY_CHECK_PATHS_DIRS]:

            (typ, check_fn) = path_keys_and_check[key]

            for xs in paths[key]:
                if isinstance(xs, string_type):
                    xs = (xs,)
                elif not isinstance(xs, tuple):
                    raise EasyBuildError("Unsupported type %s encountered in '%s', not a string or tuple",
                                         type(xs), key)

                found = check_path(xs, typ, check_fn)

                # for library files in lib/, also consider fallback to lib64/ equivalent (and vice versa)
                if not found and build_option('lib64_fallback_sanity_check'):
                    xs_alt = None
                    if all(x.startswith('lib/') or x == 'lib' for x in xs):
                        xs_alt = [os.path.join('lib64', *x.split(os.path.sep)[1:]) for x in xs]
                    elif all(x.startswith('lib64/') or x == 'lib64' for x in xs):
                        xs_alt = [os.path.join('lib', *x.split(os.path.sep)[1:]) for x in xs]

                    if xs_alt:
                        self.log.info("%s not found at %s in %s, consider fallback locations: %s",
                                      typ, xs2str(xs), self.installdir, xs2str(xs_alt))
                        found = check_path(xs_alt, typ, check_fn)

                if not found:
                    sanity_check_fail_msg = "no %s found at %s in %s" % (typ, xs2str(xs), self.installdir)
                    self.sanity_check_fail_msgs.append(sanity_check_fail_msg)
                    self.log.warning("Sanity check: %s", sanity_check_fail_msg)

                trace_msg("%s %s found: %s" % (typ, xs2str(xs), ('FAILED', 'OK')[found]))

        fake_mod_data = None

        # skip loading of fake module when using --sanity-check-only, load real module instead
        if build_option('sanity_check_only') and not extension:
            self.load_module(extra_modules=extra_modules)

        # only load fake module for non-extensions, and not during dry run
        elif not (extension or self.dry_run):
            try:
                # unload all loaded modules before loading fake module
                # this ensures that loading of dependencies is tested, and avoids conflicts with build dependencies
                fake_mod_data = self.load_fake_module(purge=True, extra_modules=extra_modules, verbose=True)
            except EasyBuildError as err:
                self.sanity_check_fail_msgs.append("loading fake module failed: %s" % err)
                self.log.warning("Sanity check: %s" % self.sanity_check_fail_msgs[-1])

            if extra_modules:
                self.log.info("Loading extra modules for sanity check: %s", ', '.join(extra_modules))

        # chdir to installdir (better environment for running tests)
        if os.path.isdir(self.installdir):
            change_dir(self.installdir)

        # run sanity check commands
        for command in commands:

            trace_msg("running command '%s' ..." % command)

            out, ec = run_cmd(command, simple=False, log_ok=False, log_all=False, trace=False)
            if ec != 0:
                fail_msg = "sanity check command %s exited with code %s (output: %s)" % (command, ec, out)
                self.sanity_check_fail_msgs.append(fail_msg)
                self.log.warning("Sanity check: %s" % self.sanity_check_fail_msgs[-1])
            else:
                self.log.info("sanity check command %s ran successfully! (output: %s)" % (command, out))

            trace_msg("result for command '%s': %s" % (command, ('FAILED', 'OK')[ec == 0]))

        # also run sanity check for extensions (unless we are an extension ourselves)
        if not extension:
            self._sanity_check_step_extensions()

        linked_shared_lib_fails = self.sanity_check_linked_shared_libs()
        if linked_shared_lib_fails:
            self.log.warning("Check for required/banned linked shared libraries failed!")
            self.sanity_check_fail_msgs.append(linked_shared_lib_fails)

        # cleanup
        if fake_mod_data:
            self.clean_up_fake_module(fake_mod_data)

        if self.toolchain.use_rpath:
            rpath_fails = self.sanity_check_rpath()
            if rpath_fails:
                self.log.warning("RPATH sanity check failed!")
                self.sanity_check_fail_msgs.extend(rpath_fails)
        else:
            self.log.debug("Skiping RPATH sanity check")

        # pass or fail
        if self.sanity_check_fail_msgs:
            raise EasyBuildError("Sanity check failed: %s", '\n'.join(self.sanity_check_fail_msgs))
        else:
            self.log.debug("Sanity check passed!")

    def _set_module_as_default(self, fake=False):
        """
        Sets the default module version except if we are in dry run

        :param fake: set default for 'fake' module in temporary location
        """
        version = self.full_mod_name.split('/')[-1]
        if self.dry_run:
            dry_run_msg("Marked %s v%s as default version" % (self.name, version))
        else:
            mod_dir_path = os.path.dirname(self.module_generator.get_module_filepath(fake=fake))
            if fake:
                mod_symlink_paths = []
            else:
                mod_symlink_paths = ActiveMNS().det_module_symlink_paths(self.cfg)
            self.module_generator.set_as_default(mod_dir_path, version, mod_symlink_paths=mod_symlink_paths)

    def cleanup_step(self):
        """
        Cleanup leftover mess: remove/clean build directory

        except when we're building in the installation directory or
        cleanup_builddir is False, otherwise we remove the installation
        """
        if not self.build_in_installdir and build_option('cleanup_builddir'):

            # make sure we're out of the dir we're removing
            change_dir(self.orig_workdir)
            self.log.info("Cleaning up builddir %s (in %s)", self.builddir, os.getcwd())

            try:
                remove_dir(self.builddir)
                base = os.path.dirname(self.builddir)

                # keep removing empty directories until we either find a non-empty one
                # or we end up in the root builddir
                while len(os.listdir(base)) == 0 and not os.path.samefile(base, build_path()):
                    os.rmdir(base)
                    base = os.path.dirname(base)

            except OSError as err:
                raise EasyBuildError("Cleaning up builddir %s failed: %s", self.builddir, err)

        if not build_option('cleanup_builddir'):
            self.log.info("Keeping builddir %s" % self.builddir)

        self.toolchain.cleanup()

        env.restore_env_vars(self.cfg['unwanted_env_vars'])

    def invalidate_module_caches(self, modpath):
        """Helper method to invalidate module caches for specified module path."""
        # invalidate relevant 'module avail'/'module show' cache entries
        # consider both paths: for short module name, and subdir indicated by long module name
        paths = [modpath]
        if self.mod_subdir:
            paths.append(os.path.join(modpath, self.mod_subdir))

        for path in paths:
            invalidate_module_caches_for(path)

    def make_module_step(self, fake=False):
        """
        Generate module file

        :param fake: generate 'fake' module in temporary location, rather than actual module file
        """
        modpath = self.module_generator.get_modules_path(fake=fake)
        mod_filepath = self.mod_filepath
        if fake:
            mod_filepath = self.module_generator.get_module_filepath(fake=fake)
        else:
            trace_msg("generating module file @ %s" % self.mod_filepath)

        txt = self.module_generator.MODULE_SHEBANG
        if txt:
            txt += '\n'

        if self.modules_header:
            txt += self.modules_header + '\n'

        txt += self.make_module_description()
        txt += self.make_module_group_check()
        txt += self.make_module_deppaths()
        txt += self.make_module_dep()
        txt += self.make_module_extend_modpath()
        txt += self.make_module_req()
        txt += self.make_module_extra()
        txt += self.make_module_footer()

        hook_txt = run_hook(MODULE_WRITE, self.hooks, args=[self, mod_filepath, txt])
        if hook_txt is not None:
            txt = hook_txt

        if self.dry_run:
            # only report generating actual module file during dry run, don't mention temporary module files
            if not fake:
                self.dry_run_msg("Generating module file %s, with contents:\n", mod_filepath)
                for line in txt.split('\n'):
                    self.dry_run_msg(INDENT_4SPACES + line)
        else:
            write_file(mod_filepath, txt)
            self.log.info("Module file %s written: %s", mod_filepath, txt)

            # if backup module file is there, print diff with newly generated module file
            if self.mod_file_backup and not fake:
                diff_msg = "comparing module file with backup %s; " % self.mod_file_backup
                mod_diff = diff_files(self.mod_file_backup, mod_filepath)
                if mod_diff:
                    diff_msg += 'diff is:\n%s' % mod_diff
                else:
                    diff_msg += 'no differences found'
                self.log.info(diff_msg)
                print_msg(diff_msg, log=self.log)

            self.invalidate_module_caches(modpath)

            # only update after generating final module file
            if not fake:
                self.modules_tool.update()

            mod_symlink_paths = ActiveMNS().det_module_symlink_paths(self.cfg)
            self.module_generator.create_symlinks(mod_symlink_paths, fake=fake)

            if ActiveMNS().mns.det_make_devel_module() and not fake and build_option('generate_devel_module'):
                try:
                    self.make_devel_module()
                except EasyBuildError as error:
                    if build_option('module_only'):
                        self.log.info("Using --module-only so can recover from error: %s", error)
                    else:
                        raise error
            else:
                self.log.info("Skipping devel module...")

        # always set default for temporary module file,
        # to avoid that it gets overruled by an existing module file that is set as default
        if fake or self.set_default_module:
            self._set_module_as_default(fake=fake)

        return modpath

    def permissions_step(self):
        """
        Finalize installation procedure: adjust permissions as configured, change group ownership (if requested).
        Installing user must be member of the group that it is changed to.
        """
        if self.group is not None:
            # remove permissions for others, and set group ID
            try:
                perms = stat.S_IROTH | stat.S_IWOTH | stat.S_IXOTH
                adjust_permissions(self.installdir, perms, add=False, recursive=True, group_id=self.group[1],
                                   relative=True, ignore_errors=True)
            except EasyBuildError as err:
                raise EasyBuildError("Unable to change group permissions of file(s): %s", err)
            self.log.info("Successfully made software only available for group %s (gid %s)" % self.group)

        if build_option('read_only_installdir'):
            # remove write permissions for everyone
            perms = stat.S_IWUSR | stat.S_IWGRP | stat.S_IWOTH
            adjust_permissions(self.installdir, perms, add=False, recursive=True, relative=True, ignore_errors=True)
            self.log.info("Successfully removed write permissions recursively for *EVERYONE* on install dir.")

        elif build_option('group_writable_installdir'):
            # enable write permissions for group
            perms = stat.S_IWGRP
            adjust_permissions(self.installdir, perms, add=True, recursive=True, relative=True, ignore_errors=True)
            self.log.info("Successfully enabled write permissions recursively for group on install dir.")

        else:
            # remove write permissions for group and other
            perms = stat.S_IWGRP | stat.S_IWOTH
            adjust_permissions(self.installdir, perms, add=False, recursive=True, relative=True, ignore_errors=True)
            self.log.info("Successfully removed write permissions recursively for group/other on install dir.")

        # add read permissions for everybody on all files, taking into account group (if any)
        perms = stat.S_IRUSR | stat.S_IRGRP
        # directory permissions: readable (r) & searchable (x)
        dir_perms = stat.S_IXUSR | stat.S_IXGRP
        self.log.debug("Ensuring read permissions for user/group on install dir (recursively)")

        if self.group is None:
            perms |= stat.S_IROTH
            dir_perms |= stat.S_IXOTH
            self.log.debug("Also ensuring read permissions for others on install dir (no group specified)")

        umask = build_option('umask')
        if umask is not None:
            # umask is specified as a string, so interpret it first as integer in octal, then take complement (~)
            perms &= ~int(umask, 8)
            dir_perms &= ~int(umask, 8)
            self.log.debug("Taking umask '%s' into account when ensuring read permissions to install dir", umask)

        self.log.debug("Adding file read permissions in %s using '%s'", self.installdir, oct(perms))
        adjust_permissions(self.installdir, perms, add=True, recursive=True, relative=True, ignore_errors=True)

        # also ensure directories have exec permissions (so they can be opened)
        self.log.debug("Adding directory search permissions in %s using '%s'", self.installdir, oct(dir_perms))
        adjust_permissions(self.installdir, dir_perms, add=True, recursive=True, relative=True, onlydirs=True,
                           ignore_errors=True)

        self.log.info("Successfully added read permissions recursively on install dir %s", self.installdir)

    def test_cases_step(self):
        """
        Run provided test cases.
        """
        for test in self.cfg['tests']:
            change_dir(self.orig_workdir)
            if os.path.isabs(test):
                path = test
            else:
                for source_path in source_paths():
                    path = os.path.join(source_path, self.name, test)
                    if os.path.exists(path):
                        break
                if not os.path.exists(path):
                    raise EasyBuildError("Test specifies invalid path: %s", path)

            try:
                self.log.debug("Running test %s" % path)
                run_cmd(path, log_all=True, simple=True)
            except EasyBuildError as err:
                raise EasyBuildError("Running test %s failed: %s", path, err)

    def update_config_template_run_step(self):
        """Update the the easyconfig template dictionary with easyconfig.TEMPLATE_NAMES_EASYBLOCK_RUN_STEP names"""

        for name in TEMPLATE_NAMES_EASYBLOCK_RUN_STEP:
            self.cfg.template_values[name[0]] = str(getattr(self, name[0], None))
        self.cfg.generate_template_values()

    def skip_step(self, step, skippable):
        """Dedice whether or not to skip the specified step."""
        skip = False
        force = build_option('force')
        module_only = build_option('module_only')
        sanity_check_only = build_option('sanity_check_only')
        skip_extensions = build_option('skip_extensions')
        skip_test_step = build_option('skip_test_step')
        skipsteps = self.cfg['skipsteps']

        # under --skip, sanity check is not skipped
        cli_skip = self.skip and step != SANITYCHECK_STEP

        # skip step if specified as individual (skippable) step, or if --skip is used
        if skippable and (cli_skip or step in skipsteps):
            self.log.info("Skipping %s step (skip: %s, skipsteps: %s)", step, self.skip, skipsteps)
            skip = True

        # skip step when only generating module file
        # * still run sanity check without use of force
        # * always run ready & prepare step to set up toolchain + deps
        elif module_only and step not in MODULE_ONLY_STEPS:
            self.log.info("Skipping %s step (only generating module)", step)
            skip = True

        # allow skipping sanity check too when only generating module and force is used
        elif module_only and step == SANITYCHECK_STEP and force:
            self.log.info("Skipping %s step because of forced module-only mode", step)
            skip = True

        elif sanity_check_only and step != SANITYCHECK_STEP:
            self.log.info("Skipping %s step because of sanity-check-only mode", step)
            skip = True

        elif skip_extensions and step == EXTENSIONS_STEP:
            self.log.info("Skipping %s step as requested via skip-extensions", step)
            skip = True

        elif skip_test_step and step == TEST_STEP:
            self.log.info("Skipping %s step as requested via skip-test-step", step)
            skip = True

        else:
            msg = "Not skipping %s step (skippable: %s, skip: %s, skipsteps: %s, module_only: %s, force: %s, "
            msg += "sanity_check_only: %s, skip_extensions: %s, skip_test_step: %s)"
            self.log.debug(msg, step, skippable, self.skip, skipsteps, module_only, force,
                           sanity_check_only, skip_extensions, skip_test_step)

        return skip

    def run_step(self, step, step_methods):
        """
        Run step, returns false when execution should be stopped
        """
        self.log.info("Starting %s step", step)
        self.update_config_template_run_step()

        run_hook(step, self.hooks, pre_step_hook=True, args=[self])

        for step_method in step_methods:
            # Remove leading underscore from e.g. "_test_step"
            method_name = extract_method_name(step_method).lstrip('_')
            self.log.info("Running method %s part of step %s", method_name, step)

            if self.dry_run:
                self.dry_run_msg("[%s method]", method_name)

                # if an known possible error occurs, just report it and continue
                try:
                    # step_method is a lambda function that takes an EasyBlock instance as an argument,
                    # and returns the actual method, so use () to execute it
                    step_method(self)()
                except Exception as err:
                    if build_option('extended_dry_run_ignore_errors'):
                        dry_run_warning("ignoring error %s" % err, silent=self.silent)
                        self.ignored_errors = True
                    else:
                        raise
                self.dry_run_msg('')
            else:
                # step_method is a lambda function that takes an EasyBlock instance as an argument,
                # and returns the actual method, so use () to execute it
                step_method(self)()

        run_hook(step, self.hooks, post_step_hook=True, args=[self])

        if self.cfg['stop'] == step:
            self.log.info("Stopping after %s step.", step)
            raise StopException(step)

    @staticmethod
    def get_steps(run_test_cases=True, iteration_count=1):
        """Return a list of all steps to be performed."""

        def get_step(tag, descr, substeps, skippable, initial=True):
            """Determine step definition based on whether it's an initial run or not."""
            substeps = [substep for (always_include, substep) in substeps if (initial or always_include)]
            return (tag, descr, substeps, skippable)

        # list of substeps for steps that are slightly different from 2nd iteration onwards
        ready_substeps = [
            (False, lambda x: x.check_readiness_step),
            (True, lambda x: x.make_builddir),
            (True, lambda x: x.reset_env),
            (True, lambda x: x.handle_iterate_opts),
        ]

        def ready_step_spec(initial):
            """Return ready step specified."""
            return get_step(READY_STEP, "creating build dir, resetting environment", ready_substeps, False,
                            initial=initial)

        source_substeps = [
            (False, lambda x: x.checksum_step),
            (True, lambda x: x.extract_step),
        ]

        def source_step_spec(initial):
            """Return source step specified."""
            return get_step(SOURCE_STEP, "unpacking", source_substeps, True, initial=initial)

        install_substeps = [
            (False, lambda x: x.stage_install_step),
            (False, lambda x: x.make_installdir),
            (True, lambda x: x.install_step),
        ]

        def install_step_spec(initial):
            """Return install step specification."""
            return get_step(INSTALL_STEP, "installing", install_substeps, True, initial=initial)

        # format for step specifications: (step_name, description, list of functions, skippable)

        # core steps that are part of the iterated loop
        patch_step_spec = (PATCH_STEP, 'patching', [lambda x: x.patch_step], True)
        prepare_step_spec = (PREPARE_STEP, 'preparing', [lambda x: x.prepare_step], False)
        configure_step_spec = (CONFIGURE_STEP, 'configuring', [lambda x: x.configure_step], True)
        build_step_spec = (BUILD_STEP, 'building', [lambda x: x.build_step], True)
        test_step_spec = (TEST_STEP, 'testing', [lambda x: x._test_step], True)
        extensions_step_spec = (EXTENSIONS_STEP, 'taking care of extensions', [lambda x: x.extensions_step], False)

        # part 1: pre-iteration + first iteration
        steps_part1 = [
            (FETCH_STEP, 'fetching files', [lambda x: x.fetch_step], False),
            ready_step_spec(True),
            source_step_spec(True),
            patch_step_spec,
            prepare_step_spec,
            configure_step_spec,
            build_step_spec,
            test_step_spec,
            install_step_spec(True),
            extensions_step_spec,
        ]
        # part 2: iterated part, from 2nd iteration onwards
        # repeat core procedure again depending on specified iteration count
        # not all parts of all steps need to be rerun (see e.g., ready, prepare)
        steps_part2 = [
            ready_step_spec(False),
            source_step_spec(False),
            patch_step_spec,
            prepare_step_spec,
            configure_step_spec,
            build_step_spec,
            test_step_spec,
            install_step_spec(False),
            extensions_step_spec,
        ] * (iteration_count - 1)
        # part 3: post-iteration part
        steps_part3 = [
            (POSTITER_STEP, 'restore after iterating', [lambda x: x.post_iter_step], False),
            (POSTPROC_STEP, 'postprocessing', [lambda x: x.post_install_step], True),
            (SANITYCHECK_STEP, 'sanity checking', [lambda x: x.sanity_check_step], True),
            (CLEANUP_STEP, 'cleaning up', [lambda x: x.cleanup_step], False),
            (MODULE_STEP, 'creating module', [lambda x: x.make_module_step], False),
            (PERMISSIONS_STEP, 'permissions', [lambda x: x.permissions_step], False),
            (PACKAGE_STEP, 'packaging', [lambda x: x.package_step], False),
        ]

        # full list of steps, included iterated steps
        steps = steps_part1 + steps_part2 + steps_part3

        if run_test_cases:
            steps.append((TESTCASES_STEP, 'running test cases', [
                lambda x: x.load_module,
                lambda x: x.test_cases_step,
            ], False))

        return steps

    def run_all_steps(self, run_test_cases):
        """
        Build and install this software.
        run_test_cases (bool): run tests after building (e.g.: make test)
        """
        if self.cfg['stop'] and self.cfg['stop'] == 'cfg':
            return True

        steps = self.get_steps(run_test_cases=run_test_cases, iteration_count=self.det_iter_cnt())
        # Calculate progress bar tick
        tick = 1.0 / float(len(steps))

        print_msg("building and installing %s..." % self.full_mod_name, log=self.log, silent=self.silent)
        trace_msg("installation prefix: %s" % self.installdir)

        ignore_locks = build_option('ignore_locks')

        if ignore_locks:
            self.log.info("Ignoring locks...")
        else:
            lock_name = self.installdir.replace('/', '_')

            # check if lock already exists;
            # either aborts with an error or waits until it disappears (depends on --wait-on-lock)
            check_lock(lock_name)

            # create lock to avoid that another installation running in parallel messes things up
            create_lock(lock_name)

        try:
            for (step_name, descr, step_methods, skippable) in steps:
                if self.skip_step(step_name, skippable):
                    print_msg("%s [skipped]" % descr, log=self.log, silent=self.silent)
                else:
                    if self.dry_run:
                        self.dry_run_msg("%s... [DRY RUN]\n", descr)
                    else:
                        print_msg("%s..." % descr, log=self.log, silent=self.silent)
                    self.current_step = step_name
                    start_time = datetime.now()
                    try:
                        self.run_step(step_name, step_methods)
                    finally:
                        if not self.dry_run:
                            step_duration = datetime.now() - start_time
                            if step_duration.total_seconds() >= 1:
                                print_msg("... (took %s)", time2str(step_duration), log=self.log, silent=self.silent)
                            elif self.logdebug or build_option('trace'):
                                print_msg("... (took < 1 sec)", log=self.log, silent=self.silent)
                self.advance_progress(tick)

        except StopException:
            pass
        finally:
            if not ignore_locks:
                remove_lock(lock_name)

        # return True for successfull build (or stopped build)
        return True


def print_dry_run_note(loc, silent=True):
    """Print note on interpreting dry run output."""
    msg = '\n'.join([
        '',
        "Important note: the actual build & install procedure that will be performed may diverge",
        "(slightly) from what is outlined %s, due to conditions in the easyblock which are" % loc,
        "incorrectly handled in a dry run.",
        "Any errors that may occur are ignored and reported as warnings, on a per-step basis.",
        "Please be aware of this, and only use the information %s for quick debugging purposes." % loc,
        '',
    ])
    dry_run_msg(msg, silent=silent)


def build_and_install_one(ecdict, init_env, progress_bar=None, task_id=None):
    """
    Build the software
    :param ecdict: dictionary contaning parsed easyconfig + metadata
    :param init_env: original environment (used to reset environment)
    """
    silent = build_option('silent')

    start_timestamp = datetime.now()

    spec = ecdict['spec']
    rawtxt = ecdict['ec'].rawtxt
    name = ecdict['ec']['name']

    dry_run = build_option('extended_dry_run')

    if dry_run:
        dry_run_msg('', silent=silent)
    print_msg("processing EasyBuild easyconfig %s" % spec, log=_log, silent=silent)

    if dry_run:
        # print note on interpreting dry run output (argument is reference to location of dry run messages)
        print_dry_run_note('below', silent=silent)

    # restore original environment, and then sanitize it
    _log.info("Resetting environment")
    run.errors_found_in_log = 0
    restore_env(init_env)
    sanitize_env()

    cwd = os.getcwd()

    # load easyblock
    easyblock = build_option('easyblock')
    if easyblock:
        # set the value in the dict so this is included in the reproducibility dump of the easyconfig
        ecdict['ec']['easyblock'] = easyblock
    else:
        easyblock = fetch_parameters_from_easyconfig(rawtxt, ['easyblock'])[0]

    try:
        app_class = get_easyblock_class(easyblock, name=name)
        app = app_class(ecdict['ec'])
        _log.info("Obtained application instance of for %s (easyblock: %s)" % (name, easyblock))
    except EasyBuildError as err:
        print_error("Failed to get application instance for %s (easyblock: %s): %s" % (name, easyblock, err.msg),
                    silent=silent)

    # Setup progress bar
    if progress_bar and task_id is not None:
        app.set_progress_bar(progress_bar, task_id)
        _log.info("Updated progress bar instance for easyblock %s", easyblock)

    # application settings
    stop = build_option('stop')
    if stop is not None:
        _log.debug("Stop set to %s" % stop)
        app.cfg['stop'] = stop

    skip = build_option('skip')
    if skip is not None:
        _log.debug("Skip set to %s" % skip)
        app.cfg['skip'] = skip

    # build easyconfig
    errormsg = '(no error)'
    # timing info
    start_time = time.time()
    try:
        run_test_cases = not build_option('skip_test_cases') and app.cfg['tests']

        if not dry_run:
            # create our reproducibility files before carrying out the easyblock steps
            reprod_dir_root = os.path.dirname(app.logfile)
            reprod_dir = reproduce_build(app, reprod_dir_root)

            if os.path.exists(app.installdir) and build_option('read_only_installdir') and (
                    build_option('rebuild') or build_option('force')):
                enabled_write_permissions = True
                # re-enable write permissions so we can install additional modules
                adjust_permissions(app.installdir, stat.S_IWUSR, add=True, recursive=True)
            else:
                enabled_write_permissions = False

        result = app.run_all_steps(run_test_cases=run_test_cases)

        if not dry_run:
<<<<<<< HEAD
            # Copy over the build environment used during the configuraton
            reprod_spec = os.path.join(reprod_dir, app.cfg.filename())
            try:
                dump_env_easyblock(app, ec_path=reprod_spec, silent=True)
                _log.debug("Created build environment dump for easyconfig %s", reprod_spec)
            except EasyBuildError as err:
                _log.warning("Failed to create build environment dump for easyconfig %s: %s", reprod_spec, err)

            # also add any extension easyblocks used during the build for reproducability
=======
            # also add any extension easyblocks used during the build for reproducibility
>>>>>>> 1b9898b7
            if app.ext_instances:
                copy_easyblocks_for_reprod(app.ext_instances, reprod_dir)
            # If not already done remove the granted write permissions if we did so
            if enabled_write_permissions and os.lstat(app.installdir)[stat.ST_MODE] & stat.S_IWUSR:
                adjust_permissions(app.installdir, stat.S_IWUSR, add=False, recursive=True)

    except EasyBuildError as err:
        first_n = 300
        errormsg = "build failed (first %d chars): %s" % (first_n, err.msg[:first_n])
        _log.warning(errormsg)
        result = False

    ended = 'ended'

    # make sure we're back in original directory before we finish up
    change_dir(cwd)

    application_log = None

    # successful (non-dry-run) build
    if result and not dry_run:
        def ensure_writable_log_dir(log_dir):
            """Make sure we can write into the log dir"""
            if build_option('read_only_installdir'):
                # temporarily re-enable write permissions for copying log/easyconfig to install dir
                if os.path.exists(log_dir):
                    adjust_permissions(log_dir, stat.S_IWUSR, add=True, recursive=True)
                else:
                    parent_dir = os.path.dirname(log_dir)
                    if os.path.exists(parent_dir):
                        adjust_permissions(parent_dir, stat.S_IWUSR, add=True, recursive=False)
                        mkdir(log_dir, parents=True)
                        adjust_permissions(parent_dir, stat.S_IWUSR, add=False, recursive=False)
                    else:
                        mkdir(log_dir, parents=True)
                        adjust_permissions(log_dir, stat.S_IWUSR, add=True, recursive=True)

        if app.cfg['stop']:
            ended = 'STOPPED'
            if app.builddir is not None:
                new_log_dir = os.path.join(app.builddir, config.log_path(ec=app.cfg))
            else:
                new_log_dir = os.path.dirname(app.logfile)
            ensure_writable_log_dir(new_log_dir)

        # if we're only running the sanity check, we should not copy anything new to the installation directory
        elif build_option('sanity_check_only'):
            _log.info("Only running sanity check, so skipping build stats, easyconfigs archive, reprod files...")

        else:
            new_log_dir = os.path.join(app.installdir, config.log_path(ec=app.cfg))
            ensure_writable_log_dir(new_log_dir)

            # collect build stats
            _log.info("Collecting build stats...")

            buildstats = get_build_stats(app, start_time, build_option('command_line'))
            _log.info("Build stats: %s" % buildstats)

            try:
                # move the reproducibility files to the final log directory
                archive_reprod_dir = os.path.join(new_log_dir, REPROD)
                if os.path.exists(archive_reprod_dir):
                    backup_dir = find_backup_name_candidate(archive_reprod_dir)
                    move_file(archive_reprod_dir, backup_dir)
                    _log.info("Existing reproducibility directory %s backed up to %s", archive_reprod_dir, backup_dir)
                move_file(reprod_dir, archive_reprod_dir)
                _log.info("Wrote files for reproducibility to %s", archive_reprod_dir)
            except EasyBuildError as error:
                if build_option('module_only'):
                    _log.info("Using --module-only so can recover from error: %s", error)
                else:
                    raise error

            try:
                # upload easyconfig (and patch files) to central repository
                currentbuildstats = app.cfg['buildstats']
                repo = init_repository(get_repository(), get_repositorypath())
                if 'original_spec' in ecdict:
                    block = det_full_ec_version(app.cfg) + ".block"
                    repo.add_easyconfig(ecdict['original_spec'], app.name, block, buildstats, currentbuildstats)
                repo.add_easyconfig(spec, app.name, det_full_ec_version(app.cfg), buildstats, currentbuildstats)
                for patch in app.patches:
                    repo.add_patch(patch['path'], app.name)
                repo.commit("Built %s" % app.full_mod_name)
                del repo
            except EasyBuildError as err:
                _log.warning("Unable to commit easyconfig to repository: %s", err)

        # cleanup logs
        app.close_log()

        if build_option('sanity_check_only'):
            _log.info("Only running sanity check, so not copying anything to software install directory...")
        else:
            log_fn = os.path.basename(get_log_filename(app.name, app.version))
            try:
                application_log = os.path.join(new_log_dir, log_fn)
                move_logs(app.logfile, application_log)

                newspec = os.path.join(new_log_dir, app.cfg.filename())
                copy_file(spec, newspec)
                _log.debug("Copied easyconfig file %s to %s", spec, newspec)

                # copy patches
                for patch in app.patches:
                    target = os.path.join(new_log_dir, os.path.basename(patch['path']))
                    copy_file(patch['path'], target)
                    _log.debug("Copied patch %s to %s", patch['path'], target)

                if build_option('read_only_installdir'):
                    # take away user write permissions (again)
                    perms = stat.S_IWUSR | stat.S_IWGRP | stat.S_IWOTH
                    adjust_permissions(new_log_dir, perms, add=False, recursive=True)
            except EasyBuildError as error:
                if build_option('module_only'):
                    application_log = None
                    _log.debug("Using --module-only so can recover from error: %s", error)
                else:
                    raise error

    end_timestamp = datetime.now()

    if result:
        success = True
        summary = 'COMPLETED'
        succ = 'successfully'
    else:
        # build failed
        success = False
        summary = 'FAILED'

        build_dir = ''
        if app.builddir:
            build_dir = " (build directory: %s)" % (app.builddir)
        succ = "unsuccessfully%s: %s" % (build_dir, errormsg)

        # cleanup logs
        app.close_log()
        application_log = app.logfile

    req_time = time2str(end_timestamp - start_timestamp)
    print_msg("%s: Installation %s %s (took %s)" % (summary, ended, succ, req_time), log=_log, silent=silent)

    # check for errors
    if run.errors_found_in_log > 0:
        _log.warning("%d possible error(s) were detected in the "
                     "build logs, please verify the build.", run.errors_found_in_log)

    if app.postmsg:
        print_msg("\nWARNING: %s\n" % app.postmsg, log=_log, silent=silent)

    if dry_run:
        # print note on interpreting dry run output (argument is reference to location of dry run messages)
        print_dry_run_note('above', silent=silent)

        if app.ignored_errors:
            dry_run_warning("One or more errors were ignored, see warnings above", silent=silent)
        else:
            dry_run_msg("(no ignored errors during dry run)\n", silent=silent)

    if application_log:
        # there may be multiple log files, or the file name may be different due to zipping
        logs = glob.glob('%s*' % application_log)
        print_msg("Results of the build can be found in the log file(s) %s" % ', '.join(logs), log=_log, silent=silent)

    del app

    return (success, application_log, errormsg)


def copy_easyblocks_for_reprod(easyblock_instances, reprod_dir):
    reprod_easyblock_dir = os.path.join(reprod_dir, 'easyblocks')
    easyblock_paths = set()
    for easyblock_instance in easyblock_instances:
        for easyblock_class in inspect.getmro(type(easyblock_instance)):
            easyblock_path = inspect.getsourcefile(easyblock_class)
            # if we reach EasyBlock, Extension or ExtensionEasyBlock class, we are done
            # (Extension and ExtensionEasyblock are hardcoded to avoid a cyclical import)
            if easyblock_class.__name__ in [EasyBlock.__name__, 'Extension', 'ExtensionEasyBlock']:
                break
            else:
                easyblock_paths.add(easyblock_path)
    for easyblock_path in easyblock_paths:
        easyblock_basedir, easyblock_filename = os.path.split(easyblock_path)
        copy_file(easyblock_path, os.path.join(reprod_easyblock_dir, easyblock_filename))
        _log.info("Dumped easyblock %s required for reproduction to %s", easyblock_filename, reprod_easyblock_dir)


def reproduce_build(app, reprod_dir_root):
    """
    Create reproducibility files (processed easyconfig and easyblocks used) from class instance

    :param app: easyblock class instance
    :param reprod_dir_root: root directory in which to create the 'reprod' directory

    :return reprod_dir: directory containing reproducibility files
    """

    ec_filename = app.cfg.filename()

    # Let's use a unique timestamped directory (facilitated by find_backup_name_candidate())
    reprod_dir = find_backup_name_candidate(os.path.join(reprod_dir_root, REPROD))
    reprod_spec = os.path.join(reprod_dir, ec_filename)
    try:
        app.cfg.dump(reprod_spec, explicit_toolchains=True)
        _log.info("Dumped easyconfig instance to %s", reprod_spec)
    except NotImplementedError as err:
        _log.warning("Unable to dump easyconfig instance to %s: %s", reprod_spec, err)

    # also archive all the relevant easyblocks
    copy_easyblocks_for_reprod([app], reprod_dir)

    # if there is a hook file we should also archive it
    hooks_path = build_option('hooks')
    if hooks_path:
        target = os.path.join(reprod_dir, 'hooks', os.path.basename(hooks_path))
        copy_file(hooks_path, target)
        _log.info("Dumped hooks file %s which is (potentially) required for reproduction to %s", hooks_path, target)

    return reprod_dir


def get_easyblock_instance(ecdict):
    """
    Get an instance for this easyconfig
    :param easyconfig: parsed easyconfig (EasyConfig instance)

    returns an instance of EasyBlock (or subclass thereof)
    """
    rawtxt = ecdict['ec'].rawtxt
    name = ecdict['ec']['name']

    # handle easyconfigs with custom easyblocks
    # determine easyblock specification from easyconfig file, if any
    easyblock = fetch_parameters_from_easyconfig(rawtxt, ['easyblock'])[0]

    app_class = get_easyblock_class(easyblock, name=name)
    return app_class(ecdict['ec'])


def build_easyconfigs(easyconfigs, output_dir, test_results):
    """Build the list of easyconfigs."""

    build_stopped = []

    # sanitize environment before initialising easyblocks
    sanitize_env()

    # initialize all instances
    apps = []
    for ec in easyconfigs:
        instance = get_easyblock_instance(ec)
        apps.append(instance)

    base_dir = os.getcwd()

    # keep track of environment right before initiating builds
    # note: may be different from ORIG_OS_ENVIRON, since EasyBuild may have defined additional env vars itself by now
    # e.g. via easyconfig.handle_allowed_system_deps
    base_env = copy.deepcopy(os.environ)
    succes = []

    for app in apps:

        # if initialisation step failed, app will be None
        if app:
            applog = os.path.join(output_dir, "%s-%s.log" % (app.name, det_full_ec_version(app.cfg)))

            start_time = time.time()

            # start with a clean slate
            change_dir(base_dir)
            restore_env(base_env)
            sanitize_env()

            run_test_cases = not build_option('skip_test_cases') and app.cfg['tests']

            try:
                result = app.run_all_steps(run_test_cases=run_test_cases)
            # catch all possible errors, also crashes in EasyBuild code itself
            except Exception as err:
                fullerr = str(err)
                if not isinstance(err, EasyBuildError):
                    tb = traceback.format_exc()
                    fullerr = '\n'.join([tb, str(err)])
                test_results.append((app, app.current_step, fullerr, applog))
                # keep a dict of so we can check in O(1) if objects can still be build
                build_stopped.append(app)

            # close log and move it
            app.close_log()
            move_logs(app.logfile, applog)

            if app not in build_stopped:
                # gather build stats
                buildstats = get_build_stats(app, start_time, build_option('command_line'))
                succes.append((app, buildstats))

    for result in test_results:
        _log.info("%s crashed with an error during fase: %s, error: %s, log file: %s" % result)

    failed = len(build_stopped)
    total = len(apps)

    _log.info("%s of %s packages failed to build!" % (failed, total))

    output_file = os.path.join(output_dir, "easybuild-test.xml")
    _log.debug("writing xml output to %s" % output_file)
    write_to_xml(succes, test_results, output_file)

    return failed == 0


class StopException(Exception):
    """
    StopException class definition.
    """
    pass


def inject_checksums(ecs, checksum_type):
    """
    Inject checksums of given type in specified easyconfig files

    :param ecs: list of EasyConfig instances to inject checksums into corresponding files
    :param checksum_type: type of checksum to use
    """
    def make_list_lines(values, indent_level):
        """Make lines for list of values."""
        line_indent = INDENT_4SPACES * indent_level
        return [line_indent + "'%s'," % x for x in values]

    def make_checksum_lines(checksums, indent_level):
        """Make lines for list of checksums."""
        line_indent = INDENT_4SPACES * indent_level
        checksum_lines = []
        for fn, checksum in checksums:
            checksum_line = "%s'%s',  # %s" % (line_indent, checksum, fn)
            if len(checksum_line) > MAX_LINE_LENGTH:
                checksum_lines.extend([
                    "%s# %s" % (line_indent, fn),
                    "%s'%s'," % (line_indent, checksum),
                ])
            else:
                checksum_lines.append(checksum_line)
        return checksum_lines

    for ec in ecs:
        ec_fn = os.path.basename(ec['spec'])
        ectxt = read_file(ec['spec'])
        print_msg("injecting %s checksums in %s" % (checksum_type, ec['spec']), log=_log)

        # get easyblock instance and make sure all sources/patches are available by running fetch_step
        print_msg("fetching sources & patches for %s..." % ec_fn, log=_log)
        app = get_easyblock_instance(ec)
        app.update_config_template_run_step()
        app.fetch_step(skip_checksums=True)

        # check for any existing checksums, require --force to overwrite them
        found_checksums = bool(app.cfg['checksums'])
        for ext in app.exts:
            found_checksums |= bool(ext.get('checksums'))
        if found_checksums:
            if build_option('force'):
                print_warning("Found existing checksums in %s, overwriting them (due to use of --force)..." % ec_fn)
            else:
                raise EasyBuildError("Found existing checksums, use --force to overwrite them")

        # back up easyconfig file before injecting checksums
        ec_backup = back_up_file(ec['spec'])
        print_msg("backup of easyconfig file saved to %s..." % ec_backup, log=_log)

        # compute & inject checksums for sources/patches
        print_msg("injecting %s checksums for sources & patches in %s..." % (checksum_type, ec_fn), log=_log)
        checksums = []
        for entry in app.src + app.patches:
            checksum = compute_checksum(entry['path'], checksum_type)
            print_msg("* %s: %s" % (os.path.basename(entry['path']), checksum), log=_log)
            checksums.append((os.path.basename(entry['path']), checksum))

        if len(checksums) == 1:
            checksum_lines = ["checksums = ['%s']\n" % checksums[0][1]]
        else:
            checksum_lines = ['checksums = [']
            checksum_lines.extend(make_checksum_lines(checksums, indent_level=1))
            checksum_lines.append(']\n')

        checksums_txt = '\n'.join(checksum_lines)

        # if 'checksums' is specified in easyconfig file, get rid of it (even if it's just an empty list)
        checksums_regex = re.compile(r'^checksums(?:.|\n)+?\]\s*$', re.M)
        if checksums_regex.search(ectxt):
            _log.debug("Removing existing 'checksums' easyconfig parameter definition...")
            ectxt = checksums_regex.sub('', ectxt)

        # it is possible no sources (and hence patches) are listed, e.g. for 'bundle' easyconfigs
        if app.src:
            placeholder = '# PLACEHOLDER FOR SOURCES/PATCHES WITH CHECKSUMS'

            # grab raw lines for source_urls, sources, patches
            keys = ['patches', 'source_urls', 'sources']
            raw = {}
            for key in keys:
                regex = re.compile(r'^(%s(?:.|\n)*?\])\s*$' % key, re.M)
                res = regex.search(ectxt)
                if res:
                    raw[key] = res.group(0).strip() + '\n'
                    ectxt = regex.sub(placeholder, ectxt)

            _log.debug("Raw lines for %s easyconfig parameters: %s", '/'.join(keys), raw)

            # inject combination of source_urls/sources/patches/checksums into easyconfig
            # by replacing first occurence of placeholder that was put in place
            sources_raw = raw.get('sources', '')
            source_urls_raw = raw.get('source_urls', '')
            patches_raw = raw.get('patches', '')
            regex = re.compile(placeholder + '\n', re.M)
            ectxt = regex.sub(source_urls_raw + sources_raw + patches_raw + checksums_txt + '\n', ectxt, count=1)

            # get rid of potential remaining placeholders
            ectxt = regex.sub('', ectxt)

        # compute & inject checksums for extension sources/patches
        if app.exts:
            print_msg("injecting %s checksums for extensions in %s..." % (checksum_type, ec_fn), log=_log)

            exts_list_lines = ['exts_list = [']
            for ext in app.exts:
                if ext['name'] == app.name:
                    ext_name = 'name'
                else:
                    ext_name = "'%s'" % ext['name']

                # for some extensions, only a name if specified (so no sources/patches)
                if list(ext.keys()) == ['name']:
                    exts_list_lines.append("%s%s," % (INDENT_4SPACES, ext_name))
                else:
                    if ext['version'] == app.version:
                        ext_version = 'version'
                    else:
                        ext_version = "'%s'" % ext['version']

                    ext_options = ext.get('options', {})

                    # compute checksums for extension sources & patches
                    ext_checksums = []
                    if 'src' in ext:
                        src_fn = os.path.basename(ext['src'])
                        checksum = compute_checksum(ext['src'], checksum_type)
                        print_msg(" * %s: %s" % (src_fn, checksum), log=_log)
                        ext_checksums.append((src_fn, checksum))
                    for ext_patch in ext.get('patches', []):
                        patch_fn = os.path.basename(ext_patch['path'])
                        checksum = compute_checksum(ext_patch['path'], checksum_type)
                        print_msg(" * %s: %s" % (patch_fn, checksum), log=_log)
                        ext_checksums.append((patch_fn, checksum))

                    exts_list_lines.append("%s(%s, %s," % (INDENT_4SPACES, ext_name, ext_version))
                    if ext_options or ext_checksums:
                        exts_list_lines[-1] += ' {'

                    # make sure we grab *raw* dict of default options for extension,
                    # since it may use template values like %(name)s & %(version)s
                    exts_default_options = app.cfg.get_ref('exts_default_options')

                    for key, val in sorted(ext_options.items()):
                        if key != 'checksums' and val != exts_default_options.get(key):
                            strval = quote_str(val, prefer_single_quotes=True)
                            line = "%s'%s': %s," % (INDENT_4SPACES * 2, key, strval)
                            # fix long lines for list-type values (e.g. patches)
                            if isinstance(val, list) and len(val) > 1:
                                exts_list_lines.append("%s'%s': [" % (INDENT_4SPACES * 2, key))
                                exts_list_lines.extend(make_list_lines(val, indent_level=3))
                                exts_list_lines.append(INDENT_4SPACES * 2 + '],',)
                            else:
                                exts_list_lines.append(line)

                    # if any checksums were collected, inject them for this extension
                    if ext_checksums:
                        if len(ext_checksums) == 1:
                            exts_list_lines.append("%s'checksums': ['%s']," % (INDENT_4SPACES * 2, checksum))
                        else:
                            exts_list_lines.append("%s'checksums': [" % (INDENT_4SPACES * 2))
                            exts_list_lines.extend(make_checksum_lines(ext_checksums, indent_level=3))
                            exts_list_lines.append("%s]," % (INDENT_4SPACES * 2))

                    if ext_options or ext_checksums:
                        exts_list_lines.append("%s})," % INDENT_4SPACES)
                    else:
                        exts_list_lines[-1] += '),'

            exts_list_lines.append(']\n')

            regex = re.compile(r'^exts_list(.|\n)*?\n\]\s*$', re.M)
            ectxt = regex.sub('\n'.join(exts_list_lines), ectxt)

        write_file(ec['spec'], ectxt)<|MERGE_RESOLUTION|>--- conflicted
+++ resolved
@@ -3740,7 +3740,6 @@
         result = app.run_all_steps(run_test_cases=run_test_cases)
 
         if not dry_run:
-<<<<<<< HEAD
             # Copy over the build environment used during the configuraton
             reprod_spec = os.path.join(reprod_dir, app.cfg.filename())
             try:
@@ -3749,10 +3748,7 @@
             except EasyBuildError as err:
                 _log.warning("Failed to create build environment dump for easyconfig %s: %s", reprod_spec, err)
 
-            # also add any extension easyblocks used during the build for reproducability
-=======
             # also add any extension easyblocks used during the build for reproducibility
->>>>>>> 1b9898b7
             if app.ext_instances:
                 copy_easyblocks_for_reprod(app.ext_instances, reprod_dir)
             # If not already done remove the granted write permissions if we did so
