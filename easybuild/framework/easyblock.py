##
# Copyright 2009-2012 Ghent University
# Copyright 2009-2012 Stijn De Weirdt
# Copyright 2010 Dries Verdegem
# Copyright 2010-2012 Kenneth Hoste
# Copyright 2011 Pieter De Baets
# Copyright 2011-2012 Jens Timmerman
# Copyright 2012 Toon Willems
#
# This file is part of EasyBuild,
# originally created by the HPC team of Ghent University (http://ugent.be/hpc/en),
# with support of Ghent University (http://ugent.be/hpc),
# the Flemish Supercomputer Centre (VSC) (https://vscentrum.be/nl/en),
# the Hercules foundation (http://www.herculesstichting.be/in_English)
# and the Department of Economy, Science and Innovation (EWI) (http://www.ewi-vlaanderen.be/en).
#
# http://github.com/hpcugent/easybuild
#
# EasyBuild is free software: you can redistribute it and/or modify
# it under the terms of the GNU General Public License as published by
# the Free Software Foundation v2.
#
# EasyBuild is distributed in the hope that it will be useful,
# but WITHOUT ANY WARRANTY; without even the implied warranty of
# MERCHANTABILITY or FITNESS FOR A PARTICULAR PURPOSE.  See the
# GNU General Public License for more details.
#
# You should have received a copy of the GNU General Public License
# along with EasyBuild.  If not, see <http://www.gnu.org/licenses/>.
##
"""
Generic EasyBuild support for building and installing software.
The EasyBlock class should serve as a base class for all easyblocks.
"""

import copy
import grp  #@UnresolvedImport
import re
import os
import shutil
import stat
import time
import urllib
from distutils.version import LooseVersion

import easybuild.tools.environment as env
from easybuild.framework.easyconfig import EasyConfig, get_paths_for
from easybuild.tools.build_log import EasyBuildError, init_logger, print_msg, remove_log_handler
from easybuild.tools.config import build_path, install_path, log_path, read_only_installdir
from easybuild.tools.config import source_path, module_classes
from easybuild.tools.filetools import adjust_permissions, apply_patch, convert_name, download_file
from easybuild.tools.filetools import encode_class_name, extract_file, run_cmd, rmtree2
from easybuild.tools.module_generator import GENERAL_CLASS, ModuleGenerator
from easybuild.tools.modules import Modules, get_software_root
from easybuild.tools.systemtools import get_core_count
from easybuild.tools.version import VERBOSE_VERSION, VERSION


class EasyBlock(object):
    """Generic support for building and installing software, base class for actual easyblocks."""

    # static class method for extra easyconfig parameter definitions
    # this makes it easy to access the information without needing an instance
    # subclasses of EasyBlock should call this method with a dictionary

    @staticmethod
    def extra_options(extra=None):
        """
        Extra options method which will be passed to the EasyConfig constructor.
        """
        if extra == None:
            return []
        else:
            return extra

    #
    # INIT
    #
    def __init__(self, path, debug=False):
        """
        Initialize the EasyBlock instance.
        """

        # list of patch/source files
        self.patches = []
        self.src = []

        # build/install directories
        self.builddir = None
        self.installdir = None

        # extensions
        self.exts = None
        self.ext_instances = []
        self.skip = None
        self.module_extra_extensions = ''  # extra stuff for module file required by extentions

        # easyconfig for this application
<<<<<<< HEAD
        self.cfg = EasyConfig(path, extra_options=self.extra_options(), valid_module_classes=module_classes())
=======
        all_stops = [x[0] for x in self.get_steps()]
        self.cfg = EasyConfig(path, self.extra_options(), valid_stops=all_stops)
>>>>>>> 11b9ee23

        # module generator
        self.moduleGenerator = None

        self.sanityCheckOK = False

        # indicates whether build should be performed in installation dir
        self.build_in_installdir = False

        # logging
        self.log = None
        self.logfile = None
        self.loghandler = None
        self.logdebug = debug
        self.postmsg = ''  # allow a post message to be set, which can be shown as last output
        self.init_log()

        # original environ will be set later
        self.orig_environ = {}

        # list of loaded modules
        self.loaded_modules = []

    # INIT/CLOSE LOG
    def init_log(self):
        """
        Initialize the logger.
        """
        if not self.log:
            self.logfile, self.log, self.loghandler = init_logger(self.name, self.version,
                                                                  self.logdebug, typ=self.__class__.__name__)
            self.log.info("Init completed for application name %s version %s" % (self.name, self.version))

    def close_log(self):
        """
        Shutdown the logger.
        """
        self.log.info("Closing log for application name %s version %s" % (self.name, self.version))
        remove_log_handler(self.loghandler)
        self.loghandler.close()


    #
    # FETCH UTILITY FUNCTIONS
    #

    def fetch_sources(self, list_of_sources):
        """
        Add a list of source files (can be tarballs, isos, urls).
        All source files will be checked if a file exists (or can be located)
        """

        for src_entry in list_of_sources:
            if type(src_entry) in [list, tuple]:
                cmd = src_entry[1]
                source = src_entry[0]
            elif type(src_entry) == str:
                cmd = None
                source = src_entry

            # check if the sources can be located
            path = self.obtain_file(source)
            if path:
                self.log.debug('File %s found for source %s' % (path, source))
                self.src.append({'name': source, 'path': path, 'cmd': cmd})
            else:
                self.log.error('No file found for source %s' % source)

        self.log.info("Added sources: %s" % self.src)

    def fetch_patches(self, list_of_patches, extension=False):
        """
        Add a list of patches.
        All patches will be checked if a file exists (or can be located)
        """

        patches = []
        for patchFile in list_of_patches:

            ## check if the patches can be located
            copy = False
            suff = None
            level = None
            if type(patchFile) in [list, tuple]:
                if not len(patchFile) == 2:
                    self.log.error("Unknown patch specification '%s', only two-element lists/tuples are supported!" % patchFile)
                pf = patchFile[0]

                if type(patchFile[1]) == int:
                    level = patchFile[1]
                elif type(patchFile[1]) == str:
                    # non-patch files are assumed to be files to copy
                    if not patchFile[0].endswith('.patch'):
                        copy = True
                    suff = patchFile[1]
                else:
                    self.log.error("Wrong patch specification '%s', only int and string are supported as second element!" % patchFile)
            else:
                pf = patchFile

            path = self.obtain_file(pf, extension=extension)
            if path:
                self.log.debug('File %s found for patch %s' % (path, patchFile))
                tmppatch = {'name':pf, 'path':path}
                if suff:
                    if copy:
                        tmppatch['copy'] = suff
                    else:
                        tmppatch['sourcepath'] = suff
                if level:
                    tmppatch['level'] = level

                if extension:
                    patches.append(tmppatch)
                else:
                    self.patches.append(tmppatch)
            else:
                self.log.error('No file found for patch %s' % patchFile)

        if extension:
            self.log.info("Fetched extension patches: %s" % patches)
            return [patch['path'] for patch in patches]
        else:
            self.log.info("Added patches: %s" % self.patches)

    def fetch_extension_sources(self):
        """
        Find source file for extensions.
        """
        exts_sources = []
        for ext in self.cfg['exts_list']:
            if (isinstance(ext, list) or isinstance(ext, tuple)) and ext:

                # expected format: (name, version, options (dict))

                ext_name = ext[0]
                if len(ext) == 1:
                    exts_sources.append({'name': ext_name})
                else:
                    ext_version = ext[1]
                    ext_options = {}

                    def_src_tmpl = "%(name)s-%(version)s.tar.gz"

                    if len(ext) == 3:
                        ext_options = ext[2]

                        if not isinstance(ext_options, dict):
                            self.log.error("Unexpected type (non-dict) for 3rd element of %s" % ext)
                    elif len(ext) > 3:
                        self.log.error('Extension specified in unknown format (list/tuple too long)')

                    ext_src = {
                               'name': ext_name,
                               'version': ext_version,
                               'options': ext_options,
                              }

                    if ext_options.get('source_tmpl', None):
                        fn = ext_options['source_tmpl'] % ext_src
                    else:
                        fn = def_src_tmpl % ext_src

                    if ext_options.get('nosource', None):
                        exts_sources.append(ext_src)
                    else:
                        src_fn = self.obtain_file(fn, extension=True, urls=ext_options.get('source_urls', None))

                        if src_fn:
                            ext_src.update({'src': src_fn})

                            ext_patches = self.fetch_patches(ext_options.get('patches', []), extension=True)
                            if ext_patches:
                                self.log.debug('Found patches for extension %s: %s' % (ext_name, ext_patches))
                                ext_src.update({'patches': ext_patches})
                            else:
                                self.log.debug('No patches found for extension %s.' % ext_name)

                            exts_sources.append(ext_src)

                        else:
                            self.log.error("Source for extension %s not found.")

            elif isinstance(ext, basestring):
                exts_sources.append({'name': ext})

            else:
                self.log.error("Extension specified in unknown format (not a string/list/tuple)")

        return exts_sources

    def obtain_file(self, filename, extension=False, urls=None):
        """
        Locate the file with the given name
        - searches in different subdirectories of source path
        - supports fetching file from the web if path is specified as an url (i.e. starts with "http://:")
        """
        srcpath = source_path()

        # make sure we always deal with a list, to avoid code duplication
        if type(srcpath) == str:
            srcpaths = [srcpath]
        elif type(srcpath) == list:
            srcpaths = srcpath
        else:
            self.log.error("Source path '%s' has incorrect type: %s" % (srcpath, type(srcpath)))

        # should we download or just try and find it?
        if filename.startswith("http://") or filename.startswith("ftp://"):

            # URL detected, so let's try and download it

            url = filename
            filename = url.split('/')[-1]

            # figure out where to download the file to
            for srcpath in srcpaths:
                filepath = os.path.join(srcpath, self.name[0].lower(), self.name)
                if extension:
                    filepath = os.path.join(filepath, "extensions")
                if os.path.isdir(filepath):
                    self.log.info("Going to try and download file to %s" % filepath)
                    break

            # if no path was found, let's just create it in the last source path
            if not os.path.isdir(filepath):
                try:
                    self.log.info("No path found to download file to, so creating it: %s" % filepath)
                    os.makedirs(filepath)
                except OSError, err:
                    self.log.error("Failed to create %s: %s" % (filepath, err))

            try:
                fullpath = os.path.join(filepath, filename)

                # only download when it's not there yet
                if os.path.exists(fullpath):
                    self.log.info("Found file %s at %s, no need to download it." % (filename, filepath))
                    return fullpath

                else:
                    if download_file(filename, url, fullpath):
                        return fullpath

            except IOError, err:
                self.log.exception("Downloading file %s from url %s to %s failed: %s" % (filename, url, fullpath, err))

        else:
            # try and find file in various locations
            foundfile = None
            failedpaths = []
            for srcpath in srcpaths:
                # create list of candidate filepaths
                namepath = os.path.join(srcpath, self.name)
                fst_letter_path_low = os.path.join(srcpath, self.name.lower()[0])

                # most likely paths
                candidate_filepaths = [os.path.join(fst_letter_path_low, self.name), # easyblocks-style subdir
                                       namepath, # subdir with software name
                                       srcpath, # directly in sources directory
                                       ]

                # also consider easyconfigs paths as a fall back (e.g. for patch files, test cases, ...)
                for path in get_paths_for(self.log, "easyconfigs"):
                    candidate_filepaths.append(os.path.join(path, self.name.lower()[0], self.name))

                # see if file can be found at that location
                for cfp in candidate_filepaths:

                    fullpath = os.path.join(cfp, filename)

                    # also check in 'extensions' subdir for extensions
                    if extension:
                        fullpaths = [
                                     os.path.join(cfp, "extensions", filename),
                                     os.path.join(cfp, "packages", filename), # legacy
                                     fullpath
                                    ]
                    else:
                        fullpaths = [fullpath]

                    for fp in fullpaths:
                        if os.path.isfile(fp):
                            self.log.info("Found file %s at %s" % (filename, fp))
                            foundfile = fp
                            break # no need to try further
                        else:
                            failedpaths.append(fp)

                if foundfile:
                    break # no need to try other source paths

            if foundfile:
                return foundfile
            else:
                # try and download source files from specified source URLs
                if urls:
                    source_urls = urls
                else:
                    source_urls = []
                source_urls.extend(self.cfg['source_urls'])

                targetdir = candidate_filepaths[0]
                if not os.path.isdir(targetdir):
                    try:
                        os.makedirs(targetdir)
                    except OSError, err:
                        self.log.error("Failed to create directory %s to download source file %s into" % (targetdir, filename))

                for url in source_urls:

                    if extension:
                        targetpath = os.path.join(targetdir, "extensions", filename)
                    else:
                        targetpath = os.path.join(targetdir, filename)

                    if type(url) == str:
                        if url[-1] in ['=', '/']:
                            fullurl = "%s%s" % (url, filename)
                        else:
                            fullurl = "%s/%s" % (url, filename)
                    elif type(url) == tuple:
                        ## URLs that require a suffix, e.g., SourceForge download links
                        ## e.g. http://sourceforge.net/projects/math-atlas/files/Stable/3.8.4/atlas3.8.4.tar.bz2/download
                        fullurl = "%s/%s/%s" % (url[0], filename, url[1])
                    else:
                        self.log.warning("Source URL %s is of unknown type, so ignoring it." % url)
                        continue

                    self.log.debug("Trying to download file %s from %s to %s ..." % (filename, fullurl, targetpath))
                    downloaded = False
                    try:
                        if download_file(filename, fullurl, targetpath):
                            downloaded = True

                    except IOError, err:
                        self.log.debug("Failed to download %s from %s: %s" % (filename, url, err))
                        failedpaths.append(fullurl)
                        continue

                    if downloaded:
                        # if fetching from source URL worked, we're done
                        self.log.info("Successfully downloaded source file %s from %s" % (filename, fullurl))
                        return targetpath
                    else:
                        failedpaths.append(fullurl)

                self.log.error("Couldn't find file %s anywhere, and downloading it didn't work either...\nPaths attempted (in order): %s " % (filename, ', '.join(failedpaths)))


    #
    # GETTER/SETTER UTILITY FUNCTIONS
    #

    @property
    def name(self):
        """
        Shortcut the get the module name.
        """
        return self.cfg['name']

    @property
    def version(self):
        """
        Shortcut the get the module version.
        """
        return self.cfg['version']

    @property
    def toolchain(self):
        """
        Toolchain used to build this easyblock
        """
        return self.cfg.toolchain

    #
    # DIRECTORY UTILITY FUNCTIONS
    #

    def make_builddir(self):
        """
        Create the build directory.
        """
        if not self.build_in_installdir:
            # make a unique build dir
            ## if a tookitversion starts with a -, remove the - so prevent a -- in the path name
            tcversion = self.toolchain.version
            if tcversion.startswith('-'):
                tcversion = tcversion[1:]

            extra = "%s%s-%s%s" % (self.cfg['versionprefix'], self.toolchain.name, tcversion, self.cfg['versionsuffix'])
            localdir = os.path.join(build_path(), self.name, self.version, extra)

            ald = os.path.abspath(localdir)
            tmpald = ald
            counter = 1
            while os.path.isdir(tmpald):
                counter += 1
                tmpald = "%s.%d" % (ald, counter)

            self.builddir = ald

            self.log.debug("Creating the build directory %s (cleanup: %s)" % (self.builddir, self.cfg['cleanupoldbuild']))

        else:
            self.log.info("Changing build dir to %s" % self.installdir)
            self.builddir = self.installdir

            self.log.info("Overriding 'cleanupoldinstall' (to False), 'cleanupoldbuild' (to True) " \
                          "and 'keeppreviousinstall' because we're building in the installation directory.")
            # force cleanup before installation
            self.cfg['cleanupoldbuild'] = True
            self.cfg['keeppreviousinstall'] = False
            # avoid cleanup after installation
            self.cfg['cleanupoldinstall'] = False

        # always make build dir
        self.make_dir(self.builddir, self.cfg['cleanupoldbuild'])

    def gen_installdir(self):
        """
        Generate the name of the installation directory.
        """
        basepath = install_path()

        if basepath:
            installdir = os.path.join(basepath, self.name, self.get_installversion())
            self.installdir = os.path.abspath(installdir)
        else:
            self.log.error("Can't set installation directory")

    def make_installdir(self, dontcreate=None):
        """
        Create the installation directory.
        """
        self.log.debug("Creating the installation directory %s (cleanup: %s)" % (self.installdir,
                                                                                 self.cfg['cleanupoldinstall']))
        if self.build_in_installdir:
            self.cfg['keeppreviousinstall'] = True
        dontcreate = (dontcreate is None and self.cfg['dontcreateinstalldir']) or dontcreate
        self.make_dir(self.installdir, self.cfg['cleanupoldinstall'], dontcreateinstalldir=dontcreate)

    def make_dir(self, dirName, clean, dontcreateinstalldir=False):
        """
        Create the directory.
        """
        if os.path.exists(dirName):
            self.log.info("Found old directory %s" % dirName)
            if self.cfg['keeppreviousinstall']:
                self.log.info("Keeping old directory %s (hopefully you know what you are doing)" % dirName)
                return
            elif clean:
                try:
                    rmtree2(dirName)
                    self.log.info("Removed old directory %s" % dirName)
                except OSError, err:
                    self.log.exception("Removal of old directory %s failed: %s" % (dirName, err))
            else:
                try:
                    timestamp = time.strftime("%Y%m%d-%H%M%S")
                    backupdir = "%s.%s" % (dirName, timestamp)
                    shutil.move(dirName, backupdir)
                    self.log.info("Moved old directory %s to %s" % (dirName, backupdir))
                except OSError, err:
                    self.log.exception("Moving old directory to backup %s %s failed: %s" % (dirName, backupdir, err))

        if dontcreateinstalldir:
            olddir = dirName
            dirName = os.path.dirname(dirName)
            self.log.info("Cleaning only, no actual creation of %s, only verification/creation of dirname %s" % (olddir, dirName))
            if os.path.exists(dirName):
                return
            ## if not, create dir as usual

        try:
            os.makedirs(dirName)
        except OSError, err:
            self.log.exception("Can't create directory %s: %s" % (dirName, err))

    # 
    # MODULE UTILITY FUNCTIONS
    #

    def make_devel_module(self, create_in_builddir=False):
        """
        Create a develop module file which sets environment based on the build
        Usage: module load name, which loads the module you want to use. $EBDEVELNAME should then be the full path
        to the devel module file. So now you can module load $EBDEVELNAME.

        WARNING: you cannot unload using $EBDEVELNAME (for now: use module unload `basename $EBDEVELNAME`)
        """
        # first try loading the fake module (might have happened during sanity check, doesn't matter anyway
        # make fake module
        mod_path = [self.make_module_step(True)]

        # load the module
        mod_path.extend(Modules().modulePath)
        m = Modules(mod_path)
        self.log.debug("created module instance")
        m.add_module([[self.name, self.get_installversion()]])
        try:
            m.load()
        except EasyBuildError, err:
            self.log.debug("Loading module failed: %s" % err)
            self.log.debug("loaded modules: %s" % Modules().loaded_modules())

        mod_gen = ModuleGenerator(self)
        header = "#%Module\n"

        env_txt = ""
        for (key, val) in env.changes.items():
            # check if non-empty string
            # TODO: add unset for empty vars?
            if val.strip():
                env_txt += mod_gen.set_environment(key, val)

        load_txt = ""
        # capture all the EBDEVEL vars
        # these should be all the dependencies and we should load them
        for key in os.environ:
            # legacy support
            if key.startswith("EBDEVEL") or key.startswith("SOFTDEVEL"):
                if not key.endswith(convert_name(self.name, upper=True)):
                    path = os.environ[key]
                    if os.path.isfile(path):
                        name, version = path.rsplit('/', 1)
                        load_txt += mod_gen.load_module(name, version)

        if create_in_builddir:
            output_dir = self.builddir
        else:
            output_dir = os.path.join(self.installdir, log_path())
            if not os.path.exists(output_dir):
                os.makedirs(output_dir)

        filename = os.path.join(output_dir, "%s-%s-easybuild-devel" % (self.name, self.get_installversion()))
        self.log.debug("Writing devel module to %s" % filename)

        devel_module = open(filename, "w")
        devel_module.write(header)
        devel_module.write(load_txt)
        devel_module.write(env_txt)
        devel_module.close()

    def make_module_dep(self):
        """
        Make the dependencies for the module file.
        """
        load = unload = ''

        # Load toolchain
        if self.toolchain.name != 'dummy':
            load += self.moduleGenerator.load_module(self.toolchain.name, self.toolchain.version)
            unload += self.moduleGenerator.unload_module(self.toolchain.name, self.toolchain.version)

        # Load dependencies
        builddeps = self.cfg.builddependencies()
        for dep in self.toolchain.dependencies:
            if not dep in builddeps:
                self.log.debug("Adding %s/%s as a module dependency" % (dep['name'], dep['tc']))
                load += self.moduleGenerator.load_module(dep['name'], dep['tc'])
                unload += self.moduleGenerator.unload_module(dep['name'], dep['tc'])
            else:
                self.log.debug("Skipping builddependency %s/%s" % (dep['name'], dep['tc']))

        # Force unloading any other modules
        if self.cfg['moduleforceunload']:
            return unload + load
        else:
            return load

    def make_module_description(self):
        """
        Create the module description.
        """
        return self.moduleGenerator.get_description()

    def make_module_extra(self):
        """
        Sets optional variables (EBROOT, MPI tuning variables).
        """
        txt = "\n"

        # EBROOT + EBVERSION + EBDEVEL
        environment_name = convert_name(self.name, upper=True)
        txt += self.moduleGenerator.set_environment("EBROOT" + environment_name, "$root")
        txt += self.moduleGenerator.set_environment("EBVERSION" + environment_name, self.version)
        devel_path = os.path.join("$root", log_path(), "%s-%s-easybuild-devel" % (self.name,
            self.get_installversion()))
        txt += self.moduleGenerator.set_environment("EBDEVEL" + environment_name, devel_path)

        txt += "\n"
        for (key, value) in self.cfg['modextravars'].items():
            txt += self.moduleGenerator.set_environment(key, value)

        self.log.debug("make_module_extra added this: %s" % txt)

        return txt

    def make_module_extra_extensions(self):
        """
        Sets optional variables for extensions.
        """
        return self.module_extra_extensions

    def make_module_req(self):
        """
        Generate the environment-variables to run the module.
        """
        requirements = self.make_module_req_guess()

        txt = "\n"
        for key in sorted(requirements):
            for path in requirements[key]:
                if os.path.exists(os.path.join(self.installdir, path)):
                    txt += self.moduleGenerator.prepend_paths(key, [path])
        return txt

    def make_module_req_guess(self):
        """
        A dictionary of possible directories to look for.
        """
        return {
            'PATH': ['bin'],
            'LD_LIBRARY_PATH': ['lib', 'lib64'],
            'CPATH':['include'],
            'MANPATH': ['man', 'share/man'],
            'PKG_CONFIG_PATH' : ['lib/pkgconfig', 'share/pkgconfig'],
        }

    def load_fake_module(self):
        """
        Create and load fake module.
        """

        # make fake module
        fake_mod_path = self.make_module_step(True)

        # load the module
        mod_paths = [fake_mod_path]
        mod_paths.extend(Modules().modulePath)
        m = Modules(mod_paths)
        self.log.debug("created module instance")
        m.add_module([[self.name, self.get_installversion()]])
        m.load()

        # clean up
        try:
            rmtree2(os.path.dirname(fake_mod_path))
        except OSError, err:
            self.log.error("Failed to clean up fake module dir: %s" % err)

    #
    # EXTENSIONS UTILITY FUNCTIONS
    #

    def prepare_for_extensions(self):
        """
        Also do this before (eg to set the template)
        """
        pass

    def skip_extensions(self):
        """
        Called when self.skip is True
        - use this to detect existing extensions and to remove them from self.exts
        - based on initial R version
        """
        if not self.cfg['exts_filter'] or len(self.cfg['exts_filter']) == 0:
            self.log.error("Skipping of extensions, but no exts_filter set in easyconfig")
        elif len(self.cfg['exts_filter']) == 1:
            self.log.error('exts_filter should be a list or tuple of ("command","input")')
        cmdtmpl = self.cfg['exts_filter'][0]
        cmdinputtmpl = self.cfg['exts_filter'][1]

        res = []
        for ext in self.exts:
            name = ext['name']
            if 'modulename' in ext['options']:
                modname = ext['options']['modulename']
            else:
                modname = name
            tmpldict = {
                        'name': modname,
                        'version': ext.get('version'),
                        'src': ext.get('source')
                       }
            cmd = cmdtmpl % tmpldict
            if cmdinputtmpl:
                stdin = cmdinputtmpl % tmpldict
                (cmdStdouterr, ec) = run_cmd(cmd, log_all=False, log_ok=False, simple=False, inp=stdin, regexp=False)
            else:
                (cmdStdouterr, ec) = run_cmd(cmd, log_all=False, log_ok=False, simple=False, regexp=False)
            if ec:
                self.log.info("Not skipping %s" % name)
                self.log.debug("exit code: %s, stdout/err: %s" % (ec, cmdStdouterr))
                res.append(ext)
            else:
                self.log.info("Skipping %s" % name)
        self.exts = res

    #
    # MISCELLANEOUS UTILITY FUNCTIONS
    #

    def det_installsize(self):
        installsize = 0
        try:
            # change to home dir, to avoid that cwd no longer exists
            os.chdir(os.getenv('HOME'))

            # walk install dir to determine total size
            for (dirpath, _, filenames) in os.walk(self.installdir):
                for filename in filenames:
                    fullpath = os.path.join(dirpath, filename)
                    if os.path.exists(fullpath):
                        installsize += os.path.getsize(fullpath)
        except OSError, err:
            self.log.warn("Could not determine install size: %s" % err)

        return installsize

    def get_installversion(self):
        return self.cfg.get_installversion()

    def guess_start_dir(self):
        """
        Return the directory where to start the whole configure/make/make install cycle from
        - typically self.src[0]['finalpath']
        - start_dir option
        -- if abspath: use that
        -- else, treat it as subdir for regular procedure
        """
        tmpdir = ''
        if self.cfg['start_dir']:
            tmpdir = self.cfg['start_dir']

        if not os.path.isabs(tmpdir):
            if len(self.src) > 0 and not self.skip:
                self.cfg['start_dir'] = os.path.join(self.src[0]['finalpath'], tmpdir)
            else:
                self.cfg['start_dir'] = os.path.join(self.builddir, tmpdir)

        try:
            os.chdir(self.cfg['start_dir'])
            self.log.debug("Changed to real build directory %s" % (self.cfg['start_dir']))
        except OSError, err:
            self.log.exception("Can't change to real build directory %s: %s" % (self.cfg['start_dir'], err))

    def print_environ(self):
        """
        Prints the environment changes and loaded modules to the debug log
        - pretty prints the environment for easy copy-pasting
        """
        mods = [(mod['name'], mod['version']) for mod in Modules().loaded_modules()]
        mods_text = "\n".join(["module load %s/%s" % m for m in mods if m not in self.loaded_modules])
        self.loaded_modules = mods

        env = copy.deepcopy(os.environ)

        changed = [(k, env[k]) for k in env if k not in self.orig_environ]
        for k in env:
            if k in self.orig_environ and env[k] != self.orig_environ[k]:
                changed.append((k, env[k]))

        unset = [key for key in self.orig_environ if key not in env]

        text = "\n".join(['export %s="%s"' % change for change in changed])
        unset_text = "\n".join(['unset %s' % key for key in unset])

        if mods:
            self.log.debug("Loaded modules:\n%s" % mods_text)
        if changed:
            self.log.debug("Added to environment:\n%s" % text)
        if unset:
            self.log.debug("Removed from environment:\n%s" % unset_text)

        self.orig_environ = env

    def set_parallelism(self, nr=None):
        """
        Determines how many processes should be used (default: nr of procs - 1).
        """
        if not nr and self.cfg['parallel']:
            nr = self.cfg['parallel']

        if nr:
            try:
                nr = int(nr)
            except ValueError, err:
                self.log.error("Parallelism %s not integer: %s" % (nr, err))
        else:
            nr = get_core_count()
            ## check ulimit -u
            out, ec = run_cmd('ulimit -u')
            try:
                if out.startswith("unlimited"):
                    out = 2 ** 32 - 1
                maxuserproc = int(out)
                ## assume 6 processes per build thread + 15 overhead
                maxnr = int((maxuserproc - 15) / 6)
                if maxnr < nr:
                    nr = maxnr
                    self.log.info("Limit parallel builds to %s because max user processes is %s" % (nr, out))
            except ValueError, err:
                self.log.exception("Failed to determine max user processes (%s,%s): %s" % (ec, out, err))

        maxpar = self.cfg['maxparallel']
        if maxpar and maxpar < nr:
            self.log.info("Limiting parallellism from %s to %s" % (nr, maxpar))
            nr = min(nr, maxpar)

        self.cfg['parallel'] = nr
        self.log.info("Setting parallelism: %s" % nr)

    def verify_homepage(self):
        """
        Download homepage, verify if the name of the software is mentioned
        """
        homepage = self.cfg["homepage"]

        try:
            page = urllib.urlopen(homepage)
        except IOError:
            self.log.error("Homepage (%s) is unavailable." % homepage)
            return False

        regex = re.compile(self.name, re.I)

        # if url contains software name and is available we are satisfied
        if regex.search(homepage):
            return True

        # Perform a lowercase compare against the entire contents of the html page
        # (does not care about html)
        for line in page:
            if regex.search(line):
                return True
        return False


    #
    # STEP FUNCTIONS
    #

    def check_readiness_step(self):
        """
        Verify if all is ok to start build.
        """
        # Check whether modules are loaded
        loadedmods = Modules().loaded_modules()
        if len(loadedmods) > 0:
            self.log.warning("Loaded modules detected: %s" % loadedmods)

        # Do all dependencies have a toolchain version
        self.toolchain.add_dependencies(self.cfg.dependencies())
        if not len(self.cfg.dependencies()) == len(self.toolchain.dependencies):
            self.log.debug("dep %s (%s)" % (len(self.cfg.dependencies()), self.cfg.dependencies()))
            self.log.debug("tc.dep %s (%s)" % (len(self.toolchain.dependencies), self.toolchain.dependencies))
            self.log.error('Not all dependencies have a matching toolchain version')

        # Check if the application is not loaded at the moment
        (root, env_var) = get_software_root(self.name, with_env_var=True)
        if root:
            self.log.error("Module is already loaded (%s is set), installation cannot continue." % env_var)

        # Check if main install needs to be skipped
        # - if a current module can be found, skip is ok
        # -- this is potentially very dangerous
        if self.cfg['skip']:
            if Modules().exists(self.name, self.get_installversion()):
                self.skip = True
                self.log.info("Current version (name: %s, version: %s) found." % (self.name, self.get_installversion))
                self.log.info("Going to skip actually main build and potential existing extensions. Expert only.")
            else:
                self.log.info("No current version (name: %s, version: %s) found. Not skipping anything." % (self.name,
                    self.get_installversion()))

    def fetch_step(self):
        """
        prepare for building
        """

        ## check EasyBuild version
        easybuild_version = self.cfg['easybuild_version']
        if not easybuild_version:
            self.log.warn("Easyconfig does not specify an EasyBuild-version (key 'easybuild_version')! Assuming the latest version")
        else:
            if LooseVersion(easybuild_version) < VERSION:
                self.log.warn("EasyBuild-version %s is older than the currently running one. Proceed with caution!" % easybuild_version)
            elif LooseVersion(easybuild_version) > VERSION:
                self.log.error("EasyBuild-version %s is newer than the currently running one. Aborting!" % easybuild_version)

        # fetch sources
        if self.cfg['sources']:
            self.fetch_sources(self.cfg['sources'])
        else:
            self.log.info('no sources provided')

        # fetch patches
        if self.cfg['patches']:
            self.fetch_patches(self.cfg['patches'])
        else:
            self.log.info('no patches provided')

        # set level of parallelism for build
        self.set_parallelism()

        # create parent dirs in install and modules path already
        # this is required when building in parallel
        pardirs = [os.path.join(install_path(), self.name),
                   os.path.join(install_path('mod'), GENERAL_CLASS, self.name),
                   os.path.join(install_path('mod'), self.cfg['moduleclass'], self.name)]
        self.log.info("Checking dirs that need to be created: %s" % pardirs)
        try:
            for pardir in pardirs:
                if not os.path.exists(pardir):
                    os.makedirs(pardir)
                    self.log.debug("Created directory %s" % pardir)
                else:
                    self.log.debug("Not creating %s, it already exists." % pardir)
        except OSError, err:
            self.log.error("Failed to create parent dirs in install and modules path: %s" % err)

    def checksum_step(self):
        """Verify checksum of sources, if available."""
        pass

    def extract_step(self):
        """
        Unpack the source files.
        """
        for tmp in self.src:
            self.log.info("Unpacking source %s" % tmp['name'])
            srcdir = extract_file(tmp['path'], self.builddir, cmd=tmp['cmd'],
                                  extra_options=self.cfg['unpack_options'])
            if srcdir:
                self.src[self.src.index(tmp)]['finalpath'] = srcdir
            else:
                self.log.error("Unpacking source %s failed" % tmp['name'])

    def patch_step(self, beginpath=None):
        """
        Apply the patches
        """
        for tmp in self.patches:
            self.log.info("Applying patch %s" % tmp['name'])

            copy = False
            ## default: patch first source
            srcind = 0
            if 'source' in tmp:
                srcind = tmp['source']
            srcpathsuffix = ''
            if 'sourcepath' in tmp:
                srcpathsuffix = tmp['sourcepath']
            elif 'copy' in tmp:
                srcpathsuffix = tmp['copy']
                copy = True

            if not beginpath:
                beginpath = self.src[srcind]['finalpath']

            src = os.path.abspath("%s/%s" % (beginpath, srcpathsuffix))

            level = None
            if 'level' in tmp:
                level = tmp['level']

            if not apply_patch(tmp['path'], src, copy=copy, level=level):
                self.log.error("Applying patch %s failed" % tmp['name'])

    def prepare_step(self):
        """
        Pre-configure step. Set's up the builddir just before starting configure
        """
        self.toolchain.prepare(self.cfg['onlytcmod'])
        self.guess_start_dir()

    def configure_step(self):
        """Configure build  (abstract method)."""
        raise NotImplementedError

    def build_step(self):
        """Build software  (abstract method)."""
        raise NotImplementedError

    def test_step(self):
        """Run unit tests provided by software (if any)."""
        if self.cfg['runtest']:

            self.log.debug("Trying to execute %s as a command for running unit tests...")
            (out, _) = run_cmd(self.cfg['runtest'], log_all=True, simple=False)

            return out

    def stage_install_step(self):
        """
        Install in a stage directory before actual installation.
        """
        pass

    def install_step(self):
        """Install built software (abstract method)."""
        raise NotImplementedError

    def extensions_step(self):
        """
        After make install, run this.
        - only if variable len(exts_list) > 0
        - optionally: load module that was just created using temp module file
        - find source for extensions, in 'extensions' (and 'packages' for legacy reasons)
        - run extra_extensions
        """
        if len(self.cfg['exts_list']) == 0:
            self.log.debug("No extensions in exts_list")
            return

        if not self.skip:
            modpath = self.make_module_step(fake=True)

        # adjust MODULEPATH and load module
        if self.skip:
            m = Modules()
        else:
            self.log.debug("Adding %s to MODULEPATH" % modpath)
            m = Modules([modpath] + os.environ['MODULEPATH'].split(':'))


        if m.exists(self.name, self.get_installversion()):
            m.add_module([[self.name, self.get_installversion()]])
            m.load()
        else:
            self.log.error("module %s version %s doesn't exist" % (self.name, self.get_installversion()))

        if not self.skip:
            try:
                fakemoddir = os.path.dirname(modpath)
                self.log.debug("Cleaning up fake module dir %s..." % fakemoddir)
                rmtree2(fakemoddir)
            except OSError, err:
                self.log.error("Failed to clean up fake module dir: %s" % err)

        self.prepare_for_extensions()

        self.exts = self.fetch_extension_sources()

        if self.skip:
            self.skip_extensions()

        # actually install extensions
        self.log.debug("Installing extensions")
        exts_defaultclass = self.cfg['exts_defaultclass']
        if not exts_defaultclass:
            self.log.error("ERROR: No default extension class set for %s" % self.name)

        # exts_defaultclass should be a list or a tuple, but certaintly not a string
        assert not isinstance(exts_defaultclass, basestring)
        allclassmodule = exts_defaultclass[0]
        defaultClass = exts_defaultclass[1]
        for ext in self.exts:
            name = encode_class_name(ext['name']) # Use the same encoding as get_class
            self.log.debug("Starting extension %s" % name)

            try:
                cls = get_class_for(allclassmodule, name)
                p = cls(self, ext)
                self.log.debug("Installing extension %s through class %s" % (ext['name'], name))
            except (ImportError, NameError), err:
                self.log.debug("Couldn't load class %s for extension %s:\n%s" % (name, ext['name'], err))
                if defaultClass:
                    self.log.info("No class found for %s, using default %s instead." % (ext['name'], defaultClass))
                    try:
                        cls = get_class_for(allclassmodule, defaultClass)
                        p = cls(self, ext)
                        self.log.debug("Installing extension %s through default class %s" % (ext['name'], defaultClass))
                    except (ImportError, NameError), errbis:
                        self.log.error("Failed to use both class %s and default %s for extension %s, giving up:\n%s\n%s" % (name, defaultClass, ext['name'], err, errbis))
                else:
                    self.log.error("Failed to use both class %s and no default class for extension %s, giving up:\n%s" % (name, ext['name'], err))

            ## real work
            p.prerun()
            txt = p.run()
            if txt:
                self.module_extra_extensions += txt
            p.postrun()
            # Append so we can make us of it later (in sanity_check)
            self.ext_instances.append(p)


    def package_step(self):
        """Package software (e.g. into an RPM)."""
        pass

    def post_install_step(self):
        """
        Do some postprocessing
        - set file permissions ....
        Installing user must be member of the group that it is changed to
        """
        if self.cfg['group']:

            gid = grp.getgrnam(self.cfg['group'])[2]
            # rwx for owner, r-x for group, --- for other
            try:
                adjust_permissions(self.installdir, 0750, recursive=True, group_id=gid, relative=False,
                                   ignore_errors=True)
            except EasyBuildError, err:
                self.log.error("Unable to change group permissions of file(s). " \
                               "Are you a member of this group?\n%s" % err)
            self.log.info("Successfully made software only available for group %s" % self.cfg['group'])

        else:
            # remove write permissions for group and other
            perms = stat.S_IWGRP | stat.S_IWOTH
            adjust_permissions(self.installdir, perms, add=False, recursive=True, relative=True, ignore_errors=True)
            self.log.info("Successfully removed write permissions recursively for group/other on install dir.")

        if read_only_installdir():
            # remove write permissions for everyone
            perms = stat.S_IWUSR | stat.S_IWGRP | stat.S_IWOTH
            adjust_permissions(self.installdir, perms, add=False, recursive=True, relative=True, ignore_errors=True)
            self.log.info("Successfully removed write permissions recursively for *EVERYONE* on install dir.")

    def sanity_check_step(self, custom_paths=None, custom_commands=None):
        """
        Do a sanity check on the installation
        - if *any* of the files/subdirectories in the installation directory listed
          in sanity_check_paths are non-existent (or empty), the sanity check fails
        """
        # prepare sanity check paths
        paths = self.cfg['sanity_check_paths']
        if not paths:
            if custom_paths:
                paths = custom_paths
                self.log.info("Using customized sanity check paths: %s" % paths)
            else:
                paths = {
                         'files':[],
                         'dirs':["bin", "lib"]
                        }
                self.log.info("Using default sanity check paths: %s" % paths)
        else:
            self.log.info("Using specified sanity check paths: %s" % paths)

        # check sanity check paths
        ks = paths.keys()
        ks.sort()
        valnottypes = [type(x) != list for x in paths.values()]
        lenvals = [len(x) for x in paths.values()]
        if not ks == ["dirs", "files"] or sum(valnottypes) > 0 or sum(lenvals) == 0:
            self.log.error("Incorrect format for sanity_check_paths (should only have 'files' and 'dirs' keys, " \
                           "values should be lists (at least one non-empty)).")

        self.sanityCheckOK = True

        # check if files exist
        for f in paths['files']:
            p = os.path.join(self.installdir, f)
            if not os.path.exists(p):
                self.log.debug("Sanity check: did not find file %s in %s" % (f, self.installdir))
                self.sanityCheckOK = False
                break
            else:
                self.log.debug("Sanity check: found file %s in %s" % (f, self.installdir))

        if self.sanityCheckOK:
            # check if directories exist, and whether they are non-empty
            for d in paths['dirs']:
                p = os.path.join(self.installdir, d)
                if not os.path.isdir(p) or not os.listdir(p):
                    self.log.debug("Sanity check: did not find non-empty directory %s in %s" % (d, self.installdir))
                    self.sanityCheckOK = False
                    break
                else:
                    self.log.debug("Sanity check: found non-empty directory %s in %s" % (d, self.installdir))

        try:
            self.load_fake_module()
        except EasyBuildError, err:
            self.log.debug("Loading fake module failed: %s" % err)
            self.sanityCheckOK = False

        # chdir to installdir (better environment for running tests)
        os.chdir(self.installdir)

        # run sanity check commands
        commands = self.cfg['sanity_check_commands']
        if not commands:
            if custom_commands:
                commands = custom_commands
                self.log.info("Using customised sanity check commands: %s" % commands)
            else:
                commands = []
                self.log.info("Using specified sanity check commands: %s" % commands)

        for command in commands:
            # set command to default. This allows for config files with
            # non-tuple commands
            if not isinstance(command, tuple):
                self.log.debug("Setting sanity check command to default")
                command = (None, None)

            # Build substition dictionary
            check_cmd = { 'name': self.name.lower(), 'options': '-h' }

            if command[0] != None:
                check_cmd['name'] = command[0]

            if command[1] != None:
                check_cmd['options'] = command[1]

            cmd = "%(name)s %(options)s" % check_cmd

            out, ec = run_cmd(cmd, simple=False, log_ok=False, log_all=False)
            if ec != 0:
                self.sanityCheckOK = False
                self.log.warning("sanityCheckCommand %s exited with code %s (output: %s)" % (cmd, ec, out))
            else:
                self.log.info("sanityCheckCommand %s ran successfully! (output: %s)" % (cmd, out))

        failed_exts = [ext.name for ext in self.ext_instances if not ext.sanity_check_step()]

        if failed_exts:
            self.log.info("Sanity check for extensions %s failed!" % failed_exts)
            self.sanityCheckOK = False

        # pass or fail
        if not self.sanityCheckOK:
            self.log.error("Sanity check failed!")
        else:
            self.log.debug("Sanity check passed!")

    def cleanup_step(self):
        """
        Cleanup leftover mess: remove/clean build directory

        except when we're building in the installation directory,
        otherwise we remove the installation
        """
        if not self.build_in_installdir:
            try:
                rmtree2(self.builddir)
                base = os.path.dirname(self.builddir)

                # keep removing empty directories until we either find a non-empty one
                # or we end up in the root builddir
                while len(os.listdir(base)) == 0 and not os.path.samefile(base, build_path()):
                    os.rmdir(base)
                    base = os.path.dirname(base)

                self.log.info("Cleaning up builddir %s" % (self.builddir))
            except OSError, err:
                self.log.exception("Cleaning up builddir %s failed: %s" % (self.builddir, err))

    def make_module_step(self, fake=False):
        """
        Generate a module file.
        """
        self.moduleGenerator = ModuleGenerator(self, fake)
        modpath = self.moduleGenerator.create_files()

        txt = ''
        txt += self.make_module_description()
        txt += self.make_module_dep()
        txt += self.make_module_req()
        txt += self.make_module_extra()
        if self.cfg['exts_list']:
            txt += self.make_module_extra_extensions()
        txt += '\n# built with EasyBuild version %s\n' % VERBOSE_VERSION

        try:
            f = open(self.moduleGenerator.filename, 'w')
            f.write(txt)
            f.close()
        except IOError, err:
            self.log.error("Writing to the file %s failed: %s" % (self.moduleGenerator.filename, err))

        self.log.info("Added modulefile: %s" % (self.moduleGenerator.filename))

        if not fake:
            self.make_devel_module()

        return modpath

    def test_cases_step(self):
        """
        Run provided test cases.
        """
        for test in self.cfg['tests']:
            # Current working dir no longer exists
            os.chdir(self.installdir)
            if os.path.isabs(test):
                path = test
            else:
                path = os.path.join(source_path(), self.name, test)

            try:
                self.log.debug("Running test %s" % path)
                run_cmd(path, log_all=True, simple=True)
            except EasyBuildError, err:
                self.log.exception("Running test %s failed: %s" % (path, err))

    def run_step(self, step, methods, skippable=False):
        """
        Run step, returns false when execution should be stopped
        """
        if skippable and self.skip:
            self.log.info("Skipping %s step" % step)
        else:
            self.log.info("Starting %s step" % step)
            for m in methods:
                self.log.info("Running method %s part of step %s" % ('_'.join(m.func_code.co_names), step))
                m(self)

        if self.cfg['stop'] == step:
            self.log.info("Stopping after %s step." % step)
            raise StopException(step)

    @staticmethod
    def get_steps(run_test_cases=True):
        """Return a list of all steps to be performed."""

        steps = [
                  # stop name: (description, list of functions, skippable)
                  ('fetch', 'fetching files', [lambda x: x.fetch_step()], False),
                  ('ready', "getting ready, creating build dir, resetting environment",
                   [lambda x: x.check_readiness_step(), lambda x: x.gen_installdir(),
                    lambda x: x.make_builddir(), lambda x: env.reset_changes()],
                   False),
                  ('source', 'unpacking', [lambda x: x.checksum_step(),
                                           lambda x: x.extract_step()], True),
                  ('patch', 'patching', [lambda x: x.patch_step()], True),
                  ('prepare', 'preparing', [lambda x: x.prepare_step()], False),
                  ('configure', 'configuring', [lambda x: x.configure_step()], True),
                  ('build', 'building', [lambda x: x.build_step()], True),
                  ('test', 'testing', [lambda x: x.test_step()], True),
                  ('install', 'installing', [
                                             lambda x: x.stage_install_step(),
                                             lambda x: x.make_installdir(),
                                             lambda x: x.install_step(),
                                             ],
                   True),
                  ('extensions', 'taking care of extensions', [lambda x: x.extensions_step()], False),
                  ('package', 'packaging', [lambda x: x.package_step()], True),
                  ('postproc', 'postprocessing', [lambda x: x.post_install_step()], True),
                  ('sanitycheck', 'sanity checking', [lambda x: x.sanity_check_step()], False),
                  ('cleanup', 'cleaning up', [lambda x: x.cleanup_step()], False),
                  ('module', 'creating module', [lambda x: x.make_module_step()], False),
                  ]

        if run_test_cases:
            steps.append(('testcases', 'running test cases', [lambda x: x.test_cases_step()], False))

        return steps

    def run_all_steps(self, run_test_cases, regtest_online):
        """
        Build and install this software.
        run_test_cases (bool): run tests after building (e.g.: make test)
        regtest_online (bool): do an online regtest, this means check the websites and try to download sources"
        """
        if self.cfg['stop'] and self.cfg['stop'] == 'cfg':
            return True

        steps = self.get_steps(run_test_cases)

        try:
            full_name = "%s-%s" % (self.name, self.get_installversion())
            print_msg("building and installing %s..." % full_name, self.log)
            for (stop_name, descr, step_methods, skippable) in steps:
                print_msg("%s..." % descr, self.log)
                self.run_step(stop_name, step_methods, skippable=skippable)

        except StopException:
            pass

        # return True for successfull build (or stopped build)
        return True


def get_class_for(modulepath, class_name):
    """
    Get class for a given class name and easyblock module path.
    """
    # >>> import pkgutil
    # >>> loader = pkgutil.find_loader('easybuild.apps.Base')
    # >>> d = loader.load_module('Base')
    # >>> c = getattr(d,'Likwid')
    # >>> c()
    m = __import__(modulepath, globals(), locals(), [''])
    try:
        c = getattr(m, class_name)
    except AttributeError:
        raise ImportError
    return c

def get_module_path(easyblock, generic=False):
    """
    Determine the module path for a given easyblock name,
    based on the encoded class name.
    """
    if not easyblock:
        return None

    # FIXME: we actually need a decoding function here,
    # i.e. from encoded class name to module name
    class_prefix = encode_class_name("")
    if easyblock.startswith(class_prefix):
        easyblock = easyblock[len(class_prefix):]

    # construct character translation table for module name
    # only 0-9, a-z, A-Z are retained, everything else is mapped to _
    charmap = 48 * '_' + ''.join([chr(x) for x in range(48, 58)]) # 0-9
    charmap += 7 * '_' + ''.join([chr(x) for x in range(65, 91)]) # A-Z
    charmap += 6 * '_' + ''.join([chr(x) for x in range(97, 123)]) + 133 * '_' # a-z

    module_name = easyblock.translate(charmap)

    if generic:
        modpath = '.'.join(["easybuild", "easyblocks", "generic"])
    else:
        modpath = '.'.join(["easybuild", "easyblocks"])

    return '.'.join([modpath, module_name.lower()])

def get_class(easyblock, log, name=None):
    """
    Get class for a particular easyblock (or ConfigureMake by default)
    """

    app_mod_class = ("easybuild.easyblocks.generic.configuremake", "ConfigureMake")

    try:
        # if no easyblock specified, try to find if one exists
        if not easyblock:
            if not name:
                name = "UNKNOWN"
            # modulepath will be the namespace + encoded modulename (from the classname)
            modulepath = get_module_path(name)
            # The following is a generic way to calculate unique class names for any funny software title
            class_name = encode_class_name(name)

            # try and find easyblock
            try:
                log.debug("getting class for %s.%s" % (modulepath, class_name))
                cls = get_class_for(modulepath, class_name)
                log.info("Successfully obtained %s class instance from %s" % (class_name, modulepath))
                return cls
            except ImportError, err:

                # when an ImportError occurs, make sure that it's caused by not finding the easyblock module,
                # and not because of a broken import statement in the easyblock module
                error_re = re.compile("No module named %s" % modulepath.replace("easybuild.easyblocks.", ''))
                log.debug("error regexp: %s" % error_re.pattern)
                if not error_re.match(str(err)):
                    log.error("Failed to import easyblock for %s because of module issue: %s" % (class_name, err))

                else:
                    # no easyblock could be found, so fall back to default class.
                    log.warning("Failed to import easyblock for %s, falling back to default class %s: error: %s" % \
                                (class_name, app_mod_class, err))
                    (modulepath, class_name) = app_mod_class
                    cls = get_class_for(modulepath, class_name)

        # something was specified, lets parse it
        else:
            class_name = easyblock.split('.')[-1]
            # figure out if full path was specified or not
            if len(easyblock.split('.')) > 1:
                log.info("Assuming that full easyblock module path was specified.")
                modulepath = '.'.join(easyblock.split('.')[:-1])
                cls = get_class_for(modulepath, class_name)
            else:
                # if we only get the class name, most likely we're dealing with a generic easyblock
                try:
                    modulepath = get_module_path(easyblock, generic=True)
                    cls = get_class_for(modulepath, class_name)
                except ImportError, err:
                    # we might be dealing with a non-generic easyblock, e.g. with --easyblock is used
                    modulepath = get_module_path(easyblock)
                    cls = get_class_for(modulepath, class_name)
                log.info("Derived full easyblock module path for %s: %s" % (class_name, modulepath))

        log.info("Successfully obtained %s class instance from %s" % (class_name, modulepath))
        return cls

    except Exception, err:
        log.error("Failed to obtain class for %s easyblock (not available?): %s" % (easyblock, err))
        raise EasyBuildError(str(err))

class StopException(Exception):
    """
    StopException class definition.
    """
    pass<|MERGE_RESOLUTION|>--- conflicted
+++ resolved
@@ -96,12 +96,9 @@
         self.module_extra_extensions = ''  # extra stuff for module file required by extentions
 
         # easyconfig for this application
-<<<<<<< HEAD
-        self.cfg = EasyConfig(path, extra_options=self.extra_options(), valid_module_classes=module_classes())
-=======
         all_stops = [x[0] for x in self.get_steps()]
-        self.cfg = EasyConfig(path, self.extra_options(), valid_stops=all_stops)
->>>>>>> 11b9ee23
+        self.cfg = EasyConfig(path, extra_options=self.extra_options(), valid_module_classes=module_classes(),
+                              valid_stops=all_stops)
 
         # module generator
         self.moduleGenerator = None
