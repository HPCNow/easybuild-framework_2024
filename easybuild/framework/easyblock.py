--- conflicted
+++ resolved
@@ -2857,13 +2857,10 @@
     start_time = time.time()
     try:
         run_test_cases = not build_option('skip_test_cases') and app.cfg['tests']
-<<<<<<< HEAD
         if not dry_run:
             # create our reproducability files before carrying out the easyblock steps
             reprod_dir_root = os.path.dirname(app.logfile)
             reprod_dir = reproduce_build(app, reprod_dir_root)
-=======
->>>>>>> 5bfb2faf
         result = app.run_all_steps(run_test_cases=run_test_cases)
     except EasyBuildError, err:
         first_n = 300
