--- conflicted
+++ resolved
@@ -54,11 +54,7 @@
 from hashlib import md5
 
 
-<<<<<<< HEAD
 EB_BOOTSTRAP_VERSION = '20180916.01'
-=======
-EB_BOOTSTRAP_VERSION = '20180531.01'
->>>>>>> bd0858ca
 
 # argparse preferrred, optparse deprecated >=2.7
 HAVE_ARGPARSE = False
