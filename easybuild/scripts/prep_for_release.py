--- conflicted
+++ resolved
@@ -204,13 +204,8 @@
     files = glob.glob(os.path.join(home, 'easybuild/easyblocks/[a-z]/*.py'))
     eb_files = filter(lambda x: os.path.basename(x) != '__init__.py', files)
 
-<<<<<<< HEAD
     os_env_re = re.compile("os\.environ\[\w+\]\s*=\s*")
     os_putenv_re = re.compile("os\.putenv")
-=======
-    os_environ = re.compile("os\.environ\[\w+\]\s*=\s*")
-    os_putenv = re.compile("os\.putenv")
->>>>>>> 1dc6d4a4
 
     found = []
     for eb_file in eb_files:
@@ -218,11 +213,7 @@
         text = f.read()
         f.close()
 
-<<<<<<< HEAD
         if os_putenv_re.search(text) or os_env_re.search(text):
-=======
-        if os_putenv.search(text) or os_environ.search(text):
->>>>>>> 1dc6d4a4
             found.append(eb_file)
 
     for faulty in found:
@@ -233,10 +224,7 @@
 
     return len(found) == 0
 
-<<<<<<< HEAD
-=======
-
->>>>>>> 1dc6d4a4
+
 #
 # MAIN
 #
