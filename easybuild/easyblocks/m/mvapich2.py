##
# Copyright 2009-2012 Stijn De Weirdt, Dries Verdegem, Kenneth Hoste, Pieter De Baets, Jens Timmerman
#
# This file is part of EasyBuild,
# originally created by the HPC team of the University of Ghent (http://ugent.be/hpc).
#
# http://github.com/hpcugent/easybuild
#
# EasyBuild is free software: you can redistribute it and/or modify
# it under the terms of the GNU General Public License as published by
# the Free Software Foundation v2.
#
# EasyBuild is distributed in the hope that it will be useful,
# but WITHOUT ANY WARRANTY; without even the implied warranty of
# MERCHANTABILITY or FITNESS FOR A PARTICULAR PURPOSE.  See the
# GNU General Public License for more details.
#
# You should have received a copy of the GNU General Public License
# along with EasyBuild.  If not, see <http://www.gnu.org/licenses/>.
##
"""
EasyBuild support for building and installing the MVAPICH2 MPI library, implemented as an easyblock
"""

import os

import easybuild.tools.environment as env
from easybuild.framework.application import Application
<<<<<<< HEAD
=======

>>>>>>> 984a2191

class MVAPICH2(Application):
    """
    Support for building the MVAPICH2 MPI library.
    - some compiler dependent configure options
    """

    def __init__(self, *args, **kwargs):
        Application.__init__(self, *args, **kwargs)

    def extra_options(self):
        extra_vars = {
                      'withchkpt': [False, "Enable checkpointing support (required BLCR) (default: False)"],
                      'withlimic2': [False, "Enable LiMIC2 support for intra-node communication (default: False)"],
                      'withmpe': [False, "Build MPE routines (default: False)"],
                      'debug': [False, "Enable debug build (which is slower) (default: False)"],
                      'rdma_type': ["gen2", "Specify the RDMA type (gen2/udapl) (default: gen2)"]
                     }
        return Application.extra_options(self, extra_vars)

    def configure(self):

        # things might go wrong if a previous install dir is present, so let's get rid of it
        if not self.getcfg('keeppreviousinstall'):
            self.log.info("Making sure any old installation is removed before we start the build...")
            Application.make_dir(self, self.installdir, True, dontcreateinstalldir=True)

        # additional configuration options
        add_configopts = '--with-rdma=%s ' % self.getcfg('rdma_type')

        # use POSIX threads
        add_configopts += '--with-thread-package=pthreads '

        if self.getcfg('debug'):
            # debug build, with error checking, timing and debug info
            # note: this will affact performance
            add_configopts += '--enable-fast=none '
        else:
            # optimized build, no error checking, timing or debug info
            add_configopts += '--enable-fast '

        # enable shared libraries, using GCC and GNU ld options
        add_configopts += '--enable-shared --enable-sharedlibs=gcc '

        # enable Fortran 77/90 and C++ bindings
        add_configopts += '--enable-f77 --enable-fc --enable-cxx '

        # MVAPICH configure script complains when F90 or F90FLAGS are set,
        # they should be replaced with FC/FCFLAGS instead
        for (envvar, new_envvar) in [("F90", "FC"), ("F90FLAGS", "FCFLAGS")]:
            envvar_val = os.getenv(envvar)
            if envvar_val:
                if not os.getenv(new_envvar):
                    env.set(new_envvar, envvar_val)
                    env.set(envvar, '')
                else:
                    self.log.error("Both %(ev)s and %(nev)s set, can I overwrite %(nev)s with %(ev)s (%(evv)s) ?" %
                                     {
                                      'ev': envvar,
                                      'nev': new_envvar,
                                      'evv': envvar_val
                                     })

        # enable specific support options (if desired)
        if self.getcfg('withmpe'):
            add_configopts += '--enable-mpe '
        if self.getcfg('withlimic2'):
            add_configopts += '--enable-limic2 '
        if self.getcfg('withchkpt'):
            add_configopts += '--enable-checkpointing --with-hydra-ckpointlib=blcr '

        self.updatecfg('configopts', add_configopts)

        Application.configure(self)

    # make and make install are default

    def sanitycheck(self):
        """
        Custom sanity check for MVAPICH2
        """
        if not self.getcfg('sanityCheckPaths'):

            self.setcfg('sanityCheckPaths',{
                                            'files': ["bin/%s" % x for x in ["mpicc", "mpicxx", "mpif77",
                                                                            "mpif90", "mpiexec.hydra"]] +
                                                     ["lib/lib%s" % y for x in ["fmpich", "mpichcxx", "mpichf90",
                                                                               "mpich", "mpl", "opa"]
                                                                     for y in ["%s.so"%x, "%s.a"%x]],
                                            'dirs': ["include"]
                                           })

            self.log.info("Customized sanity check paths: %s" % self.getcfg('sanityCheckPaths'))

        Application.sanitycheck(self)<|MERGE_RESOLUTION|>--- conflicted
+++ resolved
@@ -26,10 +26,7 @@
 
 import easybuild.tools.environment as env
 from easybuild.framework.application import Application
-<<<<<<< HEAD
-=======
 
->>>>>>> 984a2191
 
 class MVAPICH2(Application):
     """
