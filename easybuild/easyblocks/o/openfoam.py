##
# Copyright 2009-2012 Stijn De Weirdt
# Copyright 2010 Dries Verdegem
# Copyright 2010-2012 Kenneth Hoste
# Copyright 2011 Pieter De Baets
# Copyright 2011-2012 Jens Timmerman
#
# This file is part of EasyBuild,
# originally created by the HPC team of the University of Ghent (http://ugent.be/hpc).
#
# http://github.com/hpcugent/easybuild
#
# EasyBuild is free software: you can redistribute it and/or modify
# it under the terms of the GNU General Public License as published by
# the Free Software Foundation v2.
#
# EasyBuild is distributed in the hope that it will be useful,
# but WITHOUT ANY WARRANTY; without even the implied warranty of
# MERCHANTABILITY or FITNESS FOR A PARTICULAR PURPOSE.  See the
# GNU General Public License for more details.
#
# You should have received a copy of the GNU General Public License
# along with EasyBuild.  If not, see <http://www.gnu.org/licenses/>.
##
"""
EasyBuild support for building and installing OpenFOAM, implemented as an easyblock
"""
import os
import stat
from distutils.version import LooseVersion

import easybuild.tools.environment as env
import easybuild.tools.toolkit as toolkit
from easybuild.framework.application import Application
from easybuild.tools.filetools import run_cmd, adjust_permissions
from easybuild.tools.modules import get_software_root


class EB_OpenFOAM(Application):
    """Support for building and installing OpenFOAM."""

    def __init__(self,*args,**kwargs):
        """Specify that OpenFOAM should be built in install dir."""

        Application.__init__(self, *args, **kwargs)

        self.build_in_installdir = True

        self.wm_compiler= None
        self.wm_mplib = None
        self.mpipath = None
        self.thrdpartydir = None

    def configure(self):
        """Configure OpenFOAM build by setting appropriate environment variables."""

        # installation directory
        env.set("FOAM_INST_DIR", self.installdir)

        # third party directory
        self.thrdpartydir = "ThirdParty-%s" % self.version()
        os.symlink(os.path.join("..", self.thrdpartydir), self.thrdpartydir)
        env.set("WM_THIRD_PARTY_DIR", os.path.join(self.installdir, self.thrdpartydir))

        # compiler
        comp_fam = self.toolkit().comp_family()

        if comp_fam == toolkit.GCC:
            self.wm_compiler="Gcc"

        elif comp_fam == toolkit.INTEL:
            self.wm_compiler="Icc"

            # make sure -no-prec-div is used with Intel compilers
            self.updatecfg('premakeopts', 'CFLAGS="$CFLAGS -no-prec-div" CXXFLAGS="$CXXFLAGS -no-prec-div"')

        else:
            self.log.error("Unknown compiler family, don't know how to set WM_COMPILER")

        env.set("WM_COMPILER",self.wm_compiler)

        # type of MPI
        mpi_type = self.toolkit().mpi_type()

        if mpi_type == toolkit.INTEL:
            self.mpipath = os.path.join(get_software_root('IMPI'),'intel64')
            self.wm_mplib = "IMPI"

        elif mpi_type == toolkit.QLOGIC:
            self.mpipath = get_software_root('QLogicMPI')
            self.wm_mplib = "MPICH"

        elif mpi_type == toolkit.OPENMPI:
            self.mpipath = get_software_root('OpenMPI')
            self.wm_mplib = "MPI-MVAPICH2"

        else:
            self.log.error("Unknown MPI, don't know how to set MPI_ARCH_PATH, WM_MPLIB or FOAM_MPI_LIBBIN")

        env.set("WM_MPLIB", self.wm_mplib)
        env.set("MPI_ARCH_PATH", self.mpipath)
        env.set("FOAM_MPI_LIBBIN", self.mpipath)

        # parallel build spec
        env.set("WM_NCOMPPROCS", str(self.getcfg('parallel')))

    def make(self):
        """Build OpenFOAM using make after sourcing script to set environment."""

        nameversion = "%s-%s"%(self.name(), self.version())

        precmd = "source %s" % os.path.join(self.builddir, nameversion, "etc", "bashrc")

        # make directly in install directory
        cmd="%(precmd)s && %(premakeopts)s %(makecmd)s"%{'precmd':precmd,
                                                         'premakeopts':self.getcfg('premakeopts'),
                                                         'makecmd':os.path.join(self.builddir, nameversion, "Allwmake")}
        run_cmd(cmd,log_all=True,simple=True,log_output=True)

    def make_install(self):
        """Building was performed in install dir, so just fix broken permissions."""

        # fix permissions of OpenFOAM dir
        fullpath = os.path.join(self.installdir, "%s-%s" % (self.name(), self.version()))
        adjust_permissions(fullpath, stat.S_IROTH, add=True, recursive=False)
        adjust_permissions(fullpath, stat.S_IXOTH, add=True, recursive=False, onlydirs=True)

        # fix permissions of ThirdParty dir and subdirs (also for 2.x)
        fullpath = os.path.join(self.installdir, self.thrdpartydir)
        adjust_permissions(fullpath, stat.S_IROTH, add=True, recursive=False)
        adjust_permissions(fullpath, stat.S_IXOTH, add=True, recursive=False, onlydirs=True)
        for d in ["etc", "platforms"]:
            fullpath = os.path.join(self.installdir, self.thrdpartydir, d)
<<<<<<< HEAD
            adjust_permissions(fullpath, stat.S_IROTH, add=True)
            adjust_permissions(fullpath, stat.S_IXOTH, add=True, onlydirs=True)
=======
            adjust_permissions(fullpath, stat.S_IROTH|stat.S_IXOTH, add=True, ignore_errors=True)
>>>>>>> 615a7b16

    def sanitycheck(self):
        """Custom sanity check for OpenFOAM"""

        if not self.getcfg('sanityCheckPaths'):

            odir = "%s-%s" % (self.name(), self.version())

            psubdir = "linux64%sDPOpt" % self.wm_compiler

            if LooseVersion(self.version()) < LooseVersion("2"):
                toolsdir = os.path.join(odir, "applications", "bin", psubdir)

            else:
                toolsdir = os.path.join(odir, "platforms", psubdir, "bin")

            pdirs = []
            if LooseVersion(self.version()) >= LooseVersion("2"):
                pdirs = [toolsdir, os.path.join(odir, "platforms", psubdir, "lib")]

            # some randomly selected binaries
            # if one of these is missing, it's very likely something went wrong
            bins = [os.path.join(odir, "bin", x) for x in []] + \
                   [os.path.join(toolsdir, "buoyant%sSimpleFoam" % x) for x in ["", "Boussinesq"]] + \
                   [os.path.join(toolsdir, "%sFoam" % x) for x in ["bubble", "engine", "sonic"]] + \
                   [os.path.join(toolsdir, "surface%s" % x) for x in ["Add", "Find", "Smooth"]] + \
                   [os.path.join(toolsdir, x) for x in ["deformedGeom", "engineSwirl", "modifyMesh", "refineMesh", "vorticity"]]

            self.setcfg('sanityCheckPaths',{'files':["%s/etc/%s" % (odir, x) for x in ["bashrc", "cshrc"]] + bins,
                                            'dirs':pdirs
                                           })

            self.log.info("Customized sanity check paths: %s" % self.getcfg('sanityCheckPaths'))

        Application.sanitycheck(self)

    def make_module_extra(self):
        """Define extra environment variables required by OpenFOAM"""

        txt = Application.make_module_extra(self)

        env_vars = [("WM_PROJECT_VERSION", self.version()),
                    ("FOAM_INST_DIR", "$root"),
                    ("WM_COMPILER", self.wm_compiler),
                    ("WM_MPLIB", self.wm_mplib),
                    ("MPI_ARCH_PATH", self.mpipath),
                    ("FOAM_BASH", "$root/%s-%s/etc/bashrc" % (self.name(), self.version())),
                    ("FOAM_CSH", "$root/%s-%s/etc/cshrc" % (self.name(), self.version())),
                    ]

        for env_var in env_vars:
            txt += "setenv\t%s\t%s\n" % env_var

        return txt<|MERGE_RESOLUTION|>--- conflicted
+++ resolved
@@ -122,21 +122,13 @@
 
         # fix permissions of OpenFOAM dir
         fullpath = os.path.join(self.installdir, "%s-%s" % (self.name(), self.version()))
-        adjust_permissions(fullpath, stat.S_IROTH, add=True, recursive=False)
-        adjust_permissions(fullpath, stat.S_IXOTH, add=True, recursive=False, onlydirs=True)
+        adjust_permissions(fullpath, stat.S_IROTH, add=True, recursive=True)
+        adjust_permissions(fullpath, stat.S_IXOTH, add=True, recursive=True, onlydirs=True)
 
         # fix permissions of ThirdParty dir and subdirs (also for 2.x)
         fullpath = os.path.join(self.installdir, self.thrdpartydir)
-        adjust_permissions(fullpath, stat.S_IROTH, add=True, recursive=False)
-        adjust_permissions(fullpath, stat.S_IXOTH, add=True, recursive=False, onlydirs=True)
-        for d in ["etc", "platforms"]:
-            fullpath = os.path.join(self.installdir, self.thrdpartydir, d)
-<<<<<<< HEAD
-            adjust_permissions(fullpath, stat.S_IROTH, add=True)
-            adjust_permissions(fullpath, stat.S_IXOTH, add=True, onlydirs=True)
-=======
-            adjust_permissions(fullpath, stat.S_IROTH|stat.S_IXOTH, add=True, ignore_errors=True)
->>>>>>> 615a7b16
+        adjust_permissions(fullpath, stat.S_IROTH, add=True, recursive=True)
+        adjust_permissions(fullpath, stat.S_IXOTH, add=True, recursive=True, onlydirs=True)
 
     def sanitycheck(self):
         """Custom sanity check for OpenFOAM"""
