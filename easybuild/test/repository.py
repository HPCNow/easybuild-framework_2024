##
# Copyright 2012 Ghent University
# Copyright 2012 Toon Willems
#
# This file is part of EasyBuild,
# originally created by the HPC team of Ghent University (http://ugent.be/hpc/en),
# with support of Ghent University (http://ugent.be/hpc),
# the Flemish Supercomputer Centre (VSC) (https://vscentrum.be/nl/en),
# the Hercules foundation (http://www.herculesstichting.be/in_English)
# and the Department of Economy, Science and Innovation (EWI) (http://www.ewi-vlaanderen.be/en).
#
# http://github.com/hpcugent/easybuild
#
# EasyBuild is free software: you can redistribute it and/or modify
# it under the terms of the GNU General Public License as published by
# the Free Software Foundation v2.
#
# EasyBuild is distributed in the hope that it will be useful,
# but WITHOUT ANY WARRANTY; without even the implied warranty of
# MERCHANTABILITY or FITNESS FOR A PARTICULAR PURPOSE.  See the
# GNU General Public License for more details.
#
# You should have received a copy of the GNU General Public License
# along with EasyBuild.  If not, see <http://www.gnu.org/licenses/>.
##
import os
import shutil
<<<<<<< HEAD
from unittest import TestCase, TestSuite, main
=======
import tempfile
from unittest import TestCase, TestSuite
>>>>>>> 493ad075

from easybuild.tools.repository import FileRepository


class RepositoryTest(TestCase):
    """ very basis FileRepository test, we don't want git / svn dependency """

    def setUp(self):
        """ make sure temporary path does not exist """
        self.path = tempfile.mkdtemp(prefix='easybuild-repo-')
        shutil.rmtree(self.path, True)
        self.cwd = os.getcwd()

    def runTest(self):
        """ after initialization it should be the working copy """
        repo = FileRepository(self.path)
        self.assertEqual(repo.wc, self.path)

    def tearDown(self):
        """ clean up after myself """
        shutil.rmtree(self.path, True)
        os.chdir(self.cwd)

def suite():
    """ returns all the testcases in this module """
    return TestSuite([RepositoryTest()])

if __name__ == '__main__':
    main()<|MERGE_RESOLUTION|>--- conflicted
+++ resolved
@@ -25,12 +25,8 @@
 ##
 import os
 import shutil
-<<<<<<< HEAD
+import tempfile
 from unittest import TestCase, TestSuite, main
-=======
-import tempfile
-from unittest import TestCase, TestSuite
->>>>>>> 493ad075
 
 from easybuild.tools.repository import FileRepository
 
