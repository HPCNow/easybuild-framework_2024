#!/usr/bin/python
# #
# Copyright 2012 Ghent University
# Copyright 2012 Toon Willems
# Copyright 2012 Kenneth Hoste
#
# This file is part of EasyBuild,
# originally created by the HPC team of Ghent University (http://ugent.be/hpc/en),
# with support of Ghent University (http://ugent.be/hpc),
# the Flemish Supercomputer Centre (VSC) (https://vscentrum.be/nl/en),
# the Hercules foundation (http://www.herculesstichting.be/in_English)
# and the Department of Economy, Science and Innovation (EWI) (http://www.ewi-vlaanderen.be/en).
#
# http://github.com/hpcugent/easybuild
#
# EasyBuild is free software: you can redistribute it and/or modify
# it under the terms of the GNU General Public License as published by
# the Free Software Foundation v2.
#
# EasyBuild is distributed in the hope that it will be useful,
# but WITHOUT ANY WARRANTY; without even the implied warranty of
# MERCHANTABILITY or FITNESS FOR A PARTICULAR PURPOSE.  See the
# GNU General Public License for more details.
#
# You should have received a copy of the GNU General Public License
# along with EasyBuild.  If not, see <http://www.gnu.org/licenses/>.
# #
"""
This script is a collection of all the testcases.
Usage: "python -m easybuild.test.suite.py" or "./easybuild/test/suite.py"
"""
import os
import sys
import tempfile
import unittest
from vsc import fancylogger

# toolkit should be first to allow hacks to work
import easybuild.test.asyncprocess as a
import easybuild.test.easyconfig as e
import easybuild.test.modulegenerator as mg
import easybuild.test.modules as m
import easybuild.test.filetools as f
import easybuild.test.repository as r
import easybuild.test.robot as robot
import easybuild.test.easyblock as b
import easybuild.test.variables as v
import easybuild.test.github as g
import easybuild.test.toolchainvariables as tcv
import easybuild.test.toolchain as tc
import easybuild.test.options as o


# initialize logger for all the unit tests
fd, log_fn = tempfile.mkstemp(prefix='easybuild-tests-', suffix='.log')
os.close(fd)
<<<<<<< HEAD
_, log, logh = init_logger(filename=log_fn, debug=True, logname="easybuild_test")
=======
fancylogger.logToFile(log_fn)
log = fancylogger.getLogger()
log.setLevelName('DEBUG')
>>>>>>> 0cd2b06e

# call suite() for each module and then run them all
SUITE = unittest.TestSuite([x.suite() for x in [r, e, mg, m, f, a, robot, b, v, g, tcv, tc, o]])

# uses XMLTestRunner if possible, so we can output an XML file that can be supplied to Jenkins
xml_msg = ""
try:
    import xmlrunner  # requires unittest-xml-reporting package
    xml_dir = 'test-reports'
    res = xmlrunner.XMLTestRunner(output=xml_dir, verbosity=1).run(SUITE)
    xml_msg = ", XML output of tests available in %s directory" % xml_dir
except ImportError, err:
    sys.stderr.write("WARNING: xmlrunner module not available, falling back to using unittest...\n\n")
    res = unittest.TextTestRunner().run(SUITE)

# test specific cleanups
os.remove(o.CommandLineOptionsTest.logfile)

fancylogger.logToFile(log_fn, enable=False)

if not res.wasSuccessful():
    sys.stderr.write("ERROR: Not all tests were successful.\n")
    print "Log available at %s" % log_fn, xml_msg
    sys.exit(2)
else:
    os.remove(log_fn)<|MERGE_RESOLUTION|>--- conflicted
+++ resolved
@@ -54,13 +54,9 @@
 # initialize logger for all the unit tests
 fd, log_fn = tempfile.mkstemp(prefix='easybuild-tests-', suffix='.log')
 os.close(fd)
-<<<<<<< HEAD
-_, log, logh = init_logger(filename=log_fn, debug=True, logname="easybuild_test")
-=======
 fancylogger.logToFile(log_fn)
 log = fancylogger.getLogger()
 log.setLevelName('DEBUG')
->>>>>>> 0cd2b06e
 
 # call suite() for each module and then run them all
 SUITE = unittest.TestSuite([x.suite() for x in [r, e, mg, m, f, a, robot, b, v, g, tcv, tc, o]])
