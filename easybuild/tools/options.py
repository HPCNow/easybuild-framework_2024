##
# Copyright 2009-2017 Ghent University
#
# This file is part of EasyBuild,
# originally created by the HPC team of Ghent University (http://ugent.be/hpc/en),
# with support of Ghent University (http://ugent.be/hpc),
# the Flemish Supercomputer Centre (VSC) (https://www.vscentrum.be),
# Flemish Research Foundation (FWO) (http://www.fwo.be/en)
# and the Department of Economy, Science and Innovation (EWI) (http://www.ewi-vlaanderen.be/en).
#
# https://github.com/easybuilders/easybuild
#
# EasyBuild is free software: you can redistribute it and/or modify
# it under the terms of the GNU General Public License as published by
# the Free Software Foundation v2.
#
# EasyBuild is distributed in the hope that it will be useful,
# but WITHOUT ANY WARRANTY; without even the implied warranty of
# MERCHANTABILITY or FITNESS FOR A PARTICULAR PURPOSE.  See the
# GNU General Public License for more details.
#
# You should have received a copy of the GNU General Public License
# along with EasyBuild.  If not, see <http://www.gnu.org/licenses/>.
##
"""
Command line options for eb

:author: Stijn De Weirdt (Ghent University)
:author: Dries Verdegem (Ghent University)
:author: Kenneth Hoste (Ghent University)
:author: Pieter De Baets (Ghent University)
:author: Jens Timmerman (Ghent University)
:author: Toon Willems (Ghent University)
:author: Ward Poelmans (Ghent University)
:author: Damian Alvarez (Forschungszentrum Juelich GmbH)
"""
import copy
import glob
import os
import re
import shutil
import sys
import tempfile
import pwd
import vsc.utils.generaloption
from distutils.version import LooseVersion
from vsc.utils import fancylogger
from vsc.utils.fancylogger import setLogLevel
from vsc.utils.generaloption import GeneralOption
from vsc.utils.missing import nub

import easybuild.tools.environment as env
from easybuild.framework.easyblock import MODULE_ONLY_STEPS, SOURCE_STEP, EasyBlock
from easybuild.framework.easyconfig import EASYCONFIGS_PKG_SUBDIR
from easybuild.framework.easyconfig.easyconfig import HAVE_AUTOPEP8
from easybuild.framework.easyconfig.format.pyheaderconfigobj import build_easyconfig_constants_dict
from easybuild.framework.easyconfig.tools import get_paths_for
from easybuild.tools import build_log, run  # build_log should always stay there, to ensure EasyBuildLog
from easybuild.tools.build_log import DEVEL_LOG_LEVEL, EasyBuildError, print_warning, raise_easybuilderror
from easybuild.tools.config import DEFAULT_JOB_BACKEND, DEFAULT_LOGFILE_FORMAT, DEFAULT_MAX_FAIL_RATIO_PERMS
from easybuild.tools.config import DEFAULT_MNS, DEFAULT_MODULE_SYNTAX, DEFAULT_MODULES_TOOL, DEFAULT_MODULECLASSES
from easybuild.tools.config import DEFAULT_PATH_SUBDIRS, DEFAULT_PKG_RELEASE, DEFAULT_PKG_TOOL, DEFAULT_PKG_TYPE
from easybuild.tools.config import DEFAULT_PNS, DEFAULT_PREFIX, DEFAULT_REPOSITORY
from easybuild.tools.config import DEFAULT_ALLOW_LOADED_MODULES, EBROOT_ENV_VAR_ACTIONS, LOADED_MODULES_ACTIONS
from easybuild.tools.config import ERROR, IGNORE, WARN
from easybuild.tools.config import get_pretend_installpath, mk_full_default_path
from easybuild.tools.configobj import ConfigObj, ConfigObjError
from easybuild.tools.docs import FORMAT_TXT, FORMAT_RST
from easybuild.tools.docs import avail_cfgfile_constants, avail_easyconfig_constants, avail_easyconfig_licenses
from easybuild.tools.docs import avail_toolchain_opts, avail_easyconfig_params, avail_easyconfig_templates
from easybuild.tools.docs import list_easyblocks, list_toolchains
from easybuild.tools.environment import restore_env, unset_env_vars
from easybuild.tools.filetools import mkdir
from easybuild.tools.github import GITHUB_EB_MAIN, GITHUB_EASYCONFIGS_REPO, HAVE_GITHUB_API, HAVE_KEYRING
from easybuild.tools.github import fetch_github_token
from easybuild.tools.include import include_easyblocks, include_module_naming_schemes, include_toolchains
from easybuild.tools.job.backend import avail_job_backends
from easybuild.tools.modules import avail_modules_tools
from easybuild.tools.module_generator import ModuleGeneratorLua, avail_module_generators
from easybuild.tools.module_naming_scheme import GENERAL_CLASS
from easybuild.tools.module_naming_scheme.utilities import avail_module_naming_schemes
from easybuild.tools.modules import Lmod
from easybuild.tools.ordereddict import OrderedDict
from easybuild.tools.run import run_cmd
from easybuild.tools.package.utilities import avail_package_naming_schemes
from easybuild.tools.toolchain.compiler import DEFAULT_OPT_LEVEL, OPTARCH_MAP_CHAR, OPTARCH_SEP, Compiler
from easybuild.tools.toolchain.utilities import search_toolchain
from easybuild.tools.repository.repository import avail_repositories
from easybuild.tools.version import this_is_easybuild

try:
    from humanfriendly.terminal import terminal_supports_colors
except ImportError:
    # provide an approximation that should work in most cases
    def terminal_supports_colors(stream):
        try:
            return os.isatty(stream.fileno())
        except Exception:
            # in case of errors do not bother and just return the safe default
            return False

# monkey patch shell_quote in vsc.utils.generaloption, used by generate_cmd_line,
# to fix known issue, cfr. https://github.com/hpcugent/vsc-base/issues/152;
# inspired by https://github.com/hpcugent/vsc-base/pull/151
# this fixes https://github.com/easybuilders/easybuild-framework/issues/1438
# proper fix would be to implement a serialiser for command line options
def eb_shell_quote(token):
    """
    Wrap provided token in single quotes (to escape space and characters with special meaning in a shell),
    so it can be used in a shell command. This results in token that is not expanded/interpolated by the shell.
    """
    # first, strip off double quotes that may wrap the entire value,
    # we don't want to wrap single quotes around a double-quoted value
    token = str(token).strip('"')
    # escape any non-escaped single quotes, and wrap entire token in single quotes
    return "'%s'" % re.sub(r"(?<!\\)'", r"\'", token)

vsc.utils.generaloption.shell_quote = eb_shell_quote


CONFIG_ENV_VAR_PREFIX = 'EASYBUILD'

XDG_CONFIG_HOME = os.environ.get('XDG_CONFIG_HOME', os.path.join(os.path.expanduser('~'), ".config"))
XDG_CONFIG_DIRS = os.environ.get('XDG_CONFIG_DIRS', '/etc').split(os.pathsep)
DEFAULT_SYS_CFGFILES = [f for d in XDG_CONFIG_DIRS for f in sorted(glob.glob(os.path.join(d, 'easybuild.d', '*.cfg')))]
DEFAULT_USER_CFGFILE = os.path.join(XDG_CONFIG_HOME, 'easybuild', 'config.cfg')


_log = fancylogger.getLogger('options', fname=False)


def cleanup_and_exit(tmpdir):
    """
    Clean up temporary directory and exit.

    :param tmpdir: path to temporary directory to clean up
    """
    try:
        shutil.rmtree(tmpdir)
    except OSError as err:
        raise EasyBuildError("Failed to clean up temporary directory %s: %s", tmpdir, err)

    sys.exit(0)

def pretty_print_opts(opts_dict):
    """
    Pretty print options dict.

    :param opts_dict: dictionary with option names as keys, and (value, location) tuples as values
    """

    # rewrite option names/values a bit for pretty printing
    for opt in sorted(opts_dict):
        opt_val, loc = opts_dict[opt]

        if opt_val == '':
            opt_val = "''"
        elif isinstance(opt_val, list):
            opt_val = ', '.join(opt_val)

        opts_dict[opt] = (opt_val, loc)

    # determine max width or option names
    nwopt = max([len(opt) for opt in opts_dict])

    # header
    lines = [
        '#',
        "# Current EasyBuild configuration",
        "# (C: command line argument, D: default value, E: environment variable, F: configuration file)",
        '#',
    ]

    # add one line per retained option
    for opt in sorted(opts_dict):
        opt_val, loc = opts_dict[opt]
        lines.append("{0:<{nwopt}} ({1:}) = {2:}".format(opt, loc, opt_val, nwopt=nwopt))

    print '\n'.join(lines)


def use_color(colorize, stream=sys.stdout):
    """
    Return ``True`` or ``False`` depending on whether ANSI color
    escapes are to be used when printing to `stream`.

    The `colorize` argument can take the three values
    ``fancylogger.Colorize.AUTO``/``.ALWAYS``/``.NEVER``,
    see the ``--color`` option for their meaning.
    """
    # turn color=auto/yes/no into a boolean value
    if colorize == fancylogger.Colorize.AUTO:
        return terminal_supports_colors(stream)
    elif colorize == fancylogger.Colorize.ALWAYS:
        return True
    else:
        assert colorize == fancylogger.Colorize.NEVER, \
            "Argument `colorize` must be one of: %s" % ', '.join(fancylogger.Colorize)
        return False


class EasyBuildOptions(GeneralOption):
    """Easybuild generaloption class"""
    VERSION = this_is_easybuild()

    DEFAULT_LOGLEVEL = 'INFO'
    DEFAULT_CONFIGFILES = DEFAULT_SYS_CFGFILES[:]
    if os.path.exists(DEFAULT_USER_CFGFILE):
        DEFAULT_CONFIGFILES.append(DEFAULT_USER_CFGFILE)

    ALLOPTSMANDATORY = False  # allow more than one argument
    CONFIGFILES_RAISE_MISSING = True  # don't allow non-existing config files to be specified

    def __init__(self, *args, **kwargs):
        """Constructor."""

        self.with_include = kwargs.pop('with_include', True)

        self.default_repositorypath = [mk_full_default_path('repositorypath')]
        self.default_robot_paths = get_paths_for(subdir=EASYCONFIGS_PKG_SUBDIR, robot_path=None) or []

        # set up constants to seed into config files parser, by section
        self.go_cfg_constants = {
            self.DEFAULTSECT: {
                'DEFAULT_REPOSITORYPATH': (self.default_repositorypath[0],
                                           "Default easyconfigs repository path"),
                'DEFAULT_ROBOT_PATHS': (os.pathsep.join(self.default_robot_paths),
                                        "List of default robot paths ('%s'-separated)" % os.pathsep),
                'USER': (pwd.getpwuid(os.geteuid()).pw_name,
                         "Current username, translated uid from password file"),
                'HOME': (os.path.expanduser('~'),
                         "Current user's home directory, expanded '~'")
            }
        }

        # update or define go_configfiles_initenv in named arguments to pass to parent constructor
        go_cfg_initenv = kwargs.setdefault('go_configfiles_initenv', {})
        for section, constants in self.go_cfg_constants.items():
            constants = dict([(name, value) for (name, (value, _)) in constants.items()])
            go_cfg_initenv.setdefault(section, {}).update(constants)

        super(EasyBuildOptions, self).__init__(*args, **kwargs)

    def basic_options(self):
        """basic runtime options"""
        all_stops = [x[0] for x in EasyBlock.get_steps()]
        strictness_options = [IGNORE, WARN, ERROR]

        descr = ("Basic options", "Basic runtime options for EasyBuild.")

        opts = OrderedDict({
            'dry-run': ("Print build overview incl. dependencies (full paths)", None, 'store_true', False),
            'dry-run-short': ("Print build overview incl. dependencies (short paths)", None, 'store_true', False, 'D'),
            'extended-dry-run': ("Print build environment and (expected) build procedure that will be performed",
                                 None, 'store_true', False, 'x'),
            'extended-dry-run-ignore-errors': ("Ignore errors that occur during dry run", None, 'store_true', True),
            'force': ("Force to rebuild software even if it's already installed (i.e. if it can be found as module), "
                      "and skipping check for OS dependencies", None, 'store_true', False, 'f'),
            'job': ("Submit the build as a job", None, 'store_true', False),
            'logtostdout': ("Redirect main log to stdout", None, 'store_true', False, 'l'),
            'only-blocks': ("Only build listed blocks", 'strlist', 'extend', None, 'b', {'metavar': 'BLOCKS'}),
            'rebuild': ("Rebuild software, even if module already exists (don't skip OS dependencies checks)",
                        None, 'store_true', False),
            'robot': ("Enable dependency resolution, using easyconfigs in specified paths",
                      'pathlist', 'store_or_None', [], 'r', {'metavar': 'PATH[%sPATH]' % os.pathsep}),
            'robot-paths': ("Additional paths to consider by robot for easyconfigs (--robot paths get priority)",
                            'pathlist', 'add_flex', self.default_robot_paths, {'metavar': 'PATH[%sPATH]' % os.pathsep}),
            'skip': ("Skip existing software (useful for installing additional packages)",
                     None, 'store_true', False, 'k'),
            'stop': ("Stop the installation after certain step",
                     'choice', 'store_or_None', SOURCE_STEP, 's', all_stops),
            'strict': ("Set strictness level", 'choice', 'store', WARN, strictness_options),
        })

        self.log.debug("basic_options: descr %s opts %s" % (descr, opts))
        self.add_group_parser(opts, descr)

    def software_options(self):
        # software build options
        descr = ("Software search and build options",
                 ("Specify software search and build options: EasyBuild will search for a "
                  "matching easyconfig and build it. When called with the try prefix "
                  "(i.e. --try-X ), EasyBuild will search for a matching easyconfig "
                  "and if none are found, try to generate one based on a close matching one "
                  "(NOTE: --try-X is best effort, it might produce wrong builds!)")
                 )

        opts = OrderedDict({
            'amend': (("Specify additional search and build parameters (can be used multiple times); "
                       "for example: versionprefix=foo or patches=one.patch,two.patch)"),
                      None, 'append', None, {'metavar': 'VAR=VALUE[,VALUE]'}),
            'software': ("Search and build software with given name and version",
                         'strlist', 'extend', None, {'metavar': 'NAME,VERSION'}),
            'software-name': ("Search and build software with given name",
                              None, 'store', None, {'metavar': 'NAME'}),
            'software-version': ("Search and build software with given version",
                                 None, 'store', None, {'metavar': 'VERSION'}),
            'toolchain': ("Search and build with given toolchain (name and version)",
                          'strlist', 'extend', None, {'metavar': 'NAME,VERSION'}),
            'toolchain-name': ("Search and build with given toolchain name",
                               None, 'store', None, {'metavar': 'NAME'}),
            'toolchain-version': ("Search and build with given toolchain version",
                                  None, 'store', None, {'metavar': 'VERSION'}),
        })

        longopts = opts.keys()
        for longopt in longopts:
            hlp = opts[longopt][0]
            hlp = "Try to %s (USE WITH CARE!)" % (hlp[0].lower() + hlp[1:])
            opts["try-%s" % longopt] = (hlp,) + opts[longopt][1:]

        self.log.debug("software_options: descr %s opts %s" % (descr, opts))
        self.add_group_parser(opts, descr)

    def override_options(self):
        # override options
        descr = ("Override options", "Override default EasyBuild behavior.")

        opts = OrderedDict({
            'add-dummy-to-minimal-toolchains': ("Include dummy in minimal toolchain searches", None, 'store_true', False),
            'allow-loaded-modules': ("List of software names for which to allow loaded modules in initial environment",
                                     'strlist', 'store', DEFAULT_ALLOW_LOADED_MODULES),
            'allow-modules-tool-mismatch': ("Allow mismatch of modules tool and definition of 'module' function",
                                            None, 'store_true', False),
            'allow-use-as-root-and-accept-consequences': ("Allow using of EasyBuild as root (NOT RECOMMENDED!)",
                                                          None, 'store_true', False),
<<<<<<< HEAD
            'backup-modules': ("Back up an existing module file, if any. Only works when using --module-only",
                            None, 'store_true', False),
=======
            'check-ebroot-env-vars': ("Action to take when defined $EBROOT* environment variables are found "
                                      "for which there is no matching loaded module; "
                                      "supported values: %s" % ', '.join(EBROOT_ENV_VAR_ACTIONS), None, 'store', WARN),
>>>>>>> 8dff1cb4
            'cleanup-builddir': ("Cleanup build dir after successful installation.", None, 'store_true', True),
            'cleanup-tmpdir': ("Cleanup tmp dir after successful run.", None, 'store_true', True),
            'color': ("Colorize output", 'choice', 'store', fancylogger.Colorize.AUTO, fancylogger.Colorize,
                      {'metavar':'WHEN'}),
            'consider-archived-easyconfigs': ("Also consider archived easyconfigs", None, 'store_true', False),
            'debug-lmod': ("Run Lmod modules tool commands in debug module", None, 'store_true', False),
            'default-opt-level': ("Specify default optimisation level", 'choice', 'store', DEFAULT_OPT_LEVEL,
                                  Compiler.COMPILER_OPT_FLAGS),
            'deprecated': ("Run pretending to be (future) version, to test removal of deprecated code.",
                           None, 'store', None),
            'detect-loaded-modules': ("Detect loaded EasyBuild-generated modules, act accordingly; "
                                      "supported values: %s" % ', '.join(LOADED_MODULES_ACTIONS), None, 'store', WARN),
            'devel': ("Enable including of development log messages", None, 'store_true', False),
            'download-timeout': ("Timeout for initiating downloads (in seconds)", float, 'store', None),
            'dump-autopep8': ("Reformat easyconfigs using autopep8 when dumping them", None, 'store_true', False),
            'easyblock': ("easyblock to use for processing the spec file or dumping the options",
                          None, 'store', None, 'e', {'metavar': 'CLASS'}),
            'enforce-checksums': ("Enforce availability of checksums for all sources/patches, so they can be verified",
                                  None, 'store_true', False),
            'experimental': ("Allow experimental code (with behaviour that can be changed/removed at any given time).",
                             None, 'store_true', False),
            'extra-modules': ("List of extra modules to load after setting up the build environment",
                              'strlist', 'extend', None),
            'filter-deps': ("List of dependencies that you do *not* want to install with EasyBuild, "
                            "because equivalent OS packages are installed. (e.g. --filter-deps=zlib,ncurses)",
                            'strlist', 'extend', None),
            'filter-env-vars': ("List of names of environment variables that should *not* be defined/updated by "
                                "module files generated by EasyBuild", 'strlist', 'extend', None),
            'fixed-installdir-naming-scheme': ("Use fixed naming scheme for installation directories", None,
                                               'store_true', False),
            'group': ("Group to be used for software installations (only verified, not set)", None, 'store', None),
            'group-writable-installdir': ("Enable group write permissions on installation directory after installation",
                                          None, 'store_true', False),
            'hidden': ("Install 'hidden' module file(s) by prefixing their version with '.'", None, 'store_true', False),
            'hide-deps': ("Comma separated list of dependencies that you want automatically hidden, "
                          "(e.g. --hide-deps=zlib,ncurses)", 'strlist', 'extend', None),
            'hide-toolchains': ("Comma separated list of toolchains that you want automatically hidden, "
                                "(e.g. --hide-toolchains=GCCcore)", 'strlist', 'extend', None),
            'ignore-osdeps': ("Ignore any listed OS dependencies", None, 'store_true', False),
            'install-latest-eb-release': ("Install latest known version of easybuild", None, 'store_true', False),
            'max-fail-ratio-adjust-permissions': ("Maximum ratio for failures to allow when adjusting permissions",
                                                  'float', 'store', DEFAULT_MAX_FAIL_RATIO_PERMS),
            'minimal-toolchains': ("Use minimal toolchain when resolving dependencies", None, 'store_true', False),
            'module-only': ("Only generate module file(s); skip all steps except for %s" % ', '.join(MODULE_ONLY_STEPS),
                            None, 'store_true', False),
            'mpi-cmd-template': ("Template for MPI commands (template keys: %(nr_ranks)s, %(cmd)s)",
                                 None, 'store', None),
            'mpi-tests': ("Run MPI tests (when relevant)", None, 'store_true', True),
            'optarch': ("Set architecture optimization, overriding native architecture optimizations",
                        None, 'store', None),
            'output-format': ("Set output format", 'choice', 'store', FORMAT_TXT, [FORMAT_TXT, FORMAT_RST]),
            'parallel': ("Specify (maximum) level of parallellism used during build procedure",
                         'int', 'store', None),
            'pretend': (("Does the build/installation in a test directory located in $HOME/easybuildinstall"),
                        None, 'store_true', False, 'p'),
            'read-only-installdir': ("Set read-only permissions on installation directory after installation",
                                     None, 'store_true', False),
            'rpath': ("Enable use of RPATH for linking with libraries", None, 'store_true', False),
            'rpath-filter': ("List of regex patterns to use for filtering out RPATH paths", 'strlist', 'store', None),
            'set-default-module': ("Set the generated module as default", None, 'store_true', False),
            'set-gid-bit': ("Set group ID bit on newly created directories", None, 'store_true', False),
            'sticky-bit': ("Set sticky bit on newly created directories", None, 'store_true', False),
            'skip-test-cases': ("Skip running test cases", None, 'store_true', False, 't'),
            'umask': ("umask to use (e.g. '022'); non-user write permissions on install directories are removed",
                      None, 'store', None),
            'update-modules-tool-cache': ("Update modules tool cache file(s) after generating module file",
                                          None, 'store_true', False),
            'use-ccache': ("Enable use of ccache to speed up compilation, with specified cache dir",
                           str, 'store', False, {'metavar': "PATH"}),
            'use-f90cache': ("Enable use of f90cache to speed up compilation, with specified cache dir",
                             str, 'store', False, {'metavar': "PATH"}),
            'use-existing-modules': ("Use existing modules when resolving dependencies with minimal toolchains",
                                     None, 'store_true', False),
            'verify-easyconfig-filenames': ("Verify whether filename of specified easyconfigs matches with contents",
                                            None, 'store_true', False),
            'zip-logs': ("Zip logs that are copied to install directory, using specified command",
                         None, 'store_or_None', 'gzip'),

        })

        self.log.debug("override_options: descr %s opts %s" % (descr, opts))
        self.add_group_parser(opts, descr)

    def config_options(self):
        # config options
        descr = ("Configuration options", "Configure EasyBuild behavior.")

        opts = OrderedDict({
            'avail-module-naming-schemes': ("Show all supported module naming schemes",
                                            None, 'store_true', False,),
            'avail-modules-tools': ("Show all supported module tools",
                                    None, "store_true", False,),
            'avail-repositories': ("Show all repository types (incl. non-usable)",
                                   None, "store_true", False,),
            'buildpath': ("Temporary build path", None, 'store', mk_full_default_path('buildpath')),
            'external-modules-metadata': ("List of files specifying metadata for external modules (INI format)",
                                          'strlist', 'store', None),
            'ignore-dirs': ("Directory names to ignore when searching for files/dirs",
                            'strlist', 'store', ['.git', '.svn']),
            'include-easyblocks': ("Location(s) of extra or customized easyblocks", 'strlist', 'store', []),
            'include-module-naming-schemes': ("Location(s) of extra or customized module naming schemes",
                                              'strlist', 'store', []),
            'include-toolchains': ("Location(s) of extra or customized toolchains or toolchain components",
                                   'strlist', 'store', []),
            'installpath': ("Install path for software and modules",
                            None, 'store', mk_full_default_path('installpath')),
            'installpath-modules': ("Install path for modules (if None, combine --installpath and --subdir-modules)",
                                    None, 'store', None),
            'installpath-software': ("Install path for software (if None, combine --installpath and --subdir-software)",
                                     None, 'store', None),
            'job-backend': ("Backend to use for submitting jobs", 'choice', 'store',
                            DEFAULT_JOB_BACKEND, sorted(avail_job_backends().keys())),
            # purposely take a copy for the default logfile format
            'logfile-format': ("Directory name and format of the log file",
                               'strtuple', 'store', DEFAULT_LOGFILE_FORMAT[:], {'metavar': 'DIR,FORMAT'}),
            'module-naming-scheme': ("Module naming scheme to use", None, 'store', DEFAULT_MNS),
            'module-syntax': ("Syntax to be used for module files", 'choice', 'store', DEFAULT_MODULE_SYNTAX,
                              sorted(avail_module_generators().keys())),
            'moduleclasses': (("Extend supported module classes "
                               "(For more info on the default classes, use --show-default-moduleclasses)"),
                              'strlist', 'extend', [x[0] for x in DEFAULT_MODULECLASSES]),
            'modules-footer': ("Path to file containing footer to be added to all generated module files",
                               None, 'store_or_None', None, {'metavar': "PATH"}),
            'modules-header': ("Path to file containing header to be added to all generated module files",
                               None, 'store_or_None', None, {'metavar': "PATH"}),
            'modules-tool': ("Modules tool to use",
                             'choice', 'store', DEFAULT_MODULES_TOOL, sorted(avail_modules_tools().keys())),
            'packagepath': ("The destination path for the packages built by package-tool",
                             None, 'store', mk_full_default_path('packagepath')),
            'package-naming-scheme': ("Packaging naming scheme choice",
                                      'choice', 'store', DEFAULT_PNS, sorted(avail_package_naming_schemes().keys())),
            'prefix': (("Change prefix for buildpath, installpath, sourcepath and repositorypath "
                        "(used prefix for defaults %s)" % DEFAULT_PREFIX),
                       None, 'store', None),
            'recursive-module-unload': ("Enable generating of modules that unload recursively.",
                                        None, 'store_true', False),
            'repository': ("Repository type, using repositorypath",
                           'choice', 'store', DEFAULT_REPOSITORY, sorted(avail_repositories().keys())),
            'repositorypath': (("Repository path, used by repository "
                                "(is passed as list of arguments to create the repository instance). "
                                "For more info, use --avail-repositories."),
                               'strlist', 'store', self.default_repositorypath),
            'sourcepath': ("Path(s) to where sources should be downloaded (string, colon-separated)",
                           None, 'store', mk_full_default_path('sourcepath')),
            'subdir-modules': ("Installpath subdir for modules", None, 'store', DEFAULT_PATH_SUBDIRS['subdir_modules']),
            'subdir-software': ("Installpath subdir for software",
                                None, 'store', DEFAULT_PATH_SUBDIRS['subdir_software']),
            'subdir-user-modules': ("Base path of user-specific modules relative to their $HOME", None, 'store', None),
            'suffix-modules-path': ("Suffix for module files install path", None, 'store', GENERAL_CLASS),
            # this one is sort of an exception, it's something jobscripts can set,
            # has no real meaning for regular eb usage
            'testoutput': ("Path to where a job should place the output (to be set within jobscript)",
                           None, 'store', None),
            'tmp-logdir': ("Log directory where temporary log files are stored", None, 'store', None),
            'tmpdir': ('Directory to use for temporary storage', None, 'store', None),
        })

        self.log.debug("config_options: descr %s opts %s" % (descr, opts))
        self.add_group_parser(opts, descr)

    def informative_options(self):
        # informative options
        descr = ("Informative options", "Obtain information about EasyBuild.")

        opts = OrderedDict({
            'avail-cfgfile-constants': ("Show all constants that can be used in configuration files",
                                        None, 'store_true', False),
            'avail-easyconfig-constants': ("Show all constants that can be used in easyconfigs",
                                           None, 'store_true', False),
            'avail-easyconfig-licenses': ("Show all license constants that can be used in easyconfigs",
                                          None, 'store_true', False),
            'avail-easyconfig-params': (("Show all easyconfig parameters (include "
                                         "easyblock-specific ones by using -e)"),
                                        None, 'store_true', False, 'a'),
            'avail-easyconfig-templates': (("Show all template names and template constants "
                                            "that can be used in easyconfigs."),
                                           None, 'store_true', False),
            'avail-toolchain-opts': ("Show options for toolchain", 'str', 'store', None),
            'check-conflicts': ("Check for version conflicts in dependency graphs", None, 'store_true', False),
            'dep-graph': ("Create dependency graph", None, 'store', None, {'metavar': 'depgraph.<ext>'}),
            'dump-env-script': ("Dump source script to set up build environment based on toolchain/dependencies",
                                None, 'store_true', False),
            'last-log': ("Print location to EasyBuild log file of last (failed) session", None, 'store_true', False),
            'list-easyblocks': ("Show list of available easyblocks",
                                'choice', 'store_or_None', 'simple', ['simple', 'detailed']),
            'list-installed-software': ("Show list of installed software", 'choice', 'store_or_None', 'simple',
                                        ['simple', 'detailed']),
            'list-software': ("Show list of supported software", 'choice', 'store_or_None', 'simple',
                              ['simple', 'detailed']),
            'list-toolchains': ("Show list of known toolchains",
                                None, 'store_true', False),
            'search': ("Search for easyconfig files in the robot search path, print full paths",
                       None, 'store', None, {'metavar': 'REGEX'}),
            'search-filename': ("Search for easyconfig files in the robot search path, print only filenames",
                                None, 'store', None, {'metavar': 'REGEX'}),
            'search-short': ("Search for easyconfig files in the robot search path, print short paths",
                             None, 'store', None, 'S', {'metavar': 'REGEX'}),
            'show-config': ("Show current EasyBuild configuration (only non-default + selected settings)",
                            None, 'store_true', False),
            'show-full-config': ("Show current EasyBuild configuration (all settings)", None, 'store_true', False),
            'show-default-configfiles': ("Show list of default config files", None, 'store_true', False),
            'show-default-moduleclasses': ("Show default module classes with description",
                                           None, 'store_true', False),
            'terse': ("Terse output (machine-readable)", None, 'store_true', False),
        })

        self.log.debug("informative_options: descr %s opts %s" % (descr, opts))
        self.add_group_parser(opts, descr)

    def github_options(self):
        """GitHub integration configuration options."""
        descr = ("GitHub integration options", "Integration with GitHub")

        opts = OrderedDict({
            'check-github': ("Check status of GitHub integration, and report back", None, 'store_true', False),
            'check-style': ("Run a style check on the given easyconfigs", None, 'store_true', False),
            'cleanup-easyconfigs': ("Clean up easyconfig files for pull request", None, 'store_true', True),
            'dump-test-report': ("Dump test report to specified path", None, 'store_or_None', 'test_report.md'),
            'from-pr': ("Obtain easyconfigs from specified PR", int, 'store', None, {'metavar': 'PR#'}),
            'git-working-dirs-path': ("Path to Git working directories for EasyBuild repositories", str, 'store', None),
            'github-user': ("GitHub username", str, 'store', None),
            'github-org': ("GitHub organization", str, 'store', None),
            'install-github-token': ("Install GitHub token (requires --github-user)", None, 'store_true', False),
            'merge-pr': ("Merge pull request", int, 'store', None, {'metavar': 'PR#'}),
            'new-pr': ("Open a new pull request", None, 'store_true', False),
            'pr-branch-name': ("Branch name to use for new PRs; '<timestamp>_new_pr_<name><version>' if unspecified",
                               str, 'store', None),
            'pr-commit-msg': ("Commit message for new/updated pull request created with --new-pr", str, 'store', None),
            'pr-descr': ("Description for new pull request created with --new-pr", str, 'store', None),
            'pr-target-account': ("Target account for new PRs", str, 'store', GITHUB_EB_MAIN),
            'pr-target-branch': ("Target branch for new PRs", str, 'store', 'develop'),
            'pr-target-repo': ("Target repository for new/updating PRs", str, 'store', GITHUB_EASYCONFIGS_REPO),
            'pr-title': ("Title for new pull request created with --new-pr", str, 'store', None),
            'review-pr': ("Review specified pull request", int, 'store', None, {'metavar': 'PR#'}),
            'test-report-env-filter': ("Regex used to filter out variables in environment dump of test report",
                                       None, 'regex', None),
            'update-pr': ("Update an existing pull request", int, 'store', None, {'metavar': 'PR#'}),
            'upload-test-report': ("Upload full test report as a gist on GitHub", None, 'store_true', False, 'u'),
        })

        self.log.debug("github_options: descr %s opts %s" % (descr, opts))
        self.add_group_parser(opts, descr)

    def regtest_options(self):
        """Regression test configuration options."""
        descr = ("Regression test options", "Run and control an EasyBuild regression test.")

        opts = OrderedDict({
            'aggregate-regtest': ("Collect all the xmls inside the given directory and generate a single file",
                                  None, 'store', None, {'metavar': 'DIR'}),
            'regtest': ("Enable regression test mode",
                        None, 'store_true', False),
            'regtest-output-dir': ("Set output directory for test-run",
                                   None, 'store', None, {'metavar': 'DIR'}),
            'sequential': ("Specify this option if you want to prevent parallel build",
                           None, 'store_true', False),
        })

        self.log.debug("regtest_options: descr %s opts %s" % (descr, opts))
        self.add_group_parser(opts, descr)

    def package_options(self):
        # package-related options
        descr = ("Package options", "Control packaging performed by EasyBuild.")

        opts = OrderedDict({
            'package': ("Enabling packaging", None, 'store_true', False),
            'package-tool': ("Packaging tool to use", None, 'store', DEFAULT_PKG_TOOL),
            'package-tool-options': ("Extra options for packaging tool", None, 'store', ''),
            'package-type': ("Type of package to generate", None, 'store', DEFAULT_PKG_TYPE),
            'package-release': ("Package release iteration number", None, 'store', DEFAULT_PKG_RELEASE),
        })

        self.log.debug("package_options: descr %s opts %s" % (descr, opts))
        self.add_group_parser(opts, descr)

    def easyconfig_options(self):
        # easyconfig options (to be passed to easyconfig instance)
        descr = ("Options for Easyconfigs", "Options to be passed to all Easyconfig.")

        opts = None
        self.log.debug("easyconfig_options: descr %s opts %s" % (descr, opts))
        self.add_group_parser(opts, descr, prefix='easyconfig')

    def job_options(self):
        """Option related to --job."""
        descr = ("Options for job backend", "Options for job backend (only relevant when --job is used)")

        opts = OrderedDict({
            'backend-config': ("Configuration file for job backend", None, 'store', None),
            'cores': ("Number of cores to request per job", 'int', 'store', None),
            'max-walltime': ("Maximum walltime for jobs (in hours)", 'int', 'store', 24),
            'output-dir': ("Output directory for jobs (default: current directory)", None, 'store', os.getcwd()),
            'polling-interval': ("Interval between polls for status of jobs (in seconds)", float, 'store', 30.0),
            'target-resource': ("Target resource for jobs", None, 'store', None),
        })

        self.log.debug("job_options: descr %s opts %s", descr, opts)
        self.add_group_parser(opts, descr, prefix='job')

    def easyblock_options(self):
        # easyblock options (to be passed to easyblock instance)
        descr = ("Options for Easyblocks", "Options to be passed to all Easyblocks.")

        opts = None
        self.log.debug("easyblock_options: descr %s opts %s" % (descr, opts))
        self.add_group_parser(opts, descr, prefix='easyblock')

    def unittest_options(self):
        # unittest options
        descr = ("Unittest options", "Options dedicated to unittesting (experts only).")

        opts = OrderedDict({
            'file': ("Log to this file in unittest mode", None, 'store', None),
        })

        self.log.debug("unittest_options: descr %s opts %s" % (descr, opts))
        self.add_group_parser(opts, descr, prefix='unittest')

    def validate(self):
        """Additional validation of options"""
        error_msgs = []

        for opt in ['software', 'try-software', 'toolchain', 'try-toolchain']:
            val = getattr(self.options, opt.replace('-', '_'))
            if val and len(val) != 2:
                msg = "--%s requires NAME,VERSION (given %s)" % (opt, ','.join(val))
                error_msgs.append(msg)

        if self.options.umask:
            umask_regex = re.compile('^[0-7]{3}$')
            if not umask_regex.match(self.options.umask):
                msg = "--umask value should be 3 digits (0-7) (regex pattern '%s')" % umask_regex.pattern
                error_msgs.append(msg)

        # subdir options must be relative
        for typ in ['modules', 'software']:
            subdir_opt = 'subdir_%s' % typ
            val = getattr(self.options, subdir_opt)
            if os.path.isabs(getattr(self.options, subdir_opt)):
                msg = "Configuration option '%s' must specify a *relative* path (use 'installpath-%s' instead?): '%s'"
                msg = msg % (subdir_opt, typ, val)
                error_msgs.append(msg)

        # specified module naming scheme must be a known one
        avail_mnss = avail_module_naming_schemes()
        if self.options.module_naming_scheme and self.options.module_naming_scheme not in avail_mnss:
            msg = "Selected module naming scheme '%s' is unknown: %s" % (self.options.module_naming_scheme, avail_mnss)
            error_msgs.append(msg)

        if error_msgs:
            raise EasyBuildError("Found problems validating the options: %s", '\n'.join(error_msgs))

    def postprocess(self):
        """Do some postprocessing, in particular print stuff"""
        build_log.EXPERIMENTAL = self.options.experimental

        # enable devel logging
        if self.options.devel:
            setLogLevel(DEVEL_LOG_LEVEL)

        # set strictness of run module
        if self.options.strict:
            run.strictness = self.options.strict

        # override current version of EasyBuild with version specified to --deprecated
        if self.options.deprecated:
            build_log.CURRENT_VERSION = LooseVersion(self.options.deprecated)

        # log to specified value of --unittest-file
        if self.options.unittest_file:
            fancylogger.logToFile(self.options.unittest_file)

        # set tmpdir
        self.tmpdir = set_tmpdir(self.options.tmpdir)

        # take --include options into account (unless instructed otherwise)
        if self.with_include:
            self._postprocess_include()

        # prepare for --list/--avail
        if any([self.options.avail_easyconfig_params, self.options.avail_easyconfig_templates,
                self.options.list_easyblocks, self.options.list_toolchains, self.options.avail_cfgfile_constants,
                self.options.avail_easyconfig_constants, self.options.avail_easyconfig_licenses,
                self.options.avail_repositories, self.options.show_default_moduleclasses,
                self.options.avail_modules_tools, self.options.avail_module_naming_schemes,
                self.options.show_default_configfiles, self.options.avail_toolchain_opts,
                ]):
            build_easyconfig_constants_dict()  # runs the easyconfig constants sanity check
            self._postprocess_list_avail()

        # if --backup-modules is used without --module-only print a warning
        if self.options.backup_modules and not self.options.module_only:
            print_warning("--backup-modules can be used just together with --module-only. Ignoring it...")

        # fail early if required dependencies for functionality requiring using GitHub API are not available:
        if self.options.from_pr or self.options.upload_test_report:
            if not HAVE_GITHUB_API:
                raise EasyBuildError("Required support for using GitHub API is not available (see warnings).")

        if self.options.module_syntax == ModuleGeneratorLua.SYNTAX and self.options.modules_tool != Lmod.__name__:
            error_msg = "Generating Lua module files requires Lmod as modules tool; "
            mod_syntaxes = ', '.join(sorted(avail_module_generators().keys()))
            error_msg += "use --module-syntax to specify a different module syntax to use (%s)" % mod_syntaxes
            raise EasyBuildError(error_msg)

        # check whether specified action --detect-loaded-modules is valid
        if self.options.detect_loaded_modules not in LOADED_MODULES_ACTIONS:
            raise EasyBuildError("Unknown action specified to --detect-loaded-modules: %s (known values: %s)",
                                 self.options.detect_loaded_modules, ', '.join(LOADED_MODULES_ACTIONS))

        # make sure a GitHub token is available when it's required
        if self.options.upload_test_report:
            if not HAVE_KEYRING:
                raise EasyBuildError("Python 'keyring' module required for obtaining GitHub token is not available.")
            if self.options.github_user is None:
                raise EasyBuildError("No GitHub user name provided, required for fetching GitHub token.")
            token = fetch_github_token(self.options.github_user)
            if token is None:
                raise EasyBuildError("Failed to obtain required GitHub token for user '%s'", self.options.github_user)

        # make sure autopep8 is available when it needs to be
        if self.options.dump_autopep8:
            if not HAVE_AUTOPEP8:
                raise EasyBuildError("Python 'autopep8' module required to reformat dumped easyconfigs as requested")

        # imply --terse for --last-log to avoid extra output that gets in the way
        if self.options.last_log:
            self.options.terse = True

        # make sure --optarch has a valid format, but do it only if we are not going to submit jobs. Otherwise it gets
        # processed twice and fails when trying to parse a dictionary as if it was a string
        if self.options.optarch and not self.options.job:
            self._postprocess_optarch()

        # handle configuration options that affect other configuration options
        self._postprocess_config()

        # show current configuration and exit, if requested
        if self.options.show_config or self.options.show_full_config:
            self.show_config()
            cleanup_and_exit(self.tmpdir)

    def _postprocess_optarch(self):
        """Postprocess --optarch option."""
        optarch_parts = self.options.optarch.split(OPTARCH_SEP)

        # we expect to find a ':' in every entry in optarch, in case optarch is specified on a per-compiler basis
        n_parts = len(optarch_parts)
        map_char_cnts = [p.count(OPTARCH_MAP_CHAR) for p in optarch_parts]
        if (n_parts > 1 and any(c != 1 for c in map_char_cnts)) or (n_parts == 1 and map_char_cnts[0] > 1):
            raise EasyBuildError("The optarch option has an incorrect syntax: %s", self.options.optarch)
        else:
            # if there are options for different compilers, we set up a dict
            if OPTARCH_MAP_CHAR in optarch_parts[0]:
                optarch_dict = {}
                for compiler, compiler_opt in [p.split(OPTARCH_MAP_CHAR) for p in optarch_parts]:
                    if compiler in optarch_dict:
                        raise EasyBuildError("The optarch option contains duplicated entries for compiler %s: %s",
                                             compiler, self.options.optarch)
                    else:
                        optarch_dict[compiler] = compiler_opt
                self.options.optarch = optarch_dict
                self.log.info("Transforming optarch into a dict: %s", self.options.optarch)
            # if optarch is not in mapping format, we do nothing and just keep the string
            else:
                self.log.info("Keeping optarch raw: %s", self.options.optarch)

    def _postprocess_include(self):
        """Postprocess --include options."""
        # set up included easyblocks, module naming schemes and toolchains/toolchain components
        if self.options.include_easyblocks:
            include_easyblocks(self.tmpdir, self.options.include_easyblocks)

        if self.options.include_module_naming_schemes:
            include_module_naming_schemes(self.tmpdir, self.options.include_module_naming_schemes)

        if self.options.include_toolchains:
            include_toolchains(self.tmpdir, self.options.include_toolchains)

    def _postprocess_config(self):
        """Postprocessing of configuration options"""
        if self.options.prefix is not None:
            # prefix applies to all paths, and repository has to be reinitialised to take new repositorypath in account
            # in the legacy-style configuration, repository is initialised in configuration file itself
            for dest in ['installpath', 'buildpath', 'sourcepath', 'repository', 'repositorypath', 'packagepath']:
                if not self.options._action_taken.get(dest, False):
                    if dest == 'repository':
                        setattr(self.options, dest, DEFAULT_REPOSITORY)
                    elif dest == 'repositorypath':
                        repositorypath = [mk_full_default_path(dest, prefix=self.options.prefix)]
                        setattr(self.options, dest, repositorypath)
                        self.go_cfg_constants[self.DEFAULTSECT]['DEFAULT_REPOSITORYPATH'] = repositorypath
                    else:
                        setattr(self.options, dest, mk_full_default_path(dest, prefix=self.options.prefix))
                    # LEGACY this line is here for oldstyle config reasons
                    self.options._action_taken[dest] = True

        if self.options.pretend:
            self.options.installpath = get_pretend_installpath()

        if self.options.robot is not None:
            # paths specified to --robot have preference over --robot-paths
            # keep both values in sync if robot is enabled, which implies enabling dependency resolver
            self.options.robot_paths = [os.path.abspath(path) for path in self.options.robot + self.options.robot_paths]
            self.options.robot = self.options.robot_paths

    def _postprocess_list_avail(self):
        """Create all the additional info that can be requested (exit at the end)"""
        msg = ''

        # dump supported configuration file constants
        if self.options.avail_cfgfile_constants:
            msg += avail_cfgfile_constants(self.go_cfg_constants, self.options.output_format)

        # dump possible easyconfig params
        if self.options.avail_easyconfig_params:
            msg += avail_easyconfig_params(self.options.easyblock, self.options.output_format)

        # dump easyconfig template options
        if self.options.avail_easyconfig_templates:
            msg += avail_easyconfig_templates(self.options.output_format)

        # dump easyconfig constant options
        if self.options.avail_easyconfig_constants:
            msg += avail_easyconfig_constants(self.options.output_format)

        # dump easyconfig license options
        if self.options.avail_easyconfig_licenses:
            msg += avail_easyconfig_licenses(self.options.output_format)

        # dump available easyblocks
        if self.options.list_easyblocks:
            msg += list_easyblocks(self.options.list_easyblocks, self.options.output_format)

        # dump known toolchains
        if self.options.list_toolchains:
            msg += list_toolchains(self.options.output_format)

        # dump known toolchain options
        if self.options.avail_toolchain_opts:
            msg += avail_toolchain_opts(self.options.avail_toolchain_opts, self.options.output_format)

        # dump known repository types
        if self.options.avail_repositories:
            msg += self.avail_repositories()

        # dump supported modules tools
        if self.options.avail_modules_tools:
            msg += self.avail_list('modules tools', avail_modules_tools())

        # dump supported module naming schemes
        if self.options.avail_module_naming_schemes:
            msg += self.avail_list('module naming schemes', avail_module_naming_schemes())

        # dump default list of config files that are considered
        if self.options.show_default_configfiles:
            msg += self.show_default_configfiles()

        # dump default moduleclasses with description
        if self.options.show_default_moduleclasses:
            msg += self.show_default_moduleclasses()

        if self.options.unittest_file:
            self.log.info(msg)
        else:
            print msg

        # cleanup tmpdir and exit
        cleanup_and_exit(self.tmpdir)

    def avail_repositories(self):
        """Show list of known repository types."""
        repopath_defaults = self.default_repositorypath
        all_repos = avail_repositories(check_useable=False)
        usable_repos = avail_repositories(check_useable=True).keys()

        indent = ' ' * 2
        txt = ['All avaliable repository types']
        repos = sorted(all_repos.keys())
        for repo in repos:
            if repo in usable_repos:
                missing = ''
            else:
                missing = ' (*not usable*, something is missing (e.g. a required Python module))'
            if repo in repopath_defaults:
                default = ' (default arguments: %s)' % ', '.join(repopath_defaults[repo])
            else:
                default = ' (no default arguments)'

            txt.append("%s* %s%s%s" % (indent, repo, default, missing))
            txt.append("%s%s" % (indent * 3, all_repos[repo].DESCRIPTION))

        return "\n".join(txt)

    def avail_list(self, name, items):
        """Show list of available values passed by argument."""
        return "List of supported %s:\n\t%s" % (name, '\n\t'.join(items))

    def show_default_configfiles(self):
        """Show list of default config files."""
        xdg_config_home = os.environ.get('XDG_CONFIG_HOME', '(not set)')
        xdg_config_dirs = os.environ.get('XDG_CONFIG_DIRS', '(not set)')
        system_cfg_glob_paths = os.path.join('{' + ', '.join(XDG_CONFIG_DIRS) + '}', 'easybuild.d', '*.cfg')
        found_cfgfile_cnt = len(self.DEFAULT_CONFIGFILES)
        found_cfgfile_list = ', '.join(self.DEFAULT_CONFIGFILES) or '(none)'
        lines = [
            "Default list of configuration files:",
            '',
            "[with $XDG_CONFIG_HOME: %s, $XDG_CONFIG_DIRS: %s]" % (xdg_config_home, xdg_config_dirs),
            '',
            "* user-level: %s" % os.path.join('${XDG_CONFIG_HOME:-$HOME/.config}', 'easybuild', 'config.cfg'),
            "  -> %s => %s" % (DEFAULT_USER_CFGFILE, ('not found', 'found')[os.path.exists(DEFAULT_USER_CFGFILE)]),
            "* system-level: %s" % os.path.join('${XDG_CONFIG_DIRS:-/etc}', 'easybuild.d', '*.cfg'),
            "  -> %s => %s" % (system_cfg_glob_paths, ', '.join(DEFAULT_SYS_CFGFILES) or "(no matches)"),
            '',
            "Default list of existing configuration files (%d): %s" % (found_cfgfile_cnt, found_cfgfile_list),
        ]
        return '\n'.join(lines)

    def show_default_moduleclasses(self):
        """Show list of default moduleclasses and description."""
        lines = ["Default available module classes:", '']
        maxlen = max([len(x[0]) for x in DEFAULT_MODULECLASSES]) + 1  # at least 1 space
        for name, descr in DEFAULT_MODULECLASSES:
            lines.append("\t%s:%s%s" % (name, (" " * (maxlen - len(name))), descr))
        return '\n'.join(lines)

    def show_config(self):
        """Show specified EasyBuild configuration, relative to default EasyBuild configuration."""
        # keep copy of original environment, so we can restore it later
        orig_env = copy.deepcopy(os.environ)

        # options that should never/always be printed
        ignore_opts = ['show_config', 'show_full_config']
        include_opts = ['buildpath', 'installpath', 'repositorypath', 'robot_paths', 'sourcepath']
        cmdline_opts_dict = self.dict_by_prefix()

        def reparse_cfg(args=None, withcfg=True):
            """
            Utility function to reparse EasyBuild configuration.
            :param args: command line arguments to pass to configuration parser
            :param withcfg: whether or not to also consider configuration files
            :return: dictionary with parsed configuration options, by option group
            """
            if args is None:
                args = []
            cfg = EasyBuildOptions(go_args=args, go_useconfigfiles=withcfg, envvar_prefix=CONFIG_ENV_VAR_PREFIX,
                                   with_include=False)

            return cfg.dict_by_prefix()

        def det_location(opt, prefix=''):
            """Determine location where option was defined."""
            cur_opt_val = cmdline_opts_dict[prefix][opt]

            if cur_opt_val == default_opts_dict[prefix][opt]:
                loc = 'D'  # default value
            elif cur_opt_val == cfgfile_opts_dict[prefix][opt]:
                loc = 'F'  # config file
            elif cur_opt_val == env_opts_dict[prefix][opt]:
                loc = 'E'  # environment variable
            else:
                loc = 'C'  # command line option

            return loc

        # modify environment such that no $EASYBUILD_* environment variables are defined
        unset_env_vars([v for v in os.environ if v.startswith(CONFIG_ENV_VAR_PREFIX)], verbose=False)
        no_eb_env = copy.deepcopy(os.environ)

        default_opts_dict = reparse_cfg(withcfg=False)
        cfgfile_opts_dict = reparse_cfg()

        restore_env(orig_env)
        env_opts_dict = reparse_cfg()

        # options relevant to config files should always be passed,
        # but we need to figure out first where these options were defined...
        args = []
        opts_dict = {}
        for opt in ['configfiles', 'ignoreconfigfiles']:
            # add option to list of arguments to pass when figuring out configuration level for all options
            opt_val = getattr(self.options, opt)
            if opt_val:
                args.append('--%s=%s' % (opt, ','.join(opt_val or [])))

            # keep track of location where this option was defined
            is_default = opt_val == default_opts_dict[''][opt]
            if self.options.show_full_config or opt in include_opts or not is_default:
                opts_dict[opt] = (opt_val, det_location(opt))

        # determine option dicts by selectively disabling configuration levels (but enable use configfiles)
        restore_env(no_eb_env)
        cfgfile_opts_dict = reparse_cfg(args=args)

        restore_env(orig_env)
        env_opts_dict = reparse_cfg(args=args)

        # construct options dict to pretty print
        for prefix in sorted(default_opts_dict):
            for opt in sorted(default_opts_dict[prefix]):
                cur_opt_val = cmdline_opts_dict[prefix][opt]

                if opt in ignore_opts or opt in opts_dict:
                    continue

                is_default = cur_opt_val == default_opts_dict[prefix][opt]
                if self.options.show_full_config or opt in include_opts or not is_default:
                    loc = det_location(opt, prefix=prefix)
                    opt = opt.replace('_', '-')
                    if prefix:
                        opt = '%s-%s' % (prefix, opt)

                    opts_dict[opt] = (cur_opt_val, loc)

        pretty_print_opts(opts_dict)


def parse_options(args=None, with_include=True):
    """wrapper function for option parsing"""
    if os.environ.get('DEBUG_EASYBUILD_OPTIONS', '0').lower() in ('1', 'true', 'yes', 'y'):
        # very early debug, to debug the generaloption itself
        fancylogger.logToScreen(enable=True)
        fancylogger.setLogLevel('DEBUG')

    usage = "%prog [options] easyconfig [...]"
    description = ("Builds software based on easyconfig (or parse a directory).\n"
                   "Provide one or more easyconfigs or directories, use -H or --help more information.")

    try:
        eb_go = EasyBuildOptions(usage=usage, description=description, prog='eb', envvar_prefix=CONFIG_ENV_VAR_PREFIX,
                                 go_args=args, error_env_options=True, error_env_option_method=raise_easybuilderror,
                                 with_include=with_include)
    except Exception as err:
        raise EasyBuildError("Failed to parse configuration options: %s" % err)

    return eb_go


def process_software_build_specs(options):
    """
    Create a dictionary with specified software build options.
    The options arguments should be a parsed option list (as delivered by parse_options(args).options)
    """

    try_to_generate = False
    build_specs = {}
    logger = fancylogger.getLogger()

    # regular options: don't try to generate easyconfig, and search
    opts_map = {
        'name': options.software_name,
        'version': options.software_version,
        'toolchain_name': options.toolchain_name,
        'toolchain_version': options.toolchain_version,
    }

    # try options: enable optional generation of easyconfig
    try_opts_map = {
        'name': options.try_software_name,
        'version': options.try_software_version,
        'toolchain_name': options.try_toolchain_name,
        'toolchain_version': options.try_toolchain_version,
    }

    # process easy options
    for (key, opt) in opts_map.items():
        if opt:
            build_specs[key] = opt
            # remove this key from the dict of try-options (overruled)
            try_opts_map.pop(key)

    for (key, opt) in try_opts_map.items():
        if opt:
            build_specs[key] = opt
            # only when a try option is set do we enable generating easyconfigs
            try_to_generate = True

    # process --(try-)software/toolchain
    for opt in ['software', 'toolchain']:
        val = getattr(options, opt)
        tryval = getattr(options, 'try_%s' % opt)
        if val or tryval:
            if val and tryval:
                logger.warning("Ignoring --try-%(opt)s, only using --%(opt)s specification" % {'opt': opt})
            elif tryval:
                try_to_generate = True
            val = val or tryval  # --try-X value is overridden by --X
            key_prefix = ''
            if opt == 'toolchain':
                key_prefix = 'toolchain_'
            build_specs.update({
                '%sname' % key_prefix: val[0],
                '%sversion' % key_prefix: val[1],
            })

    # provide both toolchain and toolchain_name/toolchain_version keys
    if 'toolchain_name' in build_specs:
        build_specs['toolchain'] = {
            'name': build_specs['toolchain_name'],
            'version': build_specs.get('toolchain_version', None),
        }

    # process --amend and --try-amend
    if options.amend or options.try_amend:

        amends = []
        if options.amend:
            amends += options.amend
            if options.try_amend:
                logger.warning("Ignoring options passed via --try-amend, only using those passed via --amend.")
        elif options.try_amend:
            amends += options.try_amend
            try_to_generate = True

        for amend_spec in amends:
            # e.g., 'foo=bar=baz' => foo = 'bar=baz'
            param = amend_spec.split('=')[0]
            value = '='.join(amend_spec.split('=')[1:])
            # support list values by splitting on ',' if its there
            # e.g., 'foo=bar,baz' => foo = ['bar', 'baz']
            if ',' in value:
                value = value.split(',')
            build_specs.update({param: value})

    return (try_to_generate, build_specs)


def parse_external_modules_metadata(cfgs):
    """
    Parse metadata for external modules.

    :param cfgs: list of config files providing metadata for external modules
    :return: parsed metadata for external modules
    """

    # use external modules metadata configuration files that are available by default, unless others are specified
    if not cfgs:
        # we expect to find *external_modules_metadata.cfg files in etc/
        topdir = os.path.dirname(os.path.dirname(os.path.dirname(__file__)))
        cfgs = glob.glob(os.path.join(topdir, 'etc', '*external_modules_metadata.cfg'))

        if cfgs:
            _log.info("Using default external modules metadata cfg files: %s", cfgs)
        else:
            _log.info("No default external modules metadata found")

    # leave external_modules_metadata untouched if no files are provided
    if not cfgs:
        _log.debug("No metadata provided for external modules.")
        return {}

    parsed_metadata = ConfigObj()
    for cfg in cfgs:
        if os.path.isfile(cfg):
            _log.debug("Parsing %s with external modules metadata", cfg)
            try:
                parsed_metadata.merge(ConfigObj(cfg))
            except ConfigObjError as err:
                raise EasyBuildError("Failed to parse %s with external modules metadata: %s", cfg, err)
        else:
            raise EasyBuildError("Specified path for file with external modules metadata does not exist: %s", cfg)

    # make sure name/version values are always lists, make sure they're equal length
    for mod, entry in parsed_metadata.items():
        for key in ['name', 'version']:
            if isinstance(entry.get(key), basestring):
                entry[key] = [entry[key]]
                _log.debug("Transformed external module metadata value %s for %s into a single-value list: %s",
                           key, mod, entry[key])

        # if both names and versions are available, lists must be of same length
        names, versions = entry.get('name'), entry.get('version')
        if names is not None and versions is not None and len(names) != len(versions):
            raise EasyBuildError("Different length for lists of names/versions in metadata for external module %s: "
                                 "names: %s; versions: %s", mod, names, versions)

    _log.debug("External modules metadata: %s", parsed_metadata)
    return parsed_metadata


def set_tmpdir(tmpdir=None, raise_error=False):
    """Set temporary directory to be used by tempfile and others."""
    try:
        if tmpdir is not None:
            if not os.path.exists(tmpdir):
                os.makedirs(tmpdir)
            current_tmpdir = tempfile.mkdtemp(prefix='eb-', dir=tmpdir)
        else:
            # use tempfile default parent dir
            current_tmpdir = tempfile.mkdtemp(prefix='eb-')
    except OSError, err:
        raise EasyBuildError("Failed to create temporary directory (tmpdir: %s): %s", tmpdir, err)

    # avoid having special characters like '[' and ']' in the tmpdir pathname,
    # it is known to cause problems (e.g., with Python install tools, CUDA's nvcc, etc.);
    # only common characteris like alphanumeric, '_', '-', '.' and '/' are retained; others are converted to 'X'
    special_chars_regex = r'[^\w/.-]'
    if re.search(special_chars_regex, current_tmpdir):
        current_tmpdir = re.sub(special_chars_regex, 'X', current_tmpdir)
        _log.info("Detected special characters in path to temporary directory, replacing them to avoid trouble: %s")
        try:
            os.makedirs(current_tmpdir)
        except OSError as err:
            raise EasyBuildError("Failed to create path to temporary directory %s: %s", current_tmpdir, err)

    _log.info("Temporary directory used in this EasyBuild run: %s" % current_tmpdir)

    for var in ['TMPDIR', 'TEMP', 'TMP']:
        env.setvar(var, current_tmpdir, verbose=False)

    # reset to make sure tempfile picks up new temporary directory to use
    tempfile.tempdir = None

    # test if temporary directory allows to execute files, warn if it doesn't
    try:
        fd, tmptest_file = tempfile.mkstemp()
        os.close(fd)
        os.chmod(tmptest_file, 0700)
        if not run_cmd(tmptest_file, simple=True, log_ok=False, regexp=False, force_in_dry_run=True):
            msg = "The temporary directory (%s) does not allow to execute files. " % tempfile.gettempdir()
            msg += "This can cause problems in the build process, consider using --tmpdir."
            if raise_error:
                raise EasyBuildError(msg)
            else:
                _log.warning(msg)
        else:
            _log.debug("Temporary directory %s allows to execute files, good!" % tempfile.gettempdir())
        os.remove(tmptest_file)

    except OSError, err:
        raise EasyBuildError("Failed to test whether temporary directory allows to execute files: %s", err)

    return current_tmpdir<|MERGE_RESOLUTION|>--- conflicted
+++ resolved
@@ -324,14 +324,11 @@
                                             None, 'store_true', False),
             'allow-use-as-root-and-accept-consequences': ("Allow using of EasyBuild as root (NOT RECOMMENDED!)",
                                                           None, 'store_true', False),
-<<<<<<< HEAD
             'backup-modules': ("Back up an existing module file, if any. Only works when using --module-only",
                             None, 'store_true', False),
-=======
             'check-ebroot-env-vars': ("Action to take when defined $EBROOT* environment variables are found "
                                       "for which there is no matching loaded module; "
                                       "supported values: %s" % ', '.join(EBROOT_ENV_VAR_ACTIONS), None, 'store', WARN),
->>>>>>> 8dff1cb4
             'cleanup-builddir': ("Cleanup build dir after successful installation.", None, 'store_true', True),
             'cleanup-tmpdir': ("Cleanup tmp dir after successful run.", None, 'store_true', True),
             'color': ("Colorize output", 'choice', 'store', fancylogger.Colorize.AUTO, fancylogger.Colorize,
