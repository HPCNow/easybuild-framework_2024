--- conflicted
+++ resolved
@@ -673,9 +673,6 @@
                 lines.append("* %s: %s [value: %s]" % (cst_name, cst_help, cst_value))
         return '\n'.join(lines)
 
-<<<<<<< HEAD
-    def avail_classes_tree(self, classes, class_names, locations, detailed, format_strings, depth=0):
-=======
     def avail_cfgfile_constants_rst(self):
         title = "Constants available (only) in configuration files"
         lines = [title, "=" * len(title), '']
@@ -695,8 +692,7 @@
 
         return '\n'.join(lines)
 
-    def avail_classes_tree(self, classes, class_names, locations, detailed, depth=0):
->>>>>>> c6c16b18
+    def avail_classes_tree(self, classes, class_names, locations, detailed, format_strings, depth=0):
         """Print list of classes as a tree."""
         txt = []
 
