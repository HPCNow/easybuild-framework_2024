--- conflicted
+++ resolved
@@ -286,12 +286,9 @@
                             'strlist', 'extend', None),
             'hide-deps': ("Comma separated list of dependencies that you want automatically hidden, "
                           "(e.g. --hide-deps=zlib,ncurses)", 'strlist', 'extend', None),
-<<<<<<< HEAD
-            'latest-self': ("Install latest known version of easybuild", None, 'store_true', False),
-=======
             'hide-toolchains': ("Comma separated list of toolchains that you want automatically hidden, "
                                 "(e.g. --hide-toolchains=GCCcore)", 'strlist', 'extend', None),
->>>>>>> f80057a4
+            'latest-self': ("Install latest known version of easybuild", None, 'store_true', False),
             'minimal-toolchains': ("Use minimal toolchain when resolving dependencies", None, 'store_true', False),
             'module-only': ("Only generate module file(s); skip all steps except for %s" % ', '.join(MODULE_ONLY_STEPS),
                             None, 'store_true', False),
