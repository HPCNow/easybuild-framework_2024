--- conflicted
+++ resolved
@@ -46,11 +46,7 @@
     changes = {}
 
 
-<<<<<<< HEAD
 def setvar(key, value):
-=======
-def setenv(key, value):
->>>>>>> 541f5f0d
     """
     put key in the environment with value
     tracks added keys until write_changes has been called
