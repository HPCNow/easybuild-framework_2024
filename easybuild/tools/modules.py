--- conflicted
+++ resolved
@@ -1,15 +1,5 @@
-<<<<<<< HEAD
-# #
-# Copyright 2009-2012 Ghent University
-# Copyright 2009-2012 Stijn De Weirdt
-# Copyright 2010 Dries Verdegem
-# Copyright 2010-2012 Kenneth Hoste
-# Copyright 2011 Pieter De Baets
-# Copyright 2011-2012 Jens Timmerman
-=======
 ##
 # Copyright 2009-2013 Ghent University
->>>>>>> 493ad075
 #
 # This file is part of EasyBuild,
 # originally created by the HPC team of Ghent University (http://ugent.be/hpc/en),
