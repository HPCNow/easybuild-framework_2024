# #
# Copyright 2009-2019 Ghent University
#
# This file is part of EasyBuild,
# originally created by the HPC team of Ghent University (http://ugent.be/hpc/en),
# with support of Ghent University (http://ugent.be/hpc),
# the Flemish Supercomputer Centre (VSC) (https://www.vscentrum.be),
# Flemish Research Foundation (FWO) (http://www.fwo.be/en)
# and the Department of Economy, Science and Innovation (EWI) (http://www.ewi-vlaanderen.be/en).
#
# https://github.com/easybuilders/easybuild
#
# EasyBuild is free software: you can redistribute it and/or modify
# it under the terms of the GNU General Public License as published by
# the Free Software Foundation v2.
#
# EasyBuild is distributed in the hope that it will be useful,
# but WITHOUT ANY WARRANTY; without even the implied warranty of
# MERCHANTABILITY or FITNESS FOR A PARTICULAR PURPOSE.  See the
# GNU General Public License for more details.
#
# You should have received a copy of the GNU General Public License
# along with EasyBuild.  If not, see <http://www.gnu.org/licenses/>.
# #
"""
Set of file tools.

:author: Stijn De Weirdt (Ghent University)
:author: Dries Verdegem (Ghent University)
:author: Kenneth Hoste (Ghent University)
:author: Pieter De Baets (Ghent University)
:author: Jens Timmerman (Ghent University)
:author: Toon Willems (Ghent University)
:author: Ward Poelmans (Ghent University)
:author: Fotis Georgatos (Uni.Lu, NTUA)
:author: Sotiris Fragkiskos (NTUA, CERN)
:author: Davide Vanzo (ACCRE, Vanderbilt University)
:author: Damian Alvarez (Forschungszentrum Juelich GmbH)
:author: Maxime Boissonneault (Compute Canada)
"""
import datetime
import difflib
import fileinput
import glob
import hashlib
import os
import re
import shutil
import stat
import sys
import tempfile
import time
import zlib
from xml.etree import ElementTree

from easybuild.base import fancylogger
from easybuild.tools import run
# import build_log must stay, to use of EasyBuildLog
from easybuild.tools.build_log import EasyBuildError, dry_run_msg, print_msg
from easybuild.tools.config import build_option
from easybuild.tools.py2vs3 import std_urllib, string_type
from easybuild.tools.utilities import nub

try:
    import requests
    HAVE_REQUESTS = True
except ImportError:
    HAVE_REQUESTS = False

_log = fancylogger.getLogger('filetools', fname=False)

# easyblock class prefix
EASYBLOCK_CLASS_PREFIX = 'EB_'

# character map for encoding strings
STRING_ENCODING_CHARMAP = {
    r' ': "_space_",
    r'!': "_exclamation_",
    r'"': "_quotation_",
    r'#': "_hash_",
    r'$': "_dollar_",
    r'%': "_percent_",
    r'&': "_ampersand_",
    r'(': "_leftparen_",
    r')': "_rightparen_",
    r'*': "_asterisk_",
    r'+': "_plus_",
    r',': "_comma_",
    r'-': "_minus_",
    r'.': "_period_",
    r'/': "_slash_",
    r':': "_colon_",
    r';': "_semicolon_",
    r'<': "_lessthan_",
    r'=': "_equals_",
    r'>': "_greaterthan_",
    r'?': "_question_",
    r'@': "_atsign_",
    r'[': "_leftbracket_",
    r'\'': "_apostrophe_",
    r'\\': "_backslash_",
    r']': "_rightbracket_",
    r'^': "_circumflex_",
    r'_': "_underscore_",
    r'`': "_backquote_",
    r'{': "_leftcurly_",
    r'|': "_verticalbar_",
    r'}': "_rightcurly_",
    r'~': "_tilde_",
}


CHECKSUM_TYPE_MD5 = 'md5'
CHECKSUM_TYPE_SHA256 = 'sha256'
DEFAULT_CHECKSUM = CHECKSUM_TYPE_MD5

# map of checksum types to checksum functions
CHECKSUM_FUNCTIONS = {
    'adler32': lambda p: calc_block_checksum(p, ZlibChecksum(zlib.adler32)),
    'crc32': lambda p: calc_block_checksum(p, ZlibChecksum(zlib.crc32)),
    CHECKSUM_TYPE_MD5: lambda p: calc_block_checksum(p, hashlib.md5()),
    'sha1': lambda p: calc_block_checksum(p, hashlib.sha1()),
    CHECKSUM_TYPE_SHA256: lambda p: calc_block_checksum(p, hashlib.sha256()),
    'sha512': lambda p: calc_block_checksum(p, hashlib.sha512()),
    'size': lambda p: os.path.getsize(p),
}
CHECKSUM_TYPES = sorted(CHECKSUM_FUNCTIONS.keys())

EXTRACT_CMDS = {
    # gzipped or gzipped tarball
    '.gtgz':    "tar xzf %(filepath)s",
    '.gz':      "gunzip -c %(filepath)s > %(target)s",
    '.tar.gz':  "tar xzf %(filepath)s",
    '.tgz':     "tar xzf %(filepath)s",
    # bzipped or bzipped tarball
    '.bz2':     "bunzip2 -c %(filepath)s > %(target)s",
    '.tar.bz2': "tar xjf %(filepath)s",
    '.tb2':     "tar xjf %(filepath)s",
    '.tbz':     "tar xjf %(filepath)s",
    '.tbz2':    "tar xjf %(filepath)s",
    # xzipped or xzipped tarball
    '.tar.xz':  "unxz %(filepath)s --stdout | tar x",
    '.txz':     "unxz %(filepath)s --stdout | tar x",
    '.xz':      "unxz %(filepath)s",
    # tarball
    '.tar':     "tar xf %(filepath)s",
    # zip file
    '.zip':     "unzip -qq %(filepath)s",
    # iso file
    '.iso':     "7z x %(filepath)s",
    # tar.Z: using compress (LZW), but can be handled with gzip so use 'z'
    '.tar.z':   "tar xzf %(filepath)s",
}


class ZlibChecksum(object):
    """
    wrapper class for adler32 and crc32 checksums to
    match the interface of the hashlib module
    """
    def __init__(self, algorithm):
        self.algorithm = algorithm
        self.checksum = algorithm(b'')  # use the same starting point as the module
        self.blocksize = 64  # The same as md5/sha1

    def update(self, data):
        """Calculates a new checksum using the old one and the new data"""
        self.checksum = self.algorithm(data, self.checksum)

    def hexdigest(self):
        """Return hex string of the checksum"""
        return '0x%s' % (self.checksum & 0xffffffff)


def is_readable(path):
    """Return whether file at specified location exists and is readable."""
    try:
        return os.path.exists(path) and os.access(path, os.R_OK)
    except OSError as err:
        raise EasyBuildError("Failed to check whether %s is readable: %s", path, err)


def read_file(path, log_error=True, mode='r'):
    """Read contents of file at given path, in a robust way."""
    txt = None
    try:
        with open(path, mode) as handle:
            txt = handle.read()
    except IOError as err:
        if log_error:
            raise EasyBuildError("Failed to read %s: %s", path, err)

    return txt


def write_file(path, data, append=False, forced=False, backup=False, always_overwrite=True, verbose=False):
    """
    Write given contents to file at given path;
    overwrites current file contents without backup by default!

    :param path: location of file
    :param data: contents to write to file
    :param append: append to existing file rather than overwrite
    :param forced: force actually writing file in (extended) dry run mode
    :param backup: back up existing file before overwriting or modifying it
    :param always_overwrite: don't require --force to overwrite an existing file
    :param verbose: be verbose, i.e. inform where backup file was created
    """
    # early exit in 'dry run' mode
    if not forced and build_option('extended_dry_run'):
        dry_run_msg("file written: %s" % path, silent=build_option('silent'))
        return

    if os.path.exists(path):
        if not append:
            if always_overwrite or build_option('force'):
                _log.info("Overwriting existing file %s", path)
            else:
                raise EasyBuildError("File exists, not overwriting it without --force: %s", path)

        if backup:
            backed_up_fp = back_up_file(path)
            _log.info("Existing file %s backed up to %s", path, backed_up_fp)
            if verbose:
                print_msg("Backup of %s created at %s" % (path, backed_up_fp), silent=build_option('silent'))

    # figure out mode to use for open file handle
    # cfr. https://docs.python.org/3/library/functions.html#open
    mode = 'a' if append else 'w'

    # special care must be taken with binary data in Python 3
    if sys.version_info[0] >= 3 and isinstance(data, bytes):
        mode += 'b'

    # note: we can't use try-except-finally, because Python 2.4 doesn't support it as a single block
    try:
        mkdir(os.path.dirname(path), parents=True)
        with open(path, mode) as handle:
            handle.write(data)
    except IOError as err:
        raise EasyBuildError("Failed to write to %s: %s", path, err)


def resolve_path(path):
    """
    Return fully resolved path for given path.

    :param path: path that (maybe) contains symlinks
    """
    try:
        resolved_path = os.path.realpath(path)
    except (AttributeError, OSError, TypeError) as err:
        raise EasyBuildError("Resolving path %s failed: %s", path, err)

    return resolved_path


def symlink(source_path, symlink_path, use_abspath_source=True):
    """
    Create a symlink at the specified path to the given path.

    :param source_path: source file path
    :param symlink_path: symlink file path
    :param use_abspath_source: resolves the absolute path of source_path
    """
    if use_abspath_source:
        source_path = os.path.abspath(source_path)

    try:
        os.symlink(source_path, symlink_path)
        _log.info("Symlinked %s to %s", source_path, symlink_path)
    except OSError as err:
        raise EasyBuildError("Symlinking %s to %s failed: %s", source_path, symlink_path, err)


def remove_file(path):
    """Remove file at specified path."""

    # early exit in 'dry run' mode
    if build_option('extended_dry_run'):
        dry_run_msg("file %s removed" % path, silent=build_option('silent'))
        return

    try:
        # note: file may also be a broken symlink...
        if os.path.exists(path) or os.path.islink(path):
            os.remove(path)
    except OSError as err:
        raise EasyBuildError("Failed to remove file %s: %s", path, err)


def remove_dir(path):
    """Remove directory at specified path."""
    # early exit in 'dry run' mode
    if build_option('extended_dry_run'):
        dry_run_msg("directory %s removed" % path, silent=build_option('silent'))
        return

    try:
        if os.path.exists(path):
            rmtree2(path)
    except OSError as err:
        raise EasyBuildError("Failed to remove directory %s: %s", path, err)


def remove(paths):
    """
    Remove single file/directory or list of files and directories

    :param paths: path(s) to remove
    """
    if isinstance(paths, string_type):
        paths = [paths]

    _log.info("Removing %d files & directories", len(paths))

    for path in paths:
        if os.path.isfile(path):
            remove_file(path)
        elif os.path.isdir(path):
            remove_dir(path)
        else:
            raise EasyBuildError("Specified path to remove is not an existing file or directory: %s", path)


def change_dir(path):
    """
    Change to directory at specified location.

    :param path: location to change to
    :return: previous location we were in
    """
    # determining the current working directory can fail if we're in a non-existing directory
    try:
        cwd = os.getcwd()
    except OSError as err:
        _log.debug("Failed to determine current working directory (but proceeding anyway: %s", err)
        cwd = None

    try:
        os.chdir(path)
    except OSError as err:
        raise EasyBuildError("Failed to change from %s to %s: %s", cwd, path, err)

    return cwd


def extract_file(fn, dest, cmd=None, extra_options=None, overwrite=False, forced=False):
    """
    Extract file at given path to specified directory
    :param fn: path to file to extract
    :param dest: location to extract to
    :param cmd: extract command to use (derived from filename if not specified)
    :param extra_options: extra options to pass to extract command
    :param overwrite: overwrite existing unpacked file
    :param forced: force extraction in (extended) dry run mode
    :return: path to directory (in case of success)
    """
    if not os.path.isfile(fn) and not build_option('extended_dry_run'):
        raise EasyBuildError("Can't extract file %s: no such file", fn)

    mkdir(dest, parents=True)

    # use absolute pathnames from now on
    abs_dest = os.path.abspath(dest)

    # change working directory
    _log.debug("Unpacking %s in directory %s.", fn, abs_dest)
    change_dir(abs_dest)

    if not cmd:
        cmd = extract_cmd(fn, overwrite=overwrite)
    else:
        # complete command template with filename
        cmd = cmd % fn
    if not cmd:
        raise EasyBuildError("Can't extract file %s with unknown filetype", fn)

    if extra_options:
        cmd = "%s %s" % (cmd, extra_options)

    run.run_cmd(cmd, simple=True, force_in_dry_run=forced)

    return find_base_dir()


def which(cmd, retain_all=False, check_perms=True):
    """
    Return (first) path in $PATH for specified command, or None if command is not found

    :param retain_all: returns *all* locations to the specified command in $PATH, not just the first one
    :param check_perms: check whether candidate path has read/exec permissions before accepting it as a match
    """
    if retain_all:
        res = []
    else:
        res = None

    paths = os.environ.get('PATH', '').split(os.pathsep)
    for path in paths:
        cmd_path = os.path.join(path, cmd)
        # only accept path if command is there
        if os.path.isfile(cmd_path):
            _log.info("Command %s found at %s", cmd, cmd_path)
            if check_perms:
                # check if read/executable permissions are available
                if not os.access(cmd_path, os.R_OK | os.X_OK):
                    _log.info("No read/exec permissions for %s, so continuing search...", cmd_path)
                    continue
            if retain_all:
                res.append(cmd_path)
            else:
                res = cmd_path
                break

    if not res:
        _log.warning("Could not find command '%s' (with permissions to read/execute it) in $PATH (%s)" % (cmd, paths))
    return res


def det_common_path_prefix(paths):
    """Determine common path prefix for a given list of paths."""
    if not isinstance(paths, list):
        raise EasyBuildError("det_common_path_prefix: argument must be of type list (got %s: %s)", type(paths), paths)
    elif not paths:
        return None

    # initial guess for common prefix
    prefix = paths[0]
    found_common = False
    while not found_common and prefix != os.path.dirname(prefix):
        prefix = os.path.dirname(prefix)
        found_common = all([p.startswith(prefix) for p in paths])

    if found_common:
        # prefix may be empty string for relative paths with a non-common prefix
        return prefix.rstrip(os.path.sep) or None
    else:
        return None


def is_alt_pypi_url(url):
    """Determine whether specified URL is already an alternate PyPI URL, i.e. whether it contains a hash."""
    # example: .../packages/5b/03/e135b19fadeb9b1ccb45eac9f60ca2dc3afe72d099f6bd84e03cb131f9bf/easybuild-2.7.0.tar.gz
    alt_url_regex = re.compile('/packages/[a-f0-9]{2}/[a-f0-9]{2}/[a-f0-9]{60}/[^/]+$')
    res = bool(alt_url_regex.search(url))
    _log.debug("Checking whether '%s' is an alternate PyPI URL using pattern '%s'...: %s",
               url, alt_url_regex.pattern, res)
    return res


def pypi_source_urls(pkg_name):
    """
    Fetch list of source URLs (incl. source filename) for specified Python package from PyPI, using 'simple' PyPI API.
    """
    # example: https://pypi.python.org/simple/easybuild
    # see also:
    # - https://www.python.org/dev/peps/pep-0503/
    # - https://wiki.python.org/moin/PyPISimple
    simple_url = 'https://pypi.python.org/simple/%s' % re.sub(r'[-_.]+', '-', pkg_name.lower())

    tmpdir = tempfile.mkdtemp()
    urls_html = os.path.join(tmpdir, '%s_urls.html' % pkg_name)
    if download_file(os.path.basename(urls_html), simple_url, urls_html) is None:
        _log.debug("Failed to download %s to determine available PyPI URLs for %s", simple_url, pkg_name)
        res = []
    else:
        parsed_html = ElementTree.parse(urls_html)
        if hasattr(parsed_html, 'iter'):
            res = [a.attrib['href'] for a in parsed_html.iter('a')]
        else:
            res = [a.attrib['href'] for a in parsed_html.getiterator('a')]

    # links are relative, transform them into full URLs; for example:
    # from: ../../packages/<dir1>/<dir2>/<hash>/easybuild-<version>.tar.gz#md5=<md5>
    # to: https://pypi.python.org/packages/<dir1>/<dir2>/<hash>/easybuild-<version>.tar.gz#md5=<md5>
    res = [re.sub('.*/packages/', 'https://pypi.python.org/packages/', x) for x in res]

    return res


def derive_alt_pypi_url(url):
    """Derive alternate PyPI URL for given URL."""
    alt_pypi_url = None

    # example input URL: https://pypi.python.org/packages/source/e/easybuild/easybuild-2.7.0.tar.gz
    pkg_name, pkg_source = url.strip().split('/')[-2:]

    cand_urls = pypi_source_urls(pkg_name)

    # md5 for old PyPI, sha256 for new PyPi (Warehouse)
    regex = re.compile('.*/%s(?:#md5=[a-f0-9]{32}|#sha256=[a-f0-9]{64})$' % pkg_source.replace('.', '\\.'), re.M)
    for cand_url in cand_urls:
        res = regex.match(cand_url)
        if res:
            # e.g.: https://pypi.python.org/packages/<dir1>/<dir2>/<hash>/easybuild-<version>.tar.gz#md5=<md5>
            alt_pypi_url = res.group(0).split('#sha256')[0].split('#md5')[0]
            break

    if not alt_pypi_url:
        _log.debug("Failed to extract hash using pattern '%s' from list of URLs: %s", regex.pattern, cand_urls)

    return alt_pypi_url


def download_file(filename, url, path, forced=False):
    """Download a file from the given URL, to the specified path."""

    _log.debug("Trying to download %s from %s to %s", filename, url, path)

    timeout = build_option('download_timeout')
    if timeout is None:
        # default to 10sec timeout if none was specified
        # default system timeout (used is nothing is specified) may be infinite (?)
        timeout = 10
    _log.debug("Using timeout of %s seconds for initiating download" % timeout)

    # make sure directory exists
    basedir = os.path.dirname(path)
    mkdir(basedir, parents=True)

    # try downloading, three times max.
    downloaded = False
    max_attempts = 3
    attempt_cnt = 0

    # use custom HTTP header
    headers = {'User-Agent': 'EasyBuild', 'Accept': '*/*'}
    # for backward compatibility, and to avoid relying on 3rd party Python library 'requests'
    url_req = std_urllib.Request(url, headers=headers)
    used_urllib = std_urllib

    while not downloaded and attempt_cnt < max_attempts:
        try:
            if used_urllib is std_urllib:
                # urllib2 (Python 2) / urllib.request (Python 3) does the right thing for http proxy setups,
                # urllib does not!
                url_fd = std_urllib.urlopen(url_req, timeout=timeout)
                status_code = url_fd.getcode()
            else:
                response = requests.get(url, headers=headers, stream=True, timeout=timeout)
                status_code = response.status_code
                response.raise_for_status()
                url_fd = response.raw
                url_fd.decode_content = True
            _log.debug('response code for given url %s: %s' % (url, status_code))
            write_file(path, url_fd.read(), forced=forced, backup=True)
            _log.info("Downloaded file %s from url %s to %s" % (filename, url, path))
            downloaded = True
            url_fd.close()
        except used_urllib.HTTPError as err:
            if used_urllib is std_urllib:
                status_code = err.code
            if 400 <= status_code <= 499:
                _log.warning("URL %s was not found (HTTP response code %s), not trying again" % (url, status_code))
                break
            else:
                _log.warning("HTTPError occurred while trying to download %s to %s: %s" % (url, path, err))
                attempt_cnt += 1
        except IOError as err:
            _log.warning("IOError occurred while trying to download %s to %s: %s" % (url, path, err))
            error_re = re.compile(r"<urlopen error \[Errno 1\] _ssl.c:.*: error:.*:"
                                  "SSL routines:SSL23_GET_SERVER_HELLO:sslv3 alert handshake failure>")
            if error_re.match(str(err)):
                if not HAVE_REQUESTS:
                    raise EasyBuildError("SSL issues with urllib2. If you are using RHEL/CentOS 6.x please "
                                         "install the python-requests and pyOpenSSL RPM packages and try again.")
                _log.info("Downloading using requests package instead of urllib2")
                used_urllib = requests
            attempt_cnt += 1
        except Exception as err:
            raise EasyBuildError("Unexpected error occurred when trying to download %s to %s: %s", url, path, err)

        if not downloaded and attempt_cnt < max_attempts:
            _log.info("Attempt %d of downloading %s to %s failed, trying again..." % (attempt_cnt, url, path))

    if downloaded:
        _log.info("Successful download of file %s from url %s to path %s" % (filename, url, path))
        return path
    else:
        _log.warning("Download of %s to %s failed, done trying" % (url, path))
        return None


def find_easyconfigs(path, ignore_dirs=None):
    """
    Find .eb easyconfig files in path
    """
    if os.path.isfile(path):
        return [path]

    if ignore_dirs is None:
        ignore_dirs = []

    # walk through the start directory, retain all files that end in .eb
    files = []
    path = os.path.abspath(path)
    for dirpath, dirnames, filenames in os.walk(path, topdown=True):
        for f in filenames:
            if not f.endswith('.eb') or f == 'TEMPLATE.eb':
                continue

            spec = os.path.join(dirpath, f)
            _log.debug("Found easyconfig %s" % spec)
            files.append(spec)

        # ignore subdirs specified to be ignored by replacing items in dirnames list used by os.walk
        dirnames[:] = [d for d in dirnames if d not in ignore_dirs]

    return files


def search_file(paths, query, short=False, ignore_dirs=None, silent=False, filename_only=False, terse=False,
                case_sensitive=False):
    """
    Search for files using in specified paths using specified search query (regular expression)

    :param paths: list of paths to search in
    :param query: search query to use (regular expression); will be used case-insensitive
    :param short: figure out common prefix of hits, use variable to factor it out
    :param ignore_dirs: list of directories to ignore (default: ['.git', '.svn'])
    :param silent: whether or not to remain silent (don't print anything)
    :param filename_only: only return filenames, not file paths
    :param terse: stick to terse (machine-readable) output, as opposed to pretty-printing
    """
    if ignore_dirs is None:
        ignore_dirs = ['.git', '.svn']
    if not isinstance(ignore_dirs, list):
        raise EasyBuildError("search_file: ignore_dirs (%s) should be of type list, not %s",
                             ignore_dirs, type(ignore_dirs))

<<<<<<< HEAD
    if case_sensitive:
        query = re.compile(query)
    else:
        # compile regex, case-insensitive
        query = re.compile(query, re.I)
=======
    # escape some special characters in query that may also occur in actual software names: +
    # do not use re.escape, since that breaks queries with genuine regex characters like ^ or .*
    query = re.sub('([+])', r'\\\1', query)

    # compile regex, case-insensitive
    try:
        query = re.compile(query, re.I)
    except re.error as err:
        raise EasyBuildError("Invalid search query: %s", err)
>>>>>>> 3ca0a0d8

    var_defs = []
    hits = []
    var_index = 1
    var = None
    for path in paths:
        path_hits = []
        if not terse:
            print_msg("Searching (case-insensitive) for '%s' in %s " % (query.pattern, path), log=_log, silent=silent)

        for (dirpath, dirnames, filenames) in os.walk(path, topdown=True):
            for filename in filenames:
                if query.search(filename):
                    if not path_hits:
                        var = "CFGS%d" % var_index
                        var_index += 1
                    if filename_only:
                        path_hits.append(filename)
                    else:
                        path_hits.append(os.path.join(dirpath, filename))

            # do not consider (certain) hidden directories
            # note: we still need to consider e.g., .local !
            # replace list elements using [:], so os.walk doesn't process deleted directories
            # see http://stackoverflow.com/questions/13454164/os-walk-without-hidden-folders
            dirnames[:] = [d for d in dirnames if d not in ignore_dirs]

        path_hits = sorted(path_hits)

        if path_hits:
            common_prefix = det_common_path_prefix(path_hits)
            if not terse and short and common_prefix is not None and len(common_prefix) > len(var) * 2:
                var_defs.append((var, common_prefix))
                hits.extend([os.path.join('$%s' % var, fn[len(common_prefix) + 1:]) for fn in path_hits])
            else:
                hits.extend(path_hits)

    return var_defs, hits


def find_eb_script(script_name):
    """Find EasyBuild script with given name (in easybuild/scripts subdirectory)."""
    filetools, eb_dir = __file__, None
    if os.path.isabs(filetools):
        eb_dir = os.path.dirname(os.path.dirname(filetools))
    else:
        # go hunting for absolute path to filetools module via sys.path;
        # we can't rely on os.path.abspath or os.path.realpath, since they leverage os.getcwd()...
        for path in sys.path:
            path = os.path.abspath(path)
            if os.path.exists(os.path.join(path, filetools)):
                eb_dir = os.path.dirname(os.path.dirname(os.path.join(path, filetools)))
                break

    if eb_dir is None:
        raise EasyBuildError("Failed to find parent directory for 'easybuild/scripts' subdirectory")

    script_loc = os.path.join(eb_dir, 'scripts', script_name)
    if not os.path.exists(script_loc):
        prev_script_loc = script_loc

        # fallback mechanism: check in location relative to location of 'eb'
        eb_path = which('eb')
        if eb_path is None:
            _log.warning("'eb' not found in $PATH, failed to determine installation prefix")
        else:
            install_prefix = os.path.dirname(os.path.dirname(resolve_path(eb_path)))
            script_loc = os.path.join(install_prefix, 'easybuild', 'scripts', script_name)

        if not os.path.exists(script_loc):
            raise EasyBuildError("Script '%s' not found at expected location: %s or %s",
                                 script_name, prev_script_loc, script_loc)

    return script_loc


def compute_checksum(path, checksum_type=DEFAULT_CHECKSUM):
    """
    Compute checksum of specified file.

    :param path: Path of file to compute checksum for
    :param checksum_type: type(s) of checksum ('adler32', 'crc32', 'md5' (default), 'sha1', 'sha256', 'sha512', 'size')
    """
    if checksum_type not in CHECKSUM_FUNCTIONS:
        raise EasyBuildError("Unknown checksum type (%s), supported types are: %s",
                             checksum_type, CHECKSUM_FUNCTIONS.keys())

    try:
        checksum = CHECKSUM_FUNCTIONS[checksum_type](path)
    except IOError as err:
        raise EasyBuildError("Failed to read %s: %s", path, err)
    except MemoryError as err:
        _log.warning("A memory error occurred when computing the checksum for %s: %s" % (path, err))
        checksum = 'dummy_checksum_due_to_memory_error'

    return checksum


def calc_block_checksum(path, algorithm):
    """Calculate a checksum of a file by reading it into blocks"""
    # We pick a blocksize of 16 MB: it's a multiple of the internal
    # blocksize of md5/sha1 (64) and gave the best speed results
    try:
        # in hashlib, blocksize is a class parameter
        blocksize = algorithm.blocksize * 262144  # 2^18
    except AttributeError as err:
        blocksize = 16777216  # 2^24
    _log.debug("Using blocksize %s for calculating the checksum" % blocksize)

    try:
        f = open(path, 'rb')
        for block in iter(lambda: f.read(blocksize), b''):
            algorithm.update(block)
        f.close()
    except IOError as err:
        raise EasyBuildError("Failed to read %s: %s", path, err)

    return algorithm.hexdigest()


def verify_checksum(path, checksums):
    """
    Verify checksum of specified file.

    :param file: path of file to verify checksum of
    :param checksum: checksum value (and type, optionally, default is MD5), e.g., 'af314', ('sha', '5ec1b')
    """

    filename = os.path.basename(path)

    # if no checksum is provided, pretend checksum to be valid, unless presence of checksums to verify is enforced
    if checksums is None:
        if build_option('enforce_checksums'):
            raise EasyBuildError("Missing checksum for %s", filename)
        else:
            return True

    # make sure we have a list of checksums
    if not isinstance(checksums, list):
        checksums = [checksums]

    for checksum in checksums:
        if isinstance(checksum, dict):
            if filename in checksum:
                # Set this to a string-type checksum
                checksum = checksum[filename]
            elif build_option('enforce_checksums'):
                raise EasyBuildError("Missing checksum for %s", filename)
            else:
                # Set to None and allow to fail elsewhere
                checksum = None

        if isinstance(checksum, string_type):
            # if no checksum type is specified, it is assumed to be MD5 (32 characters) or SHA256 (64 characters)
            if len(checksum) == 64:
                typ = CHECKSUM_TYPE_SHA256
            elif len(checksum) == 32:
                typ = CHECKSUM_TYPE_MD5
            else:
                raise EasyBuildError("Length of checksum '%s' (%d) does not match with either MD5 (32) or SHA256 (64)",
                                     checksum, len(checksum))

        elif isinstance(checksum, tuple):
            # if checksum is specified as a tuple, it could either be specifying:
            # * the type of checksum + the checksum value
            # * a set of alternative valid checksums to consider => recursive call
            if len(checksum) == 2 and checksum[0] in CHECKSUM_FUNCTIONS:
                typ, checksum = checksum
            else:
                _log.info("Found %d alternative checksums for %s, considering them one-by-one...", len(checksum), path)
                for cand_checksum in checksum:
                    if verify_checksum(path, cand_checksum):
                        _log.info("Found matching checksum for %s: %s", path, cand_checksum)
                        return True
                    else:
                        _log.info("Ignoring non-matching checksum for %s (%s)...", path, cand_checksum)
        else:
            raise EasyBuildError("Invalid checksum spec '%s', should be a string (MD5) or 2-tuple (type, value).",
                                 checksum)

        actual_checksum = compute_checksum(path, typ)
        _log.debug("Computed %s checksum for %s: %s (correct checksum: %s)" % (typ, path, actual_checksum, checksum))

        if actual_checksum != checksum:
            return False

    # if we land here, all checksums have been verified to be correct
    return True


def is_sha256_checksum(value):
    """Check whether provided string is a SHA256 checksum."""
    res = False
    if isinstance(value, string_type):
        if re.match('^[0-9a-f]{64}$', value):
            res = True
            _log.debug("String value '%s' has the correct format to be a SHA256 checksum", value)
        else:
            _log.debug("String value '%s' does NOT have the correct format to be a SHA256 checksum", value)
    else:
        _log.debug("Non-string value %s is not a SHA256 checksum", value)

    return res


def find_base_dir():
    """
    Try to locate a possible new base directory
    - this is typically a single subdir, e.g. from untarring a tarball
    - when extracting multiple tarballs in the same directory,
      expect only the first one to give the correct path
    """
    def get_local_dirs_purged():
        # e.g. always purge the log directory
        # and hidden directories
        ignoredirs = ["easybuild"]

        lst = os.listdir(os.getcwd())
        lst = [d for d in lst if not d.startswith('.') and d not in ignoredirs]
        return lst

    lst = get_local_dirs_purged()
    new_dir = os.getcwd()
    while len(lst) == 1:
        new_dir = os.path.join(os.getcwd(), lst[0])
        if not os.path.isdir(new_dir):
            break

        change_dir(new_dir)
        lst = get_local_dirs_purged()

    # make sure it's a directory, and not a (single) file that was in a tarball for example
    while not os.path.isdir(new_dir):
        new_dir = os.path.dirname(new_dir)

    _log.debug("Last dir list %s" % lst)
    _log.debug("Possible new dir %s found" % new_dir)
    return new_dir


def find_extension(filename):
    """Find best match for filename extension."""
    # sort by length, so longest file extensions get preference
    suffixes = sorted(EXTRACT_CMDS.keys(), key=len, reverse=True)
    pat = r'(?P<ext>%s)$' % '|'.join([s.replace('.', '\\.') for s in suffixes])
    res = re.search(pat, filename, flags=re.IGNORECASE)
    if res:
        ext = res.group('ext')
    else:
        raise EasyBuildError('Unknown file type for file %s', filename)

    return ext


def extract_cmd(filepath, overwrite=False):
    """
    Determines the file type of file at filepath, returns extract cmd based on file suffix
    """
    filename = os.path.basename(filepath)
    ext = find_extension(filename)
    target = filename.rstrip(ext)

    cmd_tmpl = EXTRACT_CMDS[ext.lower()]
    if overwrite:
        if 'unzip -qq' in cmd_tmpl:
            cmd_tmpl = cmd_tmpl.replace('unzip -qq', 'unzip -qq -o')

    return cmd_tmpl % {'filepath': filepath, 'target': target}


def is_patch_file(path):
    """Determine whether file at specified path is a patch file (based on +++ and --- lines being present)."""
    txt = read_file(path)
    return bool(re.search(r'^\+{3}\s', txt, re.M) and re.search(r'^-{3}\s', txt, re.M))


def det_patched_files(path=None, txt=None, omit_ab_prefix=False, github=False, filter_deleted=False):
    """
    Determine list of patched files from a patch.
    It searches for "+++ path/to/patched/file" lines to determine the patched files.
    Note: does not correctly handle filepaths with spaces.

    :param path: the path to the diff
    :param txt: the contents of the diff (either path or txt should be give)
    :param omit_ab_prefix: ignore the a/ or b/ prefix of the files
    :param github: only consider lines that start with 'diff --git' to determine list of patched files
    :param filter_deleted: filter out all files that were deleted by the patch
    """
    if github:
        patched_regex = r"^diff --git (?:a/)?\S+\s*(?P<ab_prefix>b/)?(?P<file>\S+)"
    else:
        patched_regex = r"^\s*\+{3}\s+(?P<ab_prefix>[ab]/)?(?P<file>\S+)"
    patched_regex = re.compile(patched_regex, re.M)

    if path is not None:
        txt = read_file(path)
    elif txt is None:
        raise EasyBuildError("Either a file path or a string representing a patch should be supplied")

    patched_files = []
    for match in patched_regex.finditer(txt):
        patched_file = match.group('file')
        if not omit_ab_prefix and match.group('ab_prefix') is not None:
            patched_file = match.group('ab_prefix') + patched_file

        delete_regex = re.compile(r"%s\ndeleted file" % re.escape(os.path.basename(patched_file)), re.M)
        if patched_file in ['/dev/null']:
            _log.debug("Ignoring patched file %s", patched_file)

        elif filter_deleted and delete_regex.search(txt):
            _log.debug("Filtering out deleted file %s", patched_file)
        else:
            patched_files.append(patched_file)

    return patched_files


def guess_patch_level(patched_files, parent_dir):
    """Guess patch level based on list of patched files and specified directory."""
    patch_level = None
    for patched_file in patched_files:
        # locate file by stripping of directories
        tf2 = patched_file.split(os.path.sep)
        n_paths = len(tf2)
        path_found = False
        level = None
        for level in range(n_paths):
            if os.path.isfile(os.path.join(parent_dir, *tf2[level:])):
                path_found = True
                break
        if path_found:
            patch_level = level
            break
        else:
            _log.debug('No match found for %s, trying next patched file...' % patched_file)

    return patch_level


def apply_patch(patch_file, dest, fn=None, copy=False, level=None, use_git_am=False):
    """
    Apply a patch to source code in directory dest
    - assume unified diff created with "diff -ru old new"
    """

    if build_option('extended_dry_run'):
        # skip checking of files in dry run mode
        patch_filename = os.path.basename(patch_file)
        dry_run_msg("* applying patch file %s" % patch_filename, silent=build_option('silent'))

    elif not os.path.isfile(patch_file):
        raise EasyBuildError("Can't find patch %s: no such file", patch_file)

    elif fn and not os.path.isfile(fn):
        raise EasyBuildError("Can't patch file %s: no such file", fn)

    elif not os.path.isdir(dest):
        raise EasyBuildError("Can't patch directory %s: no such directory", dest)

    # copy missing files
    if copy:
        if build_option('extended_dry_run'):
            dry_run_msg("  %s copied to %s" % (patch_file, dest), silent=build_option('silent'))
        else:
            copy_file(patch_file, dest)
            _log.debug("Copied patch %s to dir %s" % (patch_file, dest))
            # early exit, work is done after copying
            return True

    # use absolute paths
    apatch = os.path.abspath(patch_file)
    adest = os.path.abspath(dest)

    # Attempt extracting the patch if it ends in .patch.gz, .patch.bz2, .patch.xz
    # split in name + extension
    apatch_root, apatch_file = os.path.split(apatch)
    apatch_name, apatch_extension = os.path.splitext(apatch_file)
    # Supports only bz2, gz and xz. zip can be archives which are not supported.
    if apatch_extension in ['.gz', '.bz2', '.xz']:
        # split again to get the second extension
        apatch_subname, apatch_subextension = os.path.splitext(apatch_name)
        if apatch_subextension == ".patch":
            workdir = tempfile.mkdtemp(prefix='eb-patch-')
            _log.debug("Extracting the patch to: %s", workdir)
            # extracting the patch
            apatch_dir = extract_file(apatch, workdir)
            apatch = os.path.join(apatch_dir, apatch_name)

    if level is None and build_option('extended_dry_run'):
        level = '<derived>'

    elif level is None:
        # guess value for -p (patch level)
        # - based on +++ lines
        # - first +++ line that matches an existing file determines guessed level
        # - we will try to match that level from current directory
        patched_files = det_patched_files(path=apatch)

        if not patched_files:
            raise EasyBuildError("Can't guess patchlevel from patch %s: no testfile line found in patch", apatch)
            return

        level = guess_patch_level(patched_files, adest)

        if level is None:  # level can also be 0 (zero), so don't use "not level"
            # no match
            raise EasyBuildError("Can't determine patch level for patch %s from directory %s", patch_file, adest)
        else:
            _log.debug("Guessed patch level %d for patch %s" % (level, patch_file))

    else:
        _log.debug("Using specified patch level %d for patch %s" % (level, patch_file))

    if use_git_am:
        patch_cmd = "git am patch %s" % apatch
    else:
        patch_cmd = "patch -b -p%s -i %s" % (level, apatch)

    out, ec = run.run_cmd(patch_cmd, simple=False, path=adest, log_ok=False, trace=False)

    if ec:
        raise EasyBuildError("Couldn't apply patch file %s. Process exited with code %s: %s", patch_file, ec, out)

    return ec == 0


def apply_regex_substitutions(path, regex_subs, backup='.orig.eb'):
    """
    Apply specified list of regex substitutions.

    :param path: path to file to patch
    :param regex_subs: list of substitutions to apply, specified as (<regexp pattern>, <replacement string>)
    :param backup: create backup of original file with specified suffix (no backup if value evaluates to False)
    """
    # only report when in 'dry run' mode
    if build_option('extended_dry_run'):
        dry_run_msg("applying regex substitutions to file %s" % path, silent=build_option('silent'))
        for regex, subtxt in regex_subs:
            dry_run_msg("  * regex pattern '%s', replacement string '%s'" % (regex, subtxt))

    else:
        _log.info("Applying following regex substitutions to %s: %s", path, regex_subs)

        for i, (regex, subtxt) in enumerate(regex_subs):
            regex_subs[i] = (re.compile(regex), subtxt)

        if backup:
            backup_ext = backup
        else:
            # no (persistent) backup file is created if empty string value is passed to 'backup' in fileinput.input
            backup_ext = ''

        try:
            for line_id, line in enumerate(fileinput.input(path, inplace=1, backup=backup_ext)):
                for regex, subtxt in regex_subs:
                    match = regex.search(line)
                    if match:
                        _log.info("Replacing line %d in %s: '%s' -> '%s'", (line_id + 1), path, match.group(0), subtxt)
                    line = regex.sub(subtxt, line)
                sys.stdout.write(line)

        except OSError as err:
            raise EasyBuildError("Failed to patch %s: %s", path, err)


def modify_env(old, new):
    """NO LONGER SUPPORTED: use modify_env from easybuild.tools.environment instead"""
    _log.nosupport("moved modify_env to easybuild.tools.environment", "2.0")


def convert_name(name, upper=False):
    """
    Converts name so it can be used as variable name
    """
    # no regexps
    charmap = {
        '+': 'plus',
        '-': 'min',
        '.': '',
    }
    for ch, new in charmap.items():
        name = name.replace(ch, new)

    if upper:
        return name.upper()
    else:
        return name


def adjust_permissions(name, permissionBits, add=True, onlyfiles=False, onlydirs=False, recursive=True,
                       group_id=None, relative=True, ignore_errors=False, skip_symlinks=None):
    """
    Add or remove (if add is False) permissionBits from all files (if onlydirs is False)
    and directories (if onlyfiles is False) in path
    """

    if skip_symlinks is not None:
        depr_msg = "Use of 'skip_symlinks' argument for 'adjust_permissions' is deprecated "
        depr_msg += "(symlinks are never followed anymore)"
        _log.deprecated(depr_msg, '4.0')

    name = os.path.abspath(name)

    if recursive:
        _log.info("Adjusting permissions recursively for %s" % name)
        allpaths = [name]
        for root, dirs, files in os.walk(name):
            paths = []
            if not onlydirs:
                paths.extend(files)
            if not onlyfiles:
                # os.walk skips symlinked dirs by default, i.e., no special handling needed here
                paths.extend(dirs)

            for path in paths:
                allpaths.append(os.path.join(root, path))

    else:
        _log.info("Adjusting permissions for %s" % name)
        allpaths = [name]

    failed_paths = []
    fail_cnt = 0
    for path in allpaths:

        try:
            # don't change permissions if path is a symlink, since we're not checking where the symlink points to
            # this is done because of security concerns (symlink may point out of installation directory)
            # (note: os.lchmod is not supported on Linux)
            if not os.path.islink(path):
                if relative:

                    # relative permissions (add or remove)
                    perms = os.lstat(path)[stat.ST_MODE]

                    if add:
                        os.chmod(path, perms | permissionBits)
                    else:
                        os.chmod(path, perms & ~permissionBits)

                else:
                    # hard permissions bits (not relative)
                    os.chmod(path, permissionBits)

            if group_id:
                # only change the group id if it the current gid is different from what we want
                cur_gid = os.lstat(path).st_gid
                if not cur_gid == group_id:
                    _log.debug("Changing group id of %s to %s" % (path, group_id))
                    os.lchown(path, -1, group_id)
                else:
                    _log.debug("Group id of %s is already OK (%s)" % (path, group_id))

        except OSError as err:
            if ignore_errors:
                # ignore errors while adjusting permissions (for example caused by bad links)
                _log.info("Failed to chmod/chown %s (but ignoring it): %s" % (path, err))
                fail_cnt += 1
            else:
                failed_paths.append(path)

    if failed_paths:
        raise EasyBuildError("Failed to chmod/chown several paths: %s (last error: %s)", failed_paths, err)

    # we ignore some errors, but if there are to many, something is definitely wrong
    fail_ratio = fail_cnt / float(len(allpaths))
    max_fail_ratio = float(build_option('max_fail_ratio_adjust_permissions'))
    if fail_ratio > max_fail_ratio:
        raise EasyBuildError("%.2f%% of permissions/owner operations failed (more than %.2f%%), "
                             "something must be wrong...", 100 * fail_ratio, 100 * max_fail_ratio)
    elif fail_cnt > 0:
        _log.debug("%.2f%% of permissions/owner operations failed, ignoring that..." % (100 * fail_ratio))


def patch_perl_script_autoflush(path):
    # patch Perl script to enable autoflush,
    # so that e.g. run_cmd_qa receives all output to answer questions

    # only report when in 'dry run' mode
    if build_option('extended_dry_run'):
        dry_run_msg("Perl script patched: %s" % path, silent=build_option('silent'))

    else:
        txt = read_file(path)
        origpath = "%s.eb.orig" % path
        write_file(origpath, txt)
        _log.debug("Patching Perl script %s for autoflush, original script copied to %s" % (path, origpath))

        # force autoflush for Perl print buffer
        lines = txt.split('\n')
        newtxt = '\n'.join([
            lines[0],  # shebang line
            "\nuse IO::Handle qw();",
            "STDOUT->autoflush(1);\n",  # extra newline to separate from actual script
        ] + lines[1:])

        write_file(path, newtxt)


def mkdir(path, parents=False, set_gid=None, sticky=None):
    """
    Create a directory
    Directory is the path to create

    :param parents: create parent directories if needed (mkdir -p)
    :param set_gid: set group ID bit, to make subdirectories and files inherit group
    :param sticky: set the sticky bit on this directory (a.k.a. the restricted deletion flag),
                   to avoid users can removing/renaming files in this directory
    """
    if set_gid is None:
        set_gid = build_option('set_gid_bit')
    if sticky is None:
        sticky = build_option('sticky_bit')

    if not os.path.isabs(path):
        path = os.path.abspath(path)

    # exit early if path already exists
    if not os.path.exists(path):
        _log.info("Creating directory %s (parents: %s, set_gid: %s, sticky: %s)", path, parents, set_gid, sticky)
        # set_gid and sticky bits are only set on new directories, so we need to determine the existing parent path
        existing_parent_path = os.path.dirname(path)
        try:
            if parents:
                # climb up until we hit an existing path or the empty string (for relative paths)
                while existing_parent_path and not os.path.exists(existing_parent_path):
                    existing_parent_path = os.path.dirname(existing_parent_path)
                os.makedirs(path)
            else:
                os.mkdir(path)
        except OSError as err:
            raise EasyBuildError("Failed to create directory %s: %s", path, err)

        # set group ID and sticky bits, if desired
        bits = 0
        if set_gid:
            bits |= stat.S_ISGID
        if sticky:
            bits |= stat.S_ISVTX
        if bits:
            try:
                new_subdir = path[len(existing_parent_path):].lstrip(os.path.sep)
                new_path = os.path.join(existing_parent_path, new_subdir.split(os.path.sep)[0])
                adjust_permissions(new_path, bits, add=True, relative=True, recursive=True, onlydirs=True)
            except OSError as err:
                raise EasyBuildError("Failed to set groud ID/sticky bit: %s", err)
    else:
        _log.debug("Not creating existing path %s" % path)


def expand_glob_paths(glob_paths):
    """Expand specified glob paths to a list of unique non-glob paths to only files."""
    paths = []
    for glob_path in glob_paths:
        add_paths = [f for f in glob.glob(os.path.expanduser(glob_path)) if os.path.isfile(f)]
        if add_paths:
            paths.extend(add_paths)
        else:
            raise EasyBuildError("No files found using glob pattern '%s'", glob_path)

    return nub(paths)


def weld_paths(path1, path2):
    """Weld two paths together, taking into account overlap between tail of 1st path with head of 2nd path."""
    # strip path1 for use in comparisons
    path1s = path1.rstrip(os.path.sep)

    # init part2 head/tail/parts
    path2_head = path2.rstrip(os.path.sep)
    path2_tail = ''
    path2_parts = path2.split(os.path.sep)
    # if path2 is an absolute path, make sure it stays that way
    if path2_parts[0] == '':
        path2_parts[0] = os.path.sep

    while path2_parts and not path1s.endswith(path2_head):
        path2_tail = os.path.join(path2_parts.pop(), path2_tail)
        if path2_parts:
            # os.path.join requires non-empty list
            path2_head = os.path.join(*path2_parts)
        else:
            path2_head = None

    return os.path.join(path1, path2_tail)


def path_matches(path, paths):
    """Check whether given path matches any of the provided paths."""
    if not os.path.exists(path):
        return False
    for somepath in paths:
        if os.path.exists(somepath) and os.path.samefile(path, somepath):
            return True
    return False


def rmtree2(path, n=3):
    """Wrapper around shutil.rmtree to make it more robust when used on NFS mounted file systems."""

    ok = False
    for i in range(0, n):
        try:
            shutil.rmtree(path)
            ok = True
            break
        except OSError as err:
            _log.debug("Failed to remove path %s with shutil.rmtree at attempt %d: %s" % (path, n, err))
            time.sleep(2)

            # make sure write permissions are enabled on entire directory
            adjust_permissions(path, stat.S_IWUSR, add=True, recursive=True)
    if not ok:
        raise EasyBuildError("Failed to remove path %s with shutil.rmtree, even after %d attempts.", path, n)
    else:
        _log.info("Path %s successfully removed." % path)


def find_backup_name_candidate(src_file):
    """Returns a non-existing file to be used as destination for backup files"""

    # e.g. 20170817234510 on Aug 17th 2017 at 23:45:10
    timestamp = datetime.datetime.now()
    dst_file = '%s_%s_%s' % (src_file, timestamp.strftime('%Y%m%d%H%M%S'), os.getpid())
    while os.path.exists(dst_file):
        _log.debug("Backup of %s at %s already found at %s, trying again in a second...", src_file, dst_file, timestamp)
        time.sleep(1)
        timestamp = datetime.datetime.now()
        dst_file = '%s_%s_%s' % (src_file, timestamp.strftime('%Y%m%d%H%M%S'), os.getpid())

    return dst_file


def back_up_file(src_file, backup_extension='bak', hidden=False, strip_fn=None):
    """
    Backs up a file appending a backup extension and timestamp to it (if there is already an existing backup).

    :param src_file: file to be back up
    :param backup_extension: extension to use for the backup file (can be empty or None)
    :param hidden: make backup hidden (leading dot in filename)
    :param strip_fn: strip specified trailing substring from filename of backup
    :return: location of backed up file
    """
    fn_prefix, fn_suffix = '', ''
    if hidden:
        fn_prefix = '.'
    if backup_extension:
        fn_suffix = '.%s' % backup_extension

    src_dir, src_fn = os.path.split(src_file)
    if strip_fn:
        src_fn = src_fn.rstrip(strip_fn)

    backup_fp = find_backup_name_candidate(os.path.join(src_dir, fn_prefix + src_fn + fn_suffix))

    copy_file(src_file, backup_fp)
    _log.info("File %s backed up in %s", src_file, backup_fp)

    return backup_fp


def move_logs(src_logfile, target_logfile):
    """Move log file(s)."""

    zip_log_cmd = build_option('zip_logs')

    mkdir(os.path.dirname(target_logfile), parents=True)
    src_logfile_len = len(src_logfile)
    try:

        # there may be multiple log files, due to log rotation
        app_logs = glob.glob('%s*' % src_logfile)
        for app_log in app_logs:
            # retain possible suffix
            new_log_path = target_logfile + app_log[src_logfile_len:]

            # retain old logs
            if os.path.exists(new_log_path):
                back_up_file(new_log_path)

            # move log to target path
            move_file(app_log, new_log_path)
            _log.info("Moved log file %s to %s" % (src_logfile, new_log_path))

            if zip_log_cmd:
                run.run_cmd("%s %s" % (zip_log_cmd, new_log_path))
                _log.info("Zipped log %s using '%s'", new_log_path, zip_log_cmd)

    except (IOError, OSError) as err:
        raise EasyBuildError("Failed to move log file(s) %s* to new log file %s*: %s",
                             src_logfile, target_logfile, err)


def cleanup(logfile, tempdir, testing, silent=False):
    """
    Cleanup the specified log file and the tmp directory, if desired.

    :param logfile: path to log file to clean up
    :param tempdir: path to temporary directory to clean up
    :param testing: are we in testing mode? if so, don't actually clean up anything
    :param silent: be silent (don't print anything to stdout)
    """

    if build_option('cleanup_tmpdir') and not testing:
        if logfile is not None:
            try:
                for log in [logfile] + glob.glob('%s.[0-9]*' % logfile):
                    os.remove(log)
            except OSError as err:
                raise EasyBuildError("Failed to remove log file(s) %s*: %s", logfile, err)
            print_msg("Temporary log file(s) %s* have been removed." % (logfile), log=None, silent=testing or silent)

        if tempdir is not None:
            try:
                shutil.rmtree(tempdir, ignore_errors=True)
            except OSError as err:
                raise EasyBuildError("Failed to remove temporary directory %s: %s", tempdir, err)
            print_msg("Temporary directory %s has been removed." % tempdir, log=None, silent=testing or silent)

    else:
        msg = "Keeping temporary log file(s) %s* and directory %s." % (logfile, tempdir)
        print_msg(msg, log=None, silent=testing or silent)


def copytree(src, dst, symlinks=False, ignore=None):
    """
    Copied from Lib/shutil.py in python 2.7, since we need this to work for python2.4 aswell
    and this code can be improved...

    Recursively copy a directory tree using copy2().

    The destination directory must not already exist.
    If exception(s) occur, an Error is raised with a list of reasons.

    If the optional symlinks flag is true, symbolic links in the
    source tree result in symbolic links in the destination tree; if
    it is false, the contents of the files pointed to by symbolic
    links are copied.

    The optional ignore argument is a callable. If given, it
    is called with the `src` parameter, which is the directory
    being visited by copytree(), and `names` which is the list of
    `src` contents, as returned by os.listdir():

        callable(src, names) -> ignored_names

    Since copytree() is called recursively, the callable will be
    called once for each directory that is copied. It returns a
    list of names relative to the `src` directory that should
    not be copied.

    XXX Consider this example code rather than the ultimate tool.

    """
    _log.deprecated("Use 'copy_dir' rather than 'copytree'", '4.0')

    class Error(EnvironmentError):
        pass
    try:
        WindowsError  # @UndefinedVariable
    except NameError:
        WindowsError = None

    names = os.listdir(src)
    if ignore is not None:
        ignored_names = ignore(src, names)
    else:
        ignored_names = set()
    _log.debug("copytree: skipping copy of %s" % ignored_names)
    os.makedirs(dst)
    errors = []
    for name in names:
        if name in ignored_names:
            continue
        srcname = os.path.join(src, name)
        dstname = os.path.join(dst, name)
        try:
            if symlinks and os.path.islink(srcname):
                linkto = os.readlink(srcname)
                os.symlink(linkto, dstname)
            elif os.path.isdir(srcname):
                copytree(srcname, dstname, symlinks, ignore)
            else:
                # Will raise a SpecialFileError for unsupported file types
                shutil.copy2(srcname, dstname)
        # catch the Error from the recursive copytree so that we can
        # continue with other files
        except Error as err:
            errors.extend(err.args[0])
        except EnvironmentError as why:
            errors.append((srcname, dstname, str(why)))
    try:
        shutil.copystat(src, dst)
    except OSError as why:
        if WindowsError is not None and isinstance(why, WindowsError):
            # Copying file access times may fail on Windows
            pass
        else:
            errors.extend((src, dst, str(why)))
    if errors:
        raise Error(errors)


def encode_string(name):
    """
    This encoding function handles funky software names ad infinitum, like:
      example: '0_foo+0x0x#-$__'
      becomes: '0_underscore_foo_plus_0x0x_hash__minus__dollar__underscore__underscore_'
    The intention is to have a robust escaping mechanism for names like c++, C# et al

    It has been inspired by the concepts seen at, but in lowercase style:
    * http://fossies.org/dox/netcdf-4.2.1.1/escapes_8c_source.html
    * http://celldesigner.org/help/CDH_Species_01.html
    * http://research.cs.berkeley.edu/project/sbp/darcsrepo-no-longer-updated/src/edu/berkeley/sbp/misc/ReflectiveWalker.java  # noqa
    and can be extended freely as per ISO/IEC 10646:2012 / Unicode 6.1 names:
    * http://www.unicode.org/versions/Unicode6.1.0/
    For readability of >2 words, it is suggested to use _CamelCase_ style.
    So, yes, '_GreekSmallLetterEtaWithPsiliAndOxia_' *could* indeed be a fully
    valid software name; software "electron" in the original spelling anyone? ;-)

    """

    # do the character remapping, return same char by default
    result = ''.join(map(lambda x: STRING_ENCODING_CHARMAP.get(x, x), name))
    return result


def decode_string(name):
    """Decoding function to revert result of encode_string."""
    result = name
    for (char, escaped_char) in STRING_ENCODING_CHARMAP.items():
        result = re.sub(escaped_char, char, result)
    return result


def encode_class_name(name):
    """return encoded version of class name"""
    return EASYBLOCK_CLASS_PREFIX + encode_string(name)


def decode_class_name(name):
    """Return decoded version of class name."""
    if not name.startswith(EASYBLOCK_CLASS_PREFIX):
        # name is not encoded, apparently
        return name
    else:
        name = name[len(EASYBLOCK_CLASS_PREFIX):]
        return decode_string(name)


def run_cmd(cmd, log_ok=True, log_all=False, simple=False, inp=None, regexp=True, log_output=False, path=None):
    """NO LONGER SUPPORTED: use run_cmd from easybuild.tools.run instead"""
    _log.nosupport("run_cmd was moved from easybuild.tools.filetools to easybuild.tools.run", '2.0')


def run_cmd_qa(cmd, qa, no_qa=None, log_ok=True, log_all=False, simple=False, regexp=True, std_qa=None, path=None):
    """NO LONGER SUPPORTED: use run_cmd_qa from easybuild.tools.run instead"""
    _log.nosupport("run_cmd_qa was moved from easybuild.tools.filetools to easybuild.tools.run", '2.0')


def parse_log_for_error(txt, regExp=None, stdout=True, msg=None):
    """NO LONGER SUPPORTED: use parse_log_for_error from easybuild.tools.run instead"""
    _log.nosupport("parse_log_for_error was moved from easybuild.tools.filetools to easybuild.tools.run", '2.0')


def det_size(path):
    """
    Determine total size of given filepath (in bytes).
    """
    installsize = 0
    try:

        # walk install dir to determine total size
        for (dirpath, _, filenames) in os.walk(path):
            for filename in filenames:
                fullpath = os.path.join(dirpath, filename)
                if os.path.exists(fullpath):
                    installsize += os.path.getsize(fullpath)
    except OSError as err:
        _log.warn("Could not determine install size: %s" % err)

    return installsize


def find_flexlm_license(custom_env_vars=None, lic_specs=None):
    """
    Find FlexLM license.

    Considered specified list of environment variables;
    checks for path to existing license file or valid license server specification;
    duplicate paths are not retained in the returned list of license specs.

    If no license is found through environment variables, also consider 'lic_specs'.

    :param custom_env_vars: list of environment variables to considered (if None, only consider $LM_LICENSE_FILE)
    :param lic_specs: list of license specifications
    :return: tuple with list of valid license specs found and name of first valid environment variable
    """
    valid_lic_specs = []
    lic_env_var = None

    # regex for license server spec; format: <port>@<server>
    server_port_regex = re.compile(r'^[0-9]+@\S+$')

    # always consider $LM_LICENSE_FILE
    lic_env_vars = ['LM_LICENSE_FILE']
    if isinstance(custom_env_vars, string_type):
        lic_env_vars.insert(0, custom_env_vars)
    elif custom_env_vars is not None:
        lic_env_vars = custom_env_vars + lic_env_vars

    # grab values for defined environment variables
    cand_lic_specs = {}
    for env_var in lic_env_vars:
        if env_var in os.environ:
            cand_lic_specs[env_var] = nub(os.environ[env_var].split(os.pathsep))

    # also consider provided license spec (last)
    # use None as key to indicate that these license specs do not have an environment variable associated with them
    if lic_specs:
        cand_lic_specs[None] = lic_specs

    _log.debug("Candidate license specs: %s", cand_lic_specs)

    # check for valid license specs
    # order matters, so loop over original list of environment variables to consider
    valid_lic_specs = []
    for env_var in lic_env_vars + [None]:
        # obtain list of values to consider
        # take into account that some keys may be missing, and that individual values may be None
        values = [val for val in cand_lic_specs.get(env_var, None) or [] if val]
        _log.info("Considering %s to find FlexLM license specs: %s", env_var, values)

        for value in values:

            # license files to consider
            lic_files = None
            if os.path.isfile(value):
                lic_files = [value]
            elif os.path.isdir(value):
                # consider all *.dat and *.lic files in specified directory
                lic_files = sorted(glob.glob(os.path.join(value, '*.dat')) + glob.glob(os.path.join(value, '*.lic')))

            # valid license server spec
            elif server_port_regex.match(value):
                valid_lic_specs.append(value)

            # check whether license files are readable before retaining them
            if lic_files:
                for lic_file in lic_files:
                    try:
                        open(lic_file, 'r')
                        valid_lic_specs.append(lic_file)
                    except IOError as err:
                        _log.warning("License file %s found, but failed to open it for reading: %s", lic_file, err)

        # stop after finding valid license specs, filter out duplicates
        if valid_lic_specs:
            valid_lic_specs = nub(valid_lic_specs)
            lic_env_var = env_var
            break

    if lic_env_var:
        via_msg = '$%s' % lic_env_var
    else:
        via_msg = "provided license spec"

    _log.info("Found valid license specs via %s: %s", via_msg, valid_lic_specs)

    return (valid_lic_specs, lic_env_var)


def copy_file(path, target_path, force_in_dry_run=False):
    """
    Copy a file from specified location to specified location

    :param path: the original filepath
    :param target_path: path to copy the file to
    :param force_in_dry_run: force running the command during dry run
    """
    if not force_in_dry_run and build_option('extended_dry_run'):
        dry_run_msg("copied file %s to %s" % (path, target_path))
    else:
        try:
            if os.path.exists(target_path) and os.path.samefile(path, target_path):
                _log.debug("Not copying %s to %s since files are identical", path, target_path)
            else:
                mkdir(os.path.dirname(target_path), parents=True)
                shutil.copy2(path, target_path)
                _log.info("%s copied to %s", path, target_path)
        except (IOError, OSError, shutil.Error) as err:
            raise EasyBuildError("Failed to copy file %s to %s: %s", path, target_path, err)


def copy_dir(path, target_path, force_in_dry_run=False, **kwargs):
    """
    Copy a directory from specified location to specified location

    :param path: the original directory path
    :param target_path: path to copy the directory to
    :param force_in_dry_run: force running the command during dry run

    Additional specified named arguments are passed down to shutil.copytree
    """
    if not force_in_dry_run and build_option('extended_dry_run'):
        dry_run_msg("copied directory %s to %s" % (path, target_path))
    else:
        try:
            if os.path.exists(target_path):
                raise EasyBuildError("Target location %s to copy %s to already exists", target_path, path)

            shutil.copytree(path, target_path, **kwargs)
            _log.info("%s copied to %s", path, target_path)
        except (IOError, OSError) as err:
            raise EasyBuildError("Failed to copy directory %s to %s: %s", path, target_path, err)


def copy(paths, target_path, force_in_dry_run=False):
    """
    Copy single file/directory or list of files and directories to specified location

    :param paths: path(s) to copy
    :param target_path: target location
    :param force_in_dry_run: force running the command during dry run
    """
    if isinstance(paths, string_type):
        paths = [paths]

    _log.info("Copying %d files & directories to %s", len(paths), target_path)

    for path in paths:
        full_target_path = os.path.join(target_path, os.path.basename(path))
        mkdir(os.path.dirname(full_target_path), parents=True)

        if os.path.isfile(path):
            copy_file(path, full_target_path, force_in_dry_run=force_in_dry_run)
        elif os.path.isdir(path):
            copy_dir(path, full_target_path, force_in_dry_run=force_in_dry_run)
        else:
            raise EasyBuildError("Specified path to copy is not an existing file or directory: %s", path)


def get_source_tarball_from_git(filename, targetdir, git_config):
    """
    Downloads a git repository, at a specific tag or commit, recursively or not, and make an archive with it

    :param filename: name of the archive to save the code to (must be .tar.gz)
    :param targetdir: target directory where to save the archive to
    :param git_config: dictionary containing url, repo_name, recursive, and one of tag or commit
    """
    # sanity check on git_config value being passed
    if not isinstance(git_config, dict):
        raise EasyBuildError("Found unexpected type of value for 'git_config' argument: %s" % type(git_config))

    # Making a copy to avoid modifying the object with pops
    git_config = git_config.copy()
    tag = git_config.pop('tag', None)
    url = git_config.pop('url', None)
    repo_name = git_config.pop('repo_name', None)
    commit = git_config.pop('commit', None)
    recursive = git_config.pop('recursive', False)

    # input validation of git_config dict
    if git_config:
        raise EasyBuildError("Found one or more unexpected keys in 'git_config' specification: %s", git_config)

    if not repo_name:
        raise EasyBuildError("repo_name not specified in git_config parameter")

    if not tag and not commit:
        raise EasyBuildError("Neither tag nor commit found in git_config parameter")

    if tag and commit:
        raise EasyBuildError("Tag and commit are mutually exclusive in git_config parameter")

    if not url:
        raise EasyBuildError("url not specified in git_config parameter")

    if not filename.endswith('.tar.gz'):
        raise EasyBuildError("git_config currently only supports filename ending in .tar.gz")

    # prepare target directory and clone repository
    mkdir(targetdir, parents=True)
    targetpath = os.path.join(targetdir, filename)

    # compose 'git clone' command, and run it
    clone_cmd = ['git', 'clone']

    if tag:
        clone_cmd.extend(['--branch', tag])

    if recursive:
        clone_cmd.append('--recursive')

    clone_cmd.append('%s/%s.git' % (url, repo_name))

    tmpdir = tempfile.mkdtemp()
    cwd = change_dir(tmpdir)
    run.run_cmd(' '.join(clone_cmd), log_all=True, log_ok=False, simple=False, regexp=False)

    # if a specific commit is asked for, check it out
    if commit:
        checkout_cmd = ['git', 'checkout', commit]
        if recursive:
            checkout_cmd.extend(['&&', 'git', 'submodule', 'update'])

        run.run_cmd(' '.join(checkout_cmd), log_all=True, log_ok=False, simple=False, regexp=False, path=repo_name)

    # create an archive and delete the git repo directory
    tar_cmd = ['tar', 'cfvz', targetpath, '--exclude', '.git', repo_name]
    run.run_cmd(' '.join(tar_cmd), log_all=True, log_ok=False, simple=False, regexp=False)

    # cleanup (repo_name dir does not exist in dry run mode)
    change_dir(cwd)
    remove(tmpdir)

    return targetpath


def move_file(path, target_path, force_in_dry_run=False):
    """
    Move a file from path to target_path

    :param path: the original filepath
    :param target_path: path to move the file to
    :param force_in_dry_run: force running the command during dry run
    """
    if not force_in_dry_run and build_option('extended_dry_run'):
        dry_run_msg("moved file %s to %s" % (path, target_path))
    else:
        # remove first to ensure portability (shutil.move might fail when overwriting files in some systems)
        remove_file(target_path)
        try:
            mkdir(os.path.dirname(target_path), parents=True)
            shutil.move(path, target_path)
            _log.info("%s moved to %s", path, target_path)
        except (IOError, OSError) as err:
            raise EasyBuildError("Failed to move %s to %s: %s", path, target_path, err)


def diff_files(path1, path2):
    """
    Return unified diff between two files
    """
    file1_lines = ['%s\n' % l for l in read_file(path1).split('\n')]
    file2_lines = ['%s\n' % l for l in read_file(path2).split('\n')]
    return ''.join(difflib.unified_diff(file1_lines, file2_lines, fromfile=path1, tofile=path2))


def install_fake_vsc():
    """
    Put fake 'vsc' Python package in place, to catch easyblocks/scripts that still import from vsc.* namespace
    (vsc-base & vsc-install were ingested into the EasyBuild framework for EasyBuild 4.0,
     see https://github.com/easybuilders/easybuild-framework/pull/2708)
    """
    fake_vsc_path = os.path.join(tempfile.gettempdir(), 'fake_vsc')
    mkdir(os.path.join(fake_vsc_path, 'vsc'), parents=True)

    fake_vsc_init = '\n'.join([
        'import sys',
        'import inspect',
        '',
        'stack = inspect.stack()',
        'filename, lineno = "UNKNOWN", "UNKNOWN"',
        '',
        'for frame in stack[1:]:',
        '    _, cand_filename, cand_lineno, _, code_context, _ = frame',
        '    if code_context:',
        '        filename, lineno = cand_filename, cand_lineno',
        '        break',
        '',
        'sys.stderr.write("\\nERROR: Detected import from \'vsc\' namespace in %s (line %s)\\n" % (filename, lineno))',
        'sys.stderr.write("vsc-base & vsc-install were ingested into the EasyBuild framework in EasyBuild v4.0\\n")',
        'sys.stderr.write("The functionality you need may be available in the \'easybuild.base.*\' namespace.\\n")',
        'sys.exit(1)',
    ])
    write_file(os.path.join(fake_vsc_path, 'vsc', '__init__.py'), fake_vsc_init)

    sys.path.insert(0, fake_vsc_path)<|MERGE_RESOLUTION|>--- conflicted
+++ resolved
@@ -629,23 +629,19 @@
         raise EasyBuildError("search_file: ignore_dirs (%s) should be of type list, not %s",
                              ignore_dirs, type(ignore_dirs))
 
-<<<<<<< HEAD
-    if case_sensitive:
-        query = re.compile(query)
-    else:
-        # compile regex, case-insensitive
-        query = re.compile(query, re.I)
-=======
     # escape some special characters in query that may also occur in actual software names: +
     # do not use re.escape, since that breaks queries with genuine regex characters like ^ or .*
     query = re.sub('([+])', r'\\\1', query)
 
     # compile regex, case-insensitive
     try:
-        query = re.compile(query, re.I)
+        if case_sensitive:
+          query = re.compile(query, re.I)
+        else:
+          # compile regex, case-insensitive
+          query = re.compile(query, re.I)
     except re.error as err:
         raise EasyBuildError("Invalid search query: %s", err)
->>>>>>> 3ca0a0d8
 
     var_defs = []
     hits = []
