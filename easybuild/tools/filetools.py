--- conflicted
+++ resolved
@@ -527,14 +527,9 @@
     # use custom HTTP header
     headers = {'User-Agent': 'EasyBuild', 'Accept': '*/*'}
     # for backward compatibility, and to avoid relying on 3rd party Python library 'requests'
-<<<<<<< HEAD
-    url_req = urllib2.Request(url, headers=headers)
-    used_urllib = urllib2
-    switch_to_requests = False
-=======
     url_req = std_urllib.Request(url, headers=headers)
     used_urllib = std_urllib
->>>>>>> cbac54f2
+    switch_to_requests = False
 
     while not downloaded and attempt_cnt < max_attempts:
         attempt_cnt += 1
@@ -570,23 +565,13 @@
             error_re = re.compile(r"<urlopen error \[Errno 1\] _ssl.c:.*: error:.*:"
                                   "SSL routines:SSL23_GET_SERVER_HELLO:sslv3 alert handshake failure>")
             if error_re.match(str(err)):
-<<<<<<< HEAD
                 switch_to_requests = True
-        except Exception, err:
-=======
-                if not HAVE_REQUESTS:
-                    raise EasyBuildError("SSL issues with urllib2. If you are using RHEL/CentOS 6.x please "
-                                         "install the python-requests and pyOpenSSL RPM packages and try again.")
-                _log.info("Downloading using requests package instead of urllib2")
-                used_urllib = requests
-            attempt_cnt += 1
         except Exception as err:
->>>>>>> cbac54f2
             raise EasyBuildError("Unexpected error occurred when trying to download %s to %s: %s", url, path, err)
 
         if not downloaded and attempt_cnt < max_attempts:
             _log.info("Attempt %d of downloading %s to %s failed, trying again..." % (attempt_cnt, url, path))
-            if used_urllib is urllib2 and switch_to_requests:
+            if used_urllib is std_urllib and switch_to_requests:
                 if not HAVE_REQUESTS:
                     raise EasyBuildError("SSL issues with urllib2. If you are using RHEL/CentOS 6.x please "
                                          "install the python-requests and pyOpenSSL RPM packages and try again.")
