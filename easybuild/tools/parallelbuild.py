# #
# Copyright 2012-2015 Ghent University
#
# This file is part of EasyBuild,
# originally created by the HPC team of Ghent University (http://ugent.be/hpc/en),
# with support of Ghent University (http://ugent.be/hpc),
# the Flemish Supercomputer Centre (VSC) (https://vscentrum.be/nl/en),
# the Hercules foundation (http://www.herculesstichting.be/in_English)
# and the Department of Economy, Science and Innovation (EWI) (http://www.ewi-vlaanderen.be/en).
#
# http://github.com/hpcugent/easybuild
#
# EasyBuild is free software: you can redistribute it and/or modify
# it under the terms of the GNU General Public License as published by
# the Free Software Foundation v2.
#
# EasyBuild is distributed in the hope that it will be useful,
# but WITHOUT ANY WARRANTY; without even the implied warranty of
# MERCHANTABILITY or FITNESS FOR A PARTICULAR PURPOSE.  See the
# GNU General Public License for more details.
#
# You should have received a copy of the GNU General Public License
# along with EasyBuild.  If not, see <http://www.gnu.org/licenses/>.
# #
"""
Module for doing parallel builds. This uses a PBS-like cluster. You should be able to submit jobs (which can have
dependencies)

Support for PBS is provided via the PbsJob class. If you want you could create other job classes and use them here.

@author: Toon Willems (Ghent University)
@author: Kenneth Hoste (Ghent University)
@author: Stijn De Weirdt (Ghent University)
"""
import math
import os
import subprocess

import easybuild.tools.config as config
from easybuild.framework.easyblock import get_easyblock_instance
from easybuild.framework.easyconfig.easyconfig import ActiveMNS
from easybuild.tools.build_log import EasyBuildError
from easybuild.tools.config import get_repository, get_repositorypath
from easybuild.tools.module_naming_scheme.utilities import det_full_ec_version
from easybuild.tools.job import job_backend
from easybuild.tools.repository.repository import init_repository
from vsc.utils import fancylogger


_log = fancylogger.getLogger('parallelbuild', fname=False)

def _to_key(dep):
    """Determine key for specified dependency."""
    return ActiveMNS().det_full_module_name(dep)

def build_easyconfigs_in_parallel(build_command, easyconfigs, output_dir='easybuild-build'):
    """
    Build easyconfigs in parallel by submitting jobs to a batch-queuing system.
    Return list of jobs submitted.

    Argument `easyconfigs` is a list of easyconfigs which can be
    built: e.g. they have no unresolved dependencies.  This function
    will build them in parallel by submitting jobs.

    @param build_command: build command to use
    @param easyconfigs: list of easyconfig files
    @param output_dir: output directory
    """
    _log.info("going to build these easyconfigs in parallel: %s", easyconfigs)

    job_server = job_backend()
    if job_server is None:
        _log.error("Cannot use --job if no job backend is available.")

    try:
        job_server.begin()
    except RuntimeError, err:
        _log.error("connection to server failed (%s: %s), can't submit jobs."
                   % (err.__class__.__name__, err))
        return None # XXX: should this `raise` instead?

    # dependencies have already been resolved,
    # so one can linearly walk over the list and use previous job id's
    jobs = []

<<<<<<< HEAD
    # keep track of which job builds which module
    module_to_job = {}
=======
    # create a single connection, and reuse it
    conn = connect_to_server()
    if conn is None:
        raise EasyBuildError("connect_to_server returned %s, can't submit jobs.", conn)

    # determine ppn once, and pass is to each job being created
    # this avoids having to figure out ppn over and over again, every time creating a temp connection to the server
    ppn = get_ppn()

    def tokey(dep):
        """Determine key for specified dependency."""
        return ActiveMNS().det_full_module_name(dep)
>>>>>>> bed4b08b

    for ec in easyconfigs:
        # this is very important, otherwise we might have race conditions
        # e.g. GCC-4.5.3 finds cloog.tar.gz but it was incorrectly downloaded by GCC-4.6.3
        # running this step here, prevents this
        if prepare_first:
            prepare_easyconfig(ec)

        # the new job will only depend on already submitted jobs
        _log.info("creating job for ec: %s" % str(ec))
        new_job = create_job(job_server, build_command, ec, output_dir=output_dir)

        # sometimes unresolved_deps will contain things, not needed to be build
        job_deps = [module_to_job[dep] for dep in map(_to_key, ec['unresolved_deps']) if dep in module_to_job]

        # actually (try to) submit job
        job_server.submit(new_job, job_deps)
        _log.info(
            "job %s for module %s has been submitted"
            % (new_job, new_job.module))

        # update dictionary
        module_to_job[new_job.module] = new_job
        jobs.append(new_job)

    job_server.commit()

    return jobs


def submit_jobs(ordered_ecs, cmd_line_opts, testing=False):
    """
    Submit jobs.
    @param ordered_ecs: list of easyconfigs, in the order they should be processed
    @param cmd_line_opts: list of command line options (in 'longopt=value' form)
    @param testing: If `True`, skip actual job submission
    """
    curdir = os.getcwd()

    # the options to ignore (help options can't reach here)
    ignore_opts = ['robot', 'job', 'job-backend']

    # generate_cmd_line returns the options in form --longopt=value
    opts = [x for x in cmd_line_opts if not x.split('=')[0] in ['--%s' % y for y in ignore_opts]]

    # compose string with command line options, properly quoted and with '%' characters escaped
    opts_str = subprocess.list2cmdline(opts).replace('%', '%%')

    command = "unset TMPDIR && cd %s && eb %%(spec)s %s --testoutput=%%(output_dir)s" % (curdir, opts_str)
    _log.info("Command template for jobs: %s" % command)
    job_info_lines = []
    if testing:
        _log.debug("Skipping actual submission of jobs since testing mode is enabled")
    else:
        jobs = build_easyconfigs_in_parallel(command, ordered_ecs)
        return ("%d jobs required for build." % (len(jobs),))


def create_job(job_server, build_command, easyconfig, output_dir='easybuild-build'):
    """
    Creates a job to build a *single* easyconfig.

    @param job_server: A factory object for querying server parameters and creating actual job objects
    @param build_command: format string for command, full path to an easyconfig file will be substituted in it
    @param easyconfig: easyconfig as processed by process_easyconfig
    @param output_dir: optional output path; --regtest-output-dir will be used inside the job with this variable

    returns the job
    """
    # capture PYTHONPATH, MODULEPATH and all variables starting with EASYBUILD
    easybuild_vars = {}
    for name in os.environ:
        if name.startswith("EASYBUILD"):
            easybuild_vars[name] = os.environ[name]

    for env_var in ["PYTHONPATH", "MODULEPATH"]:
        if env_var in os.environ:
            easybuild_vars[env_var] = os.environ[env_var]

    _log.info("Dictionary of environment variables passed to job: %s" % easybuild_vars)

    # obtain unique name based on name/easyconfig version tuple
    ec_tuple = (easyconfig['ec']['name'], det_full_ec_version(easyconfig['ec']))
    name = '-'.join(ec_tuple)

    # create command based on build_command template
    command = build_command % {
        'spec': easyconfig['spec'],
        'output_dir': os.path.join(os.path.abspath(output_dir), name),
    }

    # just use latest build stats
    repo = init_repository(get_repository(), get_repositorypath())
    buildstats = repo.get_buildstats(*ec_tuple)
    extra = {}
    if buildstats:
        previous_time = buildstats[-1]['build_time']
        extra['hours'] = int(math.ceil(previous_time * 2 / 60))

    job = job_server.make_job(command, name, easybuild_vars, **extra)
    job.module = easyconfig['ec'].full_mod_name

    return job


def prepare_easyconfig(ec):
    """
    Prepare for building specified easyconfig (fetch sources)
    @param ec: parsed easyconfig (EasyConfig instance)
    """
    try:
        easyblock_instance = get_easyblock_instance(ec)
        easyblock_instance.update_config_template_run_step()
        easyblock_instance.fetch_step(skip_checksums=True)
        _log.debug("Cleaning up log file %s..." % easyblock_instance.logfile)
        easyblock_instance.close_log()
        os.remove(easyblock_instance.logfile)
    except (OSError, EasyBuildError), err:
        raise EasyBuildError("An error occured while preparing %s: %s", ec, err)<|MERGE_RESOLUTION|>--- conflicted
+++ resolved
@@ -83,23 +83,8 @@
     # so one can linearly walk over the list and use previous job id's
     jobs = []
 
-<<<<<<< HEAD
     # keep track of which job builds which module
     module_to_job = {}
-=======
-    # create a single connection, and reuse it
-    conn = connect_to_server()
-    if conn is None:
-        raise EasyBuildError("connect_to_server returned %s, can't submit jobs.", conn)
-
-    # determine ppn once, and pass is to each job being created
-    # this avoids having to figure out ppn over and over again, every time creating a temp connection to the server
-    ppn = get_ppn()
-
-    def tokey(dep):
-        """Determine key for specified dependency."""
-        return ActiveMNS().det_full_module_name(dep)
->>>>>>> bed4b08b
 
     for ec in easyconfigs:
         # this is very important, otherwise we might have race conditions
