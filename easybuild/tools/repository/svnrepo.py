--- conflicted
+++ resolved
@@ -86,17 +86,9 @@
         Set up SVN repository.
         """
         self.repo = os.path.join(self.repo, self.subdir)
-<<<<<<< HEAD
         if not HAVE_PYSVN:
-            self.log.error("pysvn not available. Make sure it is installed properly. " +
-                           "Run 'python -c \"import pysvn\"' to test.")
-=======
-        try:
-            pysvn.ClientError  # IGNORE:E0611 pysvn fails to recognize ClientError is available
-        except NameError, err:
             raise EasyBuildError("pysvn not available (%s). Make sure it is installed properly. "
-                                 "Run 'python -c \"import pysvn\"' to test.", err)
->>>>>>> f1841ab3
+                                 "Run 'python -c \"import pysvn\"' to test.")
 
         # try to connect to the repository
         self.log.debug("Try to connect to repository %s" % self.repo)
@@ -104,21 +96,13 @@
             self.client = pysvn.Client()
             self.client.exception_style = 0
         except ClientError:
-<<<<<<< HEAD
-            self.log.error("Svn Client initialization failed.")
-=======
             raise EasyBuildError("Svn Client initialization failed.")
->>>>>>> f1841ab3
 
         try:
             if not self.client.is_url(self.repo):
                 raise EasyBuildError("Provided repository %s is not a valid svn url", self.repo)
         except ClientError:
-<<<<<<< HEAD
-            self.log.error("Can't connect to svn repository %s" % self.repo)
-=======
             raise EasyBuildError("Can't connect to svn repository %s", self.repo)
->>>>>>> f1841ab3
 
     def create_working_copy(self):
         """
@@ -131,21 +115,13 @@
         try:
             self.client.info2(self.repo, recurse=False)
         except ClientError:
-<<<<<<< HEAD
-            self.log.error("Getting info from %s failed." % self.wc)
-=======
             raise EasyBuildError("Getting info from %s failed.", self.wc)
->>>>>>> f1841ab3
 
         try:
             res = self.client.update(self.wc)
             self.log.debug("Updated to revision %s in %s" % (res, self.wc))
         except ClientError:
-<<<<<<< HEAD
-            self.log.error("Update in wc %s went wrong" % self.wc)
-=======
             raise EasyBuildError("Update in wc %s went wrong", self.wc)
->>>>>>> f1841ab3
 
         if len(res) == 0:
             raise EasyBuildError("Update returned empy list (working copy: %s)", self.wc)
@@ -157,11 +133,7 @@
                 res = self.client.checkout(self.repo, self.wc)
                 self.log.debug("Checked out revision %s in %s" % (res.number, self.wc))
             except ClientError, err:
-<<<<<<< HEAD
-                self.log.error("Checkout of path / in working copy %s went wrong: %s" % (self.wc, err))
-=======
                 raise EasyBuildError("Checkout of path / in working copy %s went wrong: %s", self.wc, err)
->>>>>>> f1841ab3
 
     def add_easyconfig(self, cfg, name, version, stats, append):
         """
@@ -187,11 +159,7 @@
         try:
             self.client.checkin(self.wc, completemsg, recurse=True)
         except ClientError, err:
-<<<<<<< HEAD
-            self.log.error("Commit from working copy %s (msg: %s) failed: %s" % (self.wc, msg, err))
-=======
             raise EasyBuildError("Commit from working copy %s (msg: %s) failed: %s", self.wc, msg, err)
->>>>>>> f1841ab3
 
     def cleanup(self):
         """
@@ -200,8 +168,4 @@
         try:
             rmtree2(self.wc)
         except OSError, err:
-<<<<<<< HEAD
-            self.log.error("Can't remove working copy %s: %s" % (self.wc, err))
-=======
-            raise EasyBuildError("Can't remove working copy %s: %s", self.wc, err)
->>>>>>> f1841ab3
+            raise EasyBuildError("Can't remove working copy %s: %s", self.wc, err)