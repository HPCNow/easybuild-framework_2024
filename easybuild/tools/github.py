--- conflicted
+++ resolved
@@ -47,15 +47,6 @@
 from vsc.utils import fancylogger
 from vsc.utils.missing import nub
 
-<<<<<<< HEAD
-from easybuild.framework.easyconfig.easyconfig import copy_easyconfigs, process_easyconfig
-from easybuild.tools.build_log import EasyBuildError, print_msg
-from easybuild.tools.config import build_option
-from easybuild.tools.filetools import apply_patch, det_patched_files, download_file, extract_file
-from easybuild.tools.filetools import mkdir, read_file, which, write_file
-from easybuild.tools.modules import modules_tool
-from easybuild.tools.robot import resolve_dependencies
-=======
 from easybuild.framework.easyconfig.easyconfig import copy_easyconfigs, copy_patch_files, process_easyconfig
 from easybuild.framework.easyconfig.format.one import EB_FORMAT_EXTENSION
 from easybuild.framework.easyconfig.format.yeb import YEB_FORMAT_EXTENSION
@@ -63,7 +54,8 @@
 from easybuild.tools.config import build_option
 from easybuild.tools.filetools import apply_patch, det_patched_files, download_file, extract_file
 from easybuild.tools.filetools import is_patch_file, mkdir, read_file, which, write_file
->>>>>>> f17c9971
+from easybuild.tools.modules import modules_tool
+from easybuild.tools.robot import resolve_dependencies
 from easybuild.tools.systemtools import UNKNOWN, get_tool_version
 from easybuild.tools.utilities import only_if_module_is_available
 
@@ -639,10 +631,6 @@
 
     _log.debug("git status: %s", git_repo.git.status())
 
-<<<<<<< HEAD
-
-    file_info = copy_easyconfigs(paths, os.path.join(git_working_dir, pr_target_repo))
-=======
     # seperate easyconfigs and patch files
     ec_paths = [p for p in existing_paths if not is_patch_file(p)]
     patch_paths = [p for p in existing_paths if p not in ec_paths]
@@ -672,7 +660,6 @@
                 deleted_paths.append(hits[0])
             else:
                 raise EasyBuildError("Path doesn't exist or file to delete isn't found in target branch: %s", fn)
->>>>>>> f17c9971
 
     dep_info = {
         'ecs': [],
