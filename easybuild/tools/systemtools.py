--- conflicted
+++ resolved
@@ -414,20 +414,55 @@
     return found
 
 
-<<<<<<< HEAD
+def get_tool_version(tool, version_option='--version'):
+    """
+    Get output of running version option for specific command line tool.
+    Output is returned as a single-line string (newlines are replaced by '; ').
+    """
+    out, ec = run_cmd(' '.join([tool, version_option]), simple=False, log_ok=False)
+    if ec:
+        _log.warning("Failed to determine version of %s using '%s %s': %s" % (tool, tool, version_option, out))
+        return UNKNOWN
+    else:
+        return '; '.join(out.split('\n'))
+
+
+def get_glibc_version():
+    """
+    Find the version of glibc used on this system
+    """
+    os_type = get_os_type()
+
+    if os_type == LINUX:
+        glibc_tool = 'ldd'
+        glibc_ver_str = get_tool_version(glibc_tool)
+        glibc_ver_regex = re.compile(r"^%s.*?(\d[\d.]*)$" % glibc_tool)
+        res = glibc_ver_regex.search(glibc_ver_str)
+
+        if res is not None:
+            glibc_version = res.group(1)
+            _log.debug("Found glibc version %s" % glibc_version)
+            return glibc_version
+        else:
+            tup = (glibc_ver_str, glibc_ver_regex.pattern)
+            _log.error("Failed to determine version from '%s' using pattern '%s'." % tup)
+    else:
+        # no glibc on OS X standard
+        _log.debug("No glibc on a non-Linux system, so can't determine version.")
+        return UNKNOWN
+
+
 def get_system_info():
     """Return a dictionary with system information."""
-    gcc_version = '; '.join(run_cmd("gcc --version", simple=False, log_all=False, log_ok=False)[0].split('\n'))
-    libc_version = '; '.join(run_cmd("ldd --version", simple=False, log_all=False, log_ok=False)[0].split('\n'))
     python_version = '; '.join(sys.version.split('\n'))
     return {
         'core_count': get_avail_core_count(),
         'cpu_model': get_cpu_model(),
         'cpu_speed': get_cpu_speed(),
         'cpu_vendor': get_cpu_vendor(),
-        'gcc_version': gcc_version,
+        'gcc_version': get_tool_version('gcc'),
         'hostname': gethostname(),
-        'libc_version': libc_version,
+        'glibc_version': get_glibc_version(),
         'kernel_name': get_kernel_name(),
         'os_name': get_os_name(),
         'os_type': get_os_type(),
@@ -436,28 +471,4 @@
         'python_version': python_version,
         'system_python_path': which('python'),
         'system_gcc_path': which('gcc'),
-    }
-=======
-def get_libc_version():
-    """
-    Find the version of glibc used on this system
-    """
-    os_type = get_os_type()
-
-    if os_type == LINUX:
-        out, ec = run_cmd("ldd --version", log_ok=False)
-
-        if ec:
-            _log.error("Cannot determine libc version")
-
-        libc_regex = re.search(r"^ldd \(.*\) ([0-9.]+)$", out, re.M)
-
-        if libc_regex is not None:
-            _log.debug("Found libc %s" % libc_regex.group(1))
-            return libc_regex.group(1)
-        else:
-            _log.error("Could not determine the libc version")
-    else:
-        _log.info("Not yet implemented...")
-        return None
->>>>>>> 97673266
+    }