--- conflicted
+++ resolved
@@ -178,24 +178,5 @@
         """
         Generate setenv statement for the given key/value pair.
         """
-<<<<<<< HEAD
         # quotes are needed, to ensure smooth working of EBDEVEL* modulefiles
         return 'setenv\t%s\t\t%s\n' % (key, quote_str(value))
-
-    def __del__(self):
-        """
-        Desconstructor: clean up temporary directory used for fake modules, if any.
-        """
-        if self.fake:
-            try:
-                m = Modules([os.path.join(self.tmpdir, GENERAL_CLASS)])
-                m.add_module([[self.app.name, self.app.get_installversion()]])
-                m.unload()
-                if os.path.exists(self.tmpdir):
-                    log.info("Cleaning up fake modules dir %s" % self.tmpdir)
-                    rmtree2(self.tmpdir)
-            except OSError, err:
-                log.exception("Cleaning up fake module dir failed: %s" % err)
-=======
-        return "setenv\t%s\t\t%s\n" % (key, value)
->>>>>>> c7c3ce79
