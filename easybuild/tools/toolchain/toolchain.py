# #
# Copyright 2012-2016 Ghent University
#
# This file is part of EasyBuild,
# originally created by the HPC team of Ghent University (http://ugent.be/hpc/en),
# with support of Ghent University (http://ugent.be/hpc),
# the Flemish Supercomputer Centre (VSC) (https://www.vscentrum.be),
# Flemish Research Foundation (FWO) (http://www.fwo.be/en)
# and the Department of Economy, Science and Innovation (EWI) (http://www.ewi-vlaanderen.be/en).
#
# http://github.com/hpcugent/easybuild
#
# EasyBuild is free software: you can redistribute it and/or modify
# it under the terms of the GNU General Public License as published by
# the Free Software Foundation v2.
#
# EasyBuild is distributed in the hope that it will be useful,
# but WITHOUT ANY WARRANTY; without even the implied warranty of
# MERCHANTABILITY or FITNESS FOR A PARTICULAR PURPOSE.  See the
# GNU General Public License for more details.
#
# You should have received a copy of the GNU General Public License
# along with EasyBuild.  If not, see <http://www.gnu.org/licenses/>.
# #
"""
The toolchain module with the abstract Toolchain class.

Creating a new toolchain should be as simple as possible.

:author: Stijn De Weirdt (Ghent University)
:author: Kenneth Hoste (Ghent University)
"""
import copy
import os
import tempfile
from vsc.utils import fancylogger

from easybuild.tools.build_log import EasyBuildError, dry_run_msg
from easybuild.tools.config import build_option, install_path
from easybuild.tools.environment import setvar
from easybuild.tools.module_generator import dependencies_for
from easybuild.tools.modules import get_software_root, get_software_root_env_var_name
from easybuild.tools.modules import get_software_version, get_software_version_env_var_name
from easybuild.tools.toolchain import DUMMY_TOOLCHAIN_NAME, DUMMY_TOOLCHAIN_VERSION
from easybuild.tools.toolchain.options import ToolchainOptions
from easybuild.tools.toolchain.toolchainvariables import ToolchainVariables


_log = fancylogger.getLogger('tools.toolchain', fname=False)


class Toolchain(object):
    """General toolchain class"""

    OPTIONS_CLASS = ToolchainOptions
    VARIABLES_CLASS = ToolchainVariables

    NAME = None
    VERSION = None
    SUBTOOLCHAIN = None
    TOOLCHAIN_FAMILY = None

    # list of class 'constants' that should be restored for every new instance of this class
    CLASS_CONSTANTS_TO_RESTORE = None
    CLASS_CONSTANT_COPIES = {}

    # class method
    def _is_toolchain_for(cls, name):
        """see if this class can provide support for toolchain named name"""
        # TODO report later in the initialization the found version
        if name:
            if hasattr(cls, 'NAME') and name == cls.NAME:
                return True
            else:
                return False
        else:
            # is no name is supplied, check whether class can be used as a toolchain
            return hasattr(cls, 'NAME') and cls.NAME

    _is_toolchain_for = classmethod(_is_toolchain_for)

    def __init__(self, name=None, version=None, mns=None, class_constants=None, tcdeps=None, modtool=None,
                 hidden=False):
        """
        Toolchain constructor.

<<<<<<< HEAD
        @param name: toolchain name
        @param version: toolchain version
        @param mns: module naming scheme to use
        @param class_constants: toolchain 'constants' to define
        @param tcdeps: list of toolchain 'dependencies' (i.e., the toolchain components)
        @param modtool: ModulesTool instance to use
        @param hidden: bool indicating whether toolchain is hidden or not
=======
        :param name: toolchain name
        :param version: toolchain version
        :param mns: module naming scheme to use
        :param class_constants: toolchain 'constants' to define
        :param tcdeps: list of toolchain 'dependencies' (i.e., the toolchain components)
        :param modtool: ModulesTool instance to use
>>>>>>> e361e7a1
        """

        self.base_init()

        self.dependencies = []
        self.toolchain_dep_mods = []

        if name is None:
            name = self.NAME
        if name is None:
            raise EasyBuildError("Toolchain init: no name provided")
        self.name = name

        if version is None:
            version = self.VERSION
        if version is None:
            raise EasyBuildError("Toolchain init: no version provided")
        self.version = version

        self.modules = []
        self.vars = None

        self._init_class_constants(class_constants)

        self.tcdeps = tcdeps

        # toolchain instances are created before initiating build options sometimes, e.g. for --list-toolchains
        self.dry_run = build_option('extended_dry_run', default=False)
        hidden_toolchains = build_option('hide_toolchains', default=None) or []
        self.hidden = hidden or (name in hidden_toolchains)

        self.modules_tool = modtool

        self.mns = mns
        self.mod_full_name = None
        self.mod_short_name = None
        self.init_modpaths = None
        if self.name != DUMMY_TOOLCHAIN_NAME:
            # sometimes no module naming scheme class instance can/will be provided, e.g. with --list-toolchains
            if self.mns is not None:
                tc_dict = self.as_dict()
                self.mod_full_name = self.mns.det_full_module_name(tc_dict)
                self.mod_short_name = self.mns.det_short_module_name(tc_dict)
                self.init_modpaths = self.mns.det_init_modulepaths(tc_dict)

    def base_init(self):
        """Initialise missing class attributes (log, options, variables)."""
        if not hasattr(self, 'log'):
            self.log = fancylogger.getLogger(self.__class__.__name__, fname=False)

        if not hasattr(self, 'options'):
            self.options = self.OPTIONS_CLASS()

        if not hasattr(self, 'variables'):
            self.variables = self.VARIABLES_CLASS()
            if hasattr(self, 'LINKER_TOGGLE_START_STOP_GROUP'):
                self.variables.LINKER_TOGGLE_START_STOP_GROUP = self.LINKER_TOGGLE_START_STOP_GROUP
            if hasattr(self, 'LINKER_TOGGLE_STATIC_DYNAMIC'):
                self.variables.LINKER_TOGGLE_STATIC_DYNAMIC = self.LINKER_TOGGLE_STATIC_DYNAMIC

    def _init_class_constants(self, class_constants):
        """Initialise class 'constants'."""
        # make sure self.CLASS_CONSTANTS_TO_RESTORE is initialised
        if class_constants is None:
            self.CLASS_CONSTANTS_TO_RESTORE = []
        else:
            self.CLASS_CONSTANTS_TO_RESTORE = class_constants[:]

        self._copy_class_constants()
        self._restore_class_constants()

    def _copy_class_constants(self):
        """Copy class constants that needs to be restored again when a new instance is created."""
        # this only needs to be done the first time (for this class, taking inheritance into account is key)
        key = self.__class__
        if key not in self.CLASS_CONSTANT_COPIES:
            self.CLASS_CONSTANT_COPIES[key] = {}
            for cst in self.CLASS_CONSTANTS_TO_RESTORE:
                if hasattr(self, cst):
                    self.CLASS_CONSTANT_COPIES[key][cst] = copy.deepcopy(getattr(self, cst))
                else:
                    raise EasyBuildError("Class constant '%s' to be restored does not exist in %s", cst, self)

            self.log.debug("Copied class constants: %s", self.CLASS_CONSTANT_COPIES[key])

    def _restore_class_constants(self):
        """Restored class constants that need to be restored when a new instance is created."""
        key = self.__class__
        for cst in self.CLASS_CONSTANT_COPIES[key]:
            newval = copy.deepcopy(self.CLASS_CONSTANT_COPIES[key][cst])
            if hasattr(self, cst):
                self.log.debug("Restoring class constant '%s' to %s (was: %s)", cst, newval, getattr(self, cst))
            else:
                self.log.debug("Restoring (currently undefined) class constant '%s' to %s", cst, newval)

            setattr(self, cst, newval)

    def get_variable(self, name, typ=str):
        """Get value for specified variable.
        typ: indicates what type of return value is expected"""

        if typ == str:
            res = str(self.variables.get(name, ''))

        elif typ == list:
            if name in self.variables:
                res = self.variables[name].flatten()
            else:
                res = []
        else:
            raise EasyBuildError("get_variable: Don't know how to create value of type %s.", typ)

        return res

    def set_variables(self):
        """Do nothing? Everything should have been set by others
            Needs to be defined for super() relations
        """
        if self.options.option('packed-linker-options'):
            self.log.debug("set_variables: toolchain variables. packed-linker-options.")
            self.variables.try_function_on_element('set_packed_linker_options')
        self.log.debug("set_variables: toolchain variables. Do nothing.")

    def generate_vars(self):
        """Convert the variables in simple vars"""
        self.vars = {}
        for k, v in self.variables.items():
            self.vars[k] = str(v)

    def show_variables(self, offset='', sep='\n', verbose=False):
        """Pretty print the variables"""
        if self.vars is None:
            self.generate_vars()

        var_names = self.variables.keys()
        var_names.sort()
        res = []
        for v in var_names:
            res.append("%s=%s" % (v, self.variables[v]))
            if verbose:
                res.append("# type %s" % (type(self.variables[v])))
                res.append("# %s" % (self.variables[v].show_el()))
                res.append("# repr %s" % (self.variables[v].__repr__()))

        if offset is None:
            offset = ''
        txt = sep.join(["%s%s" % (offset, x) for x in res])
        self.log.debug("show_variables:\n%s" % txt)
        return txt

    def get_software_root(self, names):
        """Try to get the software root for all names"""
        return self._get_software_multiple(names, self._get_software_root)

    def get_software_version(self, names):
        """Try to get the software version for all names"""
        return self._get_software_multiple(names, self._get_software_version)

    def _get_software_multiple(self, names, function):
        """Execute function of each of names"""
        if isinstance(names, (str,)):
            names = [names]
        res = []
        for name in names:
            res.append(function(name))
        return res

    def _get_software_root(self, name):
        """Try to get the software root for name"""
        root = get_software_root(name)
        if root is None:
            raise EasyBuildError("get_software_root software root for %s was not found in environment", name)
        else:
            self.log.debug("get_software_root software root %s for %s was found in environment", root, name)
        return root

    def _get_software_version(self, name):
        """Try to get the software root for name"""
        version = get_software_version(name)
        if version is None:
            raise EasyBuildError("get_software_version software version for %s was not found in environment", name)
        else:
            self.log.debug("get_software_version software version %s for %s was found in environment", version, name)

        return version

    def as_dict(self, name=None, version=None):
        """Return toolchain specification as a dictionary."""
        if name is None:
            name = self.name
        if version is None:
            version = self.version
        return {
            'name': name,
            'version': version,
            'toolchain': {'name': DUMMY_TOOLCHAIN_NAME, 'version': DUMMY_TOOLCHAIN_VERSION},
            'versionsuffix': '',
            'dummy': True,
            'parsed': True,  # pretend this is a parsed easyconfig file, as may be required by det_short_module_name
            'hidden': self.hidden,
            'full_mod_name': self.mod_full_name,
            'short_mod_name': self.mod_short_name,
        }

    def det_short_module_name(self):
        """Determine module name for this toolchain."""
        if self.mod_short_name is None:
            raise EasyBuildError("Toolchain module name was not set yet")
        return self.mod_short_name

    def _toolchain_exists(self):
        """
        Verify if there exists a toolchain by this name and version
        """
        # short-circuit to returning module name for this (non-dummy) toolchain
        if self.name == DUMMY_TOOLCHAIN_NAME:
            self.log.debug("_toolchain_exists: %s toolchain always exists, returning True" % DUMMY_TOOLCHAIN_NAME)
            return True
        else:
            if self.mod_short_name is None:
                raise EasyBuildError("Toolchain module name was not set yet")
            # check whether a matching module exists if self.mod_short_name contains a module name
            return self.modules_tool.exist([self.mod_full_name], skip_avail=True)[0]

    def set_options(self, options):
        """ Process toolchain options """
        for opt in options.keys():
            # Only process supported opts
            if opt in self.options:
                self.options[opt] = options[opt]
            else:
                # used to be warning, but this is a severe error imho
                known_opts = ','.join(self.options.keys())
                raise EasyBuildError("Undefined toolchain option %s specified (known options: %s)", opt, known_opts)

    def get_dependency_version(self, dependency):
        """ Generate a version string for a dependency on a module using this toolchain """
        # Add toolchain to version string
        toolchain = ''
        if self.name != DUMMY_TOOLCHAIN_NAME:
            toolchain = '-%s-%s' % (self.name, self.version)
        elif self.version != DUMMY_TOOLCHAIN_VERSION:
            toolchain = '%s' % (self.version)

        # Check if dependency is independent of toolchain
        # TODO: assuming dummy here, what about version?
        if DUMMY_TOOLCHAIN_NAME in dependency and dependency[DUMMY_TOOLCHAIN_NAME]:
            toolchain = ''

        suffix = dependency.get('versionsuffix', '')

        if 'version' in dependency:
            version = "".join([dependency['version'], toolchain, suffix])
            self.log.debug("get_dependency_version: version in dependency return %s", version)
            return version
        else:
            toolchain_suffix = "".join([toolchain, suffix])
            matches = self.modules_tool.available(dependency['name'], toolchain_suffix)
            # Find the most recent (or default) one
            if len(matches) > 0:
                version = matches[-1][-1]
                self.log.debug("get_dependency_version: version not in dependency return %s", version)
                return
            else:
                raise EasyBuildError("No toolchain version for dependency name %s (suffix %s) found",
                                     dependency['name'], toolchain_suffix)

    def add_dependencies(self, dependencies):
        """ Verify if the given dependencies exist and add them """
        self.log.debug("add_dependencies: adding toolchain dependencies %s" % dependencies)

        # use *full* module name to check existence of dependencies, since the modules may not be available in the
        # current $MODULEPATH without loading the prior dependencies in a module hierarchy
        # (e.g. OpenMPI module may only be available after loading GCC module);
        # when actually loading the modules for the dependencies, the *short* module name is used,
        # see _load_dependencies_modules()
        dep_mod_names = [dep['full_mod_name'] for dep in dependencies]

        # check whether modules exist
        if self.dry_run:
            deps_exist = [True] * len(dep_mod_names)
        else:
            deps_exist = self.modules_tool.exist(dep_mod_names)

        missing_dep_mods = []
        for dep, dep_mod_name, dep_exists in zip(dependencies, dep_mod_names, deps_exist):
            self.log.debug("add_dependencies: MODULEPATH: %s" % os.environ['MODULEPATH'])
            if dep_exists:
                self.dependencies.append(dep)
                self.log.debug('add_dependencies: added toolchain dependency %s' % str(dep))
            else:
                missing_dep_mods.append(dep_mod_name)

        if missing_dep_mods:
            raise EasyBuildError("Missing modules for one or more dependencies: %s", ', '.join(missing_dep_mods))

    def is_required(self, name):
        """Determine whether this is a required toolchain element."""
        # default: assume every element is required
        return True

    def definition(self):
        """
        Determine toolchain elements for given Toolchain instance.
        """
        var_suff = '_MODULE_NAME'
        tc_elems = {}
        for var in dir(self):
            if var.endswith(var_suff):
                tc_elems.update({var[:-len(var_suff)]: getattr(self, var)})

        _log.debug("Toolchain definition for %s: %s" % (self.as_dict(), tc_elems))
        return tc_elems

    def is_dep_in_toolchain_module(self, name):
        """Check whether a specific software name is listed as a dependency in the module for this toolchain."""
        return any(map(lambda m: self.mns.is_short_modname_for(m, name), self.toolchain_dep_mods))

    def _simulated_load_dependency_module(self, name, version, metadata, verbose=False):
        """
        Set environment variables picked up by utility functions for dependencies specified as external modules.

        :param name: software name
        :param version: software version
        :param metadata: dictionary with software metadata ('prefix' for software installation prefix)
        """

        self.log.debug("Defining $EB* environment variables for software named %s", name)

        # define $EBROOT env var for install prefix, picked up by get_software_root
        prefix = metadata.get('prefix')
        if prefix is not None:
            # the prefix can be specified in a number of ways
            # * name of environment variable (+ optional relative path to combine it with; format: <name>/<relpath>
            # * filepath (assumed if environment variable is not defined)
            parts = prefix.split(os.path.sep)
            env_var = parts[0]
            if env_var in os.environ:
                prefix = os.environ[env_var]
                rel_path = os.path.sep.join(parts[1:])
                if rel_path:
                    prefix = os.path.join(prefix, rel_path, '')

                self.log.debug("Derived prefix for software named %s from $%s (rel path: %s): %s",
                               name, env_var, rel_path, prefix)
            else:
                self.log.debug("Using specified path as prefix for software named %s: %s", name, prefix)

            setvar(get_software_root_env_var_name(name), prefix, verbose=verbose)

        # define $EBVERSION env var for software version, picked up by get_software_version
        if version is not None:
            setvar(get_software_version_env_var_name(name), version, verbose=verbose)

    def _load_toolchain_module(self, silent=False):
        """Load toolchain module."""

        tc_mod = self.det_short_module_name()

        if self.dry_run:
            dry_run_msg("Loading toolchain module...\n", silent=silent)

            # load toolchain module, or simulate load of toolchain components if it is not available
            if self.modules_tool.exist([tc_mod], skip_avail=True)[0]:
                self.modules_tool.load([tc_mod])
                dry_run_msg("module load %s" % tc_mod, silent=silent)
            else:
                # first simulate loads for toolchain dependencies, if required information is available
                if self.tcdeps is not None:
                    for tcdep in self.tcdeps:
                        modname = tcdep['short_mod_name']
                        dry_run_msg("module load %s [SIMULATED]" % modname, silent=silent)
                        # 'use '$EBROOTNAME' as value for dep install prefix (looks nice in dry run output)
                        deproot = '$%s' % get_software_root_env_var_name(tcdep['name'])
                        self._simulated_load_dependency_module(tcdep['name'], tcdep['version'], {'prefix': deproot})

                dry_run_msg("module load %s [SIMULATED]" % tc_mod, silent=silent)
                # use name of $EBROOT* env var as value for $EBROOT* env var (results in sensible dry run output)
                tcroot = '$%s' % get_software_root_env_var_name(self.name)
                self._simulated_load_dependency_module(self.name, self.version, {'prefix': tcroot})
        else:
            # make sure toolchain is available using short module name by running 'module use' on module path subdir
            if self.init_modpaths:
                mod_path_suffix = build_option('suffix_modules_path')
                for modpath in self.init_modpaths:
                    self.modules_tool.prepend_module_path(os.path.join(install_path('mod'), mod_path_suffix, modpath))

            # load modules for all dependencies
            self.log.debug("Loading module for toolchain: %s" % tc_mod)
            self.modules_tool.load([tc_mod])

        # append toolchain module to list of modules
        self.modules.append(tc_mod)

    def _load_dependencies_modules(self, silent=False):
        """Load modules for dependencies, and handle special cases like external modules."""
        dep_mods = [dep['short_mod_name'] for dep in self.dependencies]

        if self.dry_run:
            dry_run_msg("\nLoading modules for dependencies...\n", silent=silent)

            mods_exist = self.modules_tool.exist(dep_mods)

            # load available modules for dependencies, simulate load for others
            for dep, dep_mod_exists in zip(self.dependencies, mods_exist):
                mod_name = dep['short_mod_name']
                if dep_mod_exists:
                    self.modules_tool.load([mod_name])
                    dry_run_msg("module load %s" % mod_name, silent=silent)
                else:
                    dry_run_msg("module load %s [SIMULATED]" % mod_name, silent=silent)
                    # 'use '$EBROOTNAME' as value for dep install prefix (looks nice in dry run output)
                    if not dep['external_module']:
                        deproot = '$%s' % get_software_root_env_var_name(dep['name'])
                        self._simulated_load_dependency_module(dep['name'], dep['version'], {'prefix': deproot})
        else:
            # load modules for all dependencies
            self.log.debug("Loading modules for dependencies: %s" % dep_mods)
            self.modules_tool.load(dep_mods)

        # append dependency modules to list of modules
        self.modules.extend(dep_mods)

        # define $EBROOT* and $EBVERSION* for external modules, if metadata is available
        for dep in [d for d in self.dependencies if d['external_module']]:
            mod_name = dep['full_mod_name']
            metadata = dep['external_module_metadata']
            self.log.debug("Metadata for external module %s: %s", mod_name, metadata)

            names = metadata.get('name', [])
            versions = metadata.get('version', [None] * len(names))
            self.log.debug("Defining $EB* environment variables for external module %s using names %s, versions %s",
                           mod_name, names, versions)

            for name, version in zip(names, versions):
                self._simulated_load_dependency_module(name, version, metadata, verbose=True)

    def _load_modules(self, silent=False):
        """Load modules for toolchain and dependencies."""
        if self.modules_tool is None:
            raise EasyBuildError("No modules tool defined in Toolchain instance.")

        if not self._toolchain_exists() and not self.dry_run:
            raise EasyBuildError("No module found for toolchain: %s", self.mod_short_name)

        if self.name == DUMMY_TOOLCHAIN_NAME:
            if self.version == DUMMY_TOOLCHAIN_VERSION:
                self.log.info('prepare: toolchain dummy mode, dummy version; not loading dependencies')
                if self.dry_run:
                    dry_run_msg("(no modules are loaded for a dummy-dummy toolchain)", silent=silent)
            else:
                self.log.info('prepare: toolchain dummy mode and loading dependencies')
                self._load_dependencies_modules(silent=silent)
        else:
            # load the toolchain and dependencies modules
            self.log.debug("Loading toolchain module and dependencies...")
            self._load_toolchain_module(silent=silent)
            self._load_dependencies_modules(silent=silent)

        # include list of loaded modules in dry run output
        if self.dry_run:
            loaded_mods = self.modules_tool.list()
            dry_run_msg("\nFull list of loaded modules:", silent=silent)
            if loaded_mods:
                for i, mod_name in enumerate([m['mod_name'] for m in loaded_mods]):
                    dry_run_msg("  %d) %s" % (i+1, mod_name), silent=silent)
            else:
                dry_run_msg("  (none)", silent=silent)
            dry_run_msg('', silent=silent)

    def _verify_toolchain(self):
        """Verify toolchain: check toolchain definition against dependencies of toolchain module."""
        # determine direct toolchain dependencies
        mod_name = self.det_short_module_name()
        self.toolchain_dep_mods = dependencies_for(mod_name, self.modules_tool, depth=0)
        self.log.debug('prepare: list of direct toolchain dependencies: %s' % self.toolchain_dep_mods)

        # only retain names of toolchain elements, excluding toolchain name
        toolchain_definition = set([e for es in self.definition().values() for e in es if not e == self.name])

        # filter out optional toolchain elements if they're not used in the module
        for elem_name in toolchain_definition.copy():
            if self.is_required(elem_name) or self.is_dep_in_toolchain_module(elem_name):
                continue
            # not required and missing: remove from toolchain definition
            self.log.debug("Removing %s from list of optional toolchain elements." % elem_name)
            toolchain_definition.remove(elem_name)

        self.log.debug("List of toolchain dependencies from toolchain module: %s" % self.toolchain_dep_mods)
        self.log.debug("List of toolchain elements from toolchain definition: %s" % toolchain_definition)

        if all(map(self.is_dep_in_toolchain_module, toolchain_definition)):
            self.log.info("List of toolchain dependency modules and toolchain definition match!")
        else:
            raise EasyBuildError("List of toolchain dependency modules and toolchain definition do not match "
                                 "(found %s vs expected %s)", self.toolchain_dep_mods, toolchain_definition)

    def prepare(self, onlymod=None, silent=False, loadmod=True):
        """
        Prepare a set of environment parameters based on name/version of toolchain
        - load modules for toolchain and dependencies
        - generate extra variables and set them in the environment

        @param: onlymod: boolean/string to indicate if the toolchain should only load the environment
                         with module (True) or also set all other variables (False) like compiler CC etc
                         (If string: comma separated list of variables that will be ignored).
        :param silent: keep quiet, or not (mostly relates to extended dry run output)
        :param loadmod: whether or not to (re)load the toolchain module, and the modules for the dependencies
        """
        if loadmod:
            self._load_modules(silent=silent)

        if self.name != DUMMY_TOOLCHAIN_NAME:

            if not self.dry_run:
                self._verify_toolchain()

            # Generate the variables to be set
            self.set_variables()

            # set the variables
            # onlymod can be comma-separated string of variables not to be set
            if onlymod == True:
                self.log.debug("prepare: do not set additional variables onlymod=%s" % onlymod)
                self.generate_vars()
            else:
                self.log.debug("prepare: set additional variables onlymod=%s" % onlymod)

                # add LDFLAGS and CPPFLAGS from dependencies to self.vars
                self._add_dependency_variables()
                self.generate_vars()
                self._setenv_variables(onlymod, verbose=not silent)

    def _add_dependency_variables(self, names=None, cpp=None, ld=None):
        """ Add LDFLAGS and CPPFLAGS to the self.variables based on the dependencies
            names should be a list of strings containing the name of the dependency
        """
        cpp_paths = ['include']
        ld_paths = ['lib']
        if not self.options.get('32bit', None):
            ld_paths.insert(0, 'lib64')

        if cpp is not None:
            for p in cpp:
                if not p in cpp_paths:
                    cpp_paths.append(p)
        if ld is not None:
            for p in ld:
                if not p in ld_paths:
                    ld_paths.append(p)

        if not names:
            deps = self.dependencies
        else:
            deps = [{'name': name} for name in names if name is not None]

        # collect software install prefixes for dependencies
        roots = []
        for dep in deps:
            if dep.get('external_module', False):
                # for software names provided via external modules, install prefix may be unknown
                names = dep['external_module_metadata'].get('name', [])
                roots.extend([root for root in self.get_software_root(names) if root is not None])
            else:
                roots.extend(self.get_software_root(dep['name']))

        for root in roots:
            self.variables.append_subdirs("CPPFLAGS", root, subdirs=cpp_paths)
            self.variables.append_subdirs("LDFLAGS", root, subdirs=ld_paths)

    def _setenv_variables(self, donotset=None, verbose=True):
        """Actually set the environment variables"""

        self.log.debug("_setenv_variables: setting variables: donotset=%s" % donotset)
        if self.dry_run:
            dry_run_msg("Defining build environment...\n", silent=not verbose)

        donotsetlist = []
        if isinstance(donotset, str):
            # TODO : more legacy code that should be using proper type
            raise EasyBuildError("_setenv_variables: using commas-separated list. should be deprecated.")
        elif isinstance(donotset, list):
            donotsetlist = donotset

        for key, val in sorted(self.vars.items()):
            if key in donotsetlist:
                self.log.debug("_setenv_variables: not setting environment variable %s (value: %s)." % (key, val))
                continue

            self.log.debug("_setenv_variables: setting environment variable %s to %s" % (key, val))
            setvar(key, val, verbose=verbose)

            # also set unique named variables that can be used in Makefiles
            # - so you can have 'CFLAGS = $(EBVARCFLAGS)'
            # -- 'CLFLAGS = $(CFLAGS)' gives  '*** Recursive variable `CFLAGS'
            # references itself (eventually).  Stop' error
            setvar("EBVAR%s" % key, val, verbose=False)

    def get_flag(self, name):
        """Get compiler flag for a certain option."""
        return "-%s" % self.options.option(name)

    def toolchain_family(self):
        """Return toolchain family for this toolchain."""
        return self.TOOLCHAIN_FAMILY

    def comp_family(self):
        """ Return compiler family used in this toolchain (abstract method)."""
        raise NotImplementedError

    def mpi_family(self):
        """ Return type of MPI library used in this toolchain or 'None' if MPI is not
            supported.
        """
        return None<|MERGE_RESOLUTION|>--- conflicted
+++ resolved
@@ -84,22 +84,13 @@
         """
         Toolchain constructor.
 
-<<<<<<< HEAD
-        @param name: toolchain name
-        @param version: toolchain version
-        @param mns: module naming scheme to use
-        @param class_constants: toolchain 'constants' to define
-        @param tcdeps: list of toolchain 'dependencies' (i.e., the toolchain components)
-        @param modtool: ModulesTool instance to use
-        @param hidden: bool indicating whether toolchain is hidden or not
-=======
         :param name: toolchain name
         :param version: toolchain version
         :param mns: module naming scheme to use
         :param class_constants: toolchain 'constants' to define
         :param tcdeps: list of toolchain 'dependencies' (i.e., the toolchain components)
         :param modtool: ModulesTool instance to use
->>>>>>> e361e7a1
+        :param hidden: bool indicating whether toolchain is hidden or not
         """
 
         self.base_init()
