# #
# Copyright 2012-2016 Ghent University
#
# This file is part of EasyBuild,
# originally created by the HPC team of Ghent University (http://ugent.be/hpc/en),
# with support of Ghent University (http://ugent.be/hpc),
# the Flemish Supercomputer Centre (VSC) (https://vscentrum.be/nl/en),
# Flemish Research Foundation (FWO) (http://www.fwo.be/en)
# and the Department of Economy, Science and Innovation (EWI) (http://www.ewi-vlaanderen.be/en).
#
# http://github.com/hpcugent/easybuild
#
# EasyBuild is free software: you can redistribute it and/or modify
# it under the terms of the GNU General Public License as published by
# the Free Software Foundation v2.
#
# EasyBuild is distributed in the hope that it will be useful,
# but WITHOUT ANY WARRANTY; without even the implied warranty of
# MERCHANTABILITY or FITNESS FOR A PARTICULAR PURPOSE.  See the
# GNU General Public License for more details.
#
# You should have received a copy of the GNU General Public License
# along with EasyBuild.  If not, see <http://www.gnu.org/licenses/>.
# #
"""
The toolchain module with the abstract Toolchain class.

Creating a new toolchain should be as simple as possible.

@author: Stijn De Weirdt (Ghent University)
@author: Kenneth Hoste (Ghent University)
"""
import copy
import os
import tempfile
from vsc.utils import fancylogger

from easybuild.tools.build_log import EasyBuildError, dry_run_msg
from easybuild.tools.config import build_option, install_path
from easybuild.tools.environment import setvar
from easybuild.tools.module_generator import dependencies_for
from easybuild.tools.modules import get_software_root, get_software_root_env_var_name
from easybuild.tools.modules import get_software_version, get_software_version_env_var_name, modules_tool
from easybuild.tools.toolchain import DUMMY_TOOLCHAIN_NAME, DUMMY_TOOLCHAIN_VERSION
from easybuild.tools.toolchain.options import ToolchainOptions
from easybuild.tools.toolchain.toolchainvariables import ToolchainVariables


_log = fancylogger.getLogger('tools.toolchain', fname=False)


class Toolchain(object):
    """General toolchain class"""

    OPTIONS_CLASS = ToolchainOptions
    VARIABLES_CLASS = ToolchainVariables

    NAME = None
    VERSION = None
    SUBTOOLCHAIN = None
    TOOLCHAIN_FAMILY = None

    # list of class 'constants' that should be restored for every new instance of this class
    CLASS_CONSTANTS_TO_RESTORE = None
    CLASS_CONSTANT_COPIES = {}

    # class method
    def _is_toolchain_for(cls, name):
        """see if this class can provide support for toolchain named name"""
        # TODO report later in the initialization the found version
        if name:
            if hasattr(cls, 'NAME') and name == cls.NAME:
                return True
            else:
                return False
        else:
            # is no name is supplied, check whether class can be used as a toolchain
            return hasattr(cls, 'NAME') and cls.NAME

    _is_toolchain_for = classmethod(_is_toolchain_for)

    def __init__(self, name=None, version=None, mns=None, class_constants=None, tcdeps=None):
        """Toolchain constructor."""

        self.base_init()

        self.dependencies = []
        self.toolchain_dep_mods = []

        if name is None:
            name = self.NAME
        if name is None:
            raise EasyBuildError("Toolchain init: no name provided")
        self.name = name

        if version is None:
            version = self.VERSION
        if version is None:
            raise EasyBuildError("Toolchain init: no version provided")
        self.version = version

        self.modules = []
        self.vars = None

        self._init_class_constants(class_constants)

        self.tcdeps = tcdeps

        # toolchain instances are created before initiating build options sometimes, e.g. for --list-toolchains
        self.dry_run = build_option('extended_dry_run', default=False)

        self.modules_tool = modules_tool()
        self.mns = mns
        self.mod_full_name = None
        self.mod_short_name = None
        self.init_modpaths = None
        if self.name != DUMMY_TOOLCHAIN_NAME:
            # sometimes no module naming scheme class instance can/will be provided, e.g. with --list-toolchains
            if self.mns is not None:
                tc_dict = self.as_dict()
                self.mod_full_name = self.mns.det_full_module_name(tc_dict)
                self.mod_short_name = self.mns.det_short_module_name(tc_dict)
                self.init_modpaths = self.mns.det_init_modulepaths(tc_dict)

    def base_init(self):
        """Initialise missing class attributes (log, options, variables)."""
        if not hasattr(self, 'log'):
            self.log = fancylogger.getLogger(self.__class__.__name__, fname=False)

        if not hasattr(self, 'options'):
            self.options = self.OPTIONS_CLASS()

        if not hasattr(self, 'variables'):
            self.variables = self.VARIABLES_CLASS()
            if hasattr(self, 'LINKER_TOGGLE_START_STOP_GROUP'):
                self.variables.LINKER_TOGGLE_START_STOP_GROUP = self.LINKER_TOGGLE_START_STOP_GROUP
            if hasattr(self, 'LINKER_TOGGLE_STATIC_DYNAMIC'):
                self.variables.LINKER_TOGGLE_STATIC_DYNAMIC = self.LINKER_TOGGLE_STATIC_DYNAMIC

    def _init_class_constants(self, class_constants):
        """Initialise class 'constants'."""
        # make sure self.CLASS_CONSTANTS_TO_RESTORE is initialised
        if class_constants is None:
            self.CLASS_CONSTANTS_TO_RESTORE = []
        else:
            self.CLASS_CONSTANTS_TO_RESTORE = class_constants[:]

        self._copy_class_constants()
        self._restore_class_constants()

    def _copy_class_constants(self):
        """Copy class constants that needs to be restored again when a new instance is created."""
        # this only needs to be done the first time (for this class, taking inheritance into account is key)
        key = self.__class__
        if key not in self.CLASS_CONSTANT_COPIES:
            self.CLASS_CONSTANT_COPIES[key] = {}
            for cst in self.CLASS_CONSTANTS_TO_RESTORE:
                if hasattr(self, cst):
                    self.CLASS_CONSTANT_COPIES[key][cst] = copy.deepcopy(getattr(self, cst))
                else:
                    raise EasyBuildError("Class constant '%s' to be restored does not exist in %s", cst, self)

            self.log.debug("Copied class constants: %s", self.CLASS_CONSTANT_COPIES[key])

    def _restore_class_constants(self):
        """Restored class constants that need to be restored when a new instance is created."""
        key = self.__class__
        for cst in self.CLASS_CONSTANT_COPIES[key]:
            newval = copy.deepcopy(self.CLASS_CONSTANT_COPIES[key][cst])
            if hasattr(self, cst):
                self.log.debug("Restoring class constant '%s' to %s (was: %s)", cst, newval, getattr(self, cst))
            else:
                self.log.debug("Restoring (currently undefined) class constant '%s' to %s", cst, newval)

            setattr(self, cst, newval)

    def get_variable(self, name, typ=str):
        """Get value for specified variable.
        typ: indicates what type of return value is expected"""

        if typ == str:
            res = str(self.variables.get(name, ''))

        elif typ == list:
            if name in self.variables:
                res = self.variables[name].flatten()
            else:
                res = []
        else:
            raise EasyBuildError("get_variable: Don't know how to create value of type %s.", typ)

        return res

    def set_variables(self):
        """Do nothing? Everything should have been set by others
            Needs to be defined for super() relations
        """
        if self.options.option('packed-linker-options'):
            self.log.debug("set_variables: toolchain variables. packed-linker-options.")
            self.variables.try_function_on_element('set_packed_linker_options')
        self.log.debug("set_variables: toolchain variables. Do nothing.")

    def generate_vars(self):
        """Convert the variables in simple vars"""
        self.vars = {}
        for k, v in self.variables.items():
            self.vars[k] = str(v)

    def show_variables(self, offset='', sep='\n', verbose=False):
        """Pretty print the variables"""
        if self.vars is None:
            self.generate_vars()

        var_names = self.variables.keys()
        var_names.sort()
        res = []
        for v in var_names:
            res.append("%s=%s" % (v, self.variables[v]))
            if verbose:
                res.append("# type %s" % (type(self.variables[v])))
                res.append("# %s" % (self.variables[v].show_el()))
                res.append("# repr %s" % (self.variables[v].__repr__()))

        if offset is None:
            offset = ''
        txt = sep.join(["%s%s" % (offset, x) for x in res])
        self.log.debug("show_variables:\n%s" % txt)
        return txt

    def get_software_root(self, names):
        """Try to get the software root for all names"""
        return self._get_software_multiple(names, self._get_software_root)

    def get_software_version(self, names):
        """Try to get the software version for all names"""
        return self._get_software_multiple(names, self._get_software_version)

    def _get_software_multiple(self, names, function):
        """Execute function of each of names"""
        if isinstance(names, (str,)):
            names = [names]
        res = []
        for name in names:
            res.append(function(name))
        return res

    def _get_software_root(self, name):
        """Try to get the software root for name"""
        root = get_software_root(name)
        if root is None:
            raise EasyBuildError("get_software_root software root for %s was not found in environment", name)
        else:
            self.log.debug("get_software_root software root %s for %s was found in environment", root, name)
        return root

    def _get_software_version(self, name):
        """Try to get the software root for name"""
        version = get_software_version(name)
        if version is None:
            raise EasyBuildError("get_software_version software version for %s was not found in environment", name)
        else:
            self.log.debug("get_software_version software version %s for %s was found in environment", version, name)

        return version

    def as_dict(self, name=None, version=None):
        """Return toolchain specification as a dictionary."""
        if name is None:
            name = self.name
        if version is None:
            version = self.version
        return {
            'name': name,
            'version': version,
            'toolchain': {'name': DUMMY_TOOLCHAIN_NAME, 'version': DUMMY_TOOLCHAIN_VERSION},
            'versionsuffix': '',
            'dummy': True,
            'parsed': True,  # pretend this is a parsed easyconfig file, as may be required by det_short_module_name
            'hidden': False,
            'full_mod_name': self.mod_full_name,
            'short_mod_name': self.mod_short_name,
        }

    def det_short_module_name(self):
        """Determine module name for this toolchain."""
        if self.mod_short_name is None:
            raise EasyBuildError("Toolchain module name was not set yet")
        return self.mod_short_name

    def _toolchain_exists(self):
        """
        Verify if there exists a toolchain by this name and version
        """
        # short-circuit to returning module name for this (non-dummy) toolchain
        if self.name == DUMMY_TOOLCHAIN_NAME:
            self.log.debug("_toolchain_exists: %s toolchain always exists, returning True" % DUMMY_TOOLCHAIN_NAME)
            return True
        else:
            if self.mod_short_name is None:
                raise EasyBuildError("Toolchain module name was not set yet")
            # check whether a matching module exists if self.mod_short_name contains a module name
            return self.modules_tool.exist([self.mod_full_name], skip_avail=True)[0]

    def set_options(self, options):
        """ Process toolchain options """
        for opt in options.keys():
            # Only process supported opts
            if opt in self.options:
                self.options[opt] = options[opt]
            else:
                # used to be warning, but this is a severe error imho
                known_opts = ','.join(self.options.keys())
                raise EasyBuildError("Undefined toolchain option %s specified (known options: %s)", opt, known_opts)

    def get_dependency_version(self, dependency):
        """ Generate a version string for a dependency on a module using this toolchain """
        # Add toolchain to version string
        toolchain = ''
        if self.name != DUMMY_TOOLCHAIN_NAME:
            toolchain = '-%s-%s' % (self.name, self.version)
        elif self.version != DUMMY_TOOLCHAIN_VERSION:
            toolchain = '%s' % (self.version)

        # Check if dependency is independent of toolchain
        # TODO: assuming dummy here, what about version?
        if DUMMY_TOOLCHAIN_NAME in dependency and dependency[DUMMY_TOOLCHAIN_NAME]:
            toolchain = ''

        suffix = dependency.get('versionsuffix', '')

        if 'version' in dependency:
            version = "".join([dependency['version'], toolchain, suffix])
            self.log.debug("get_dependency_version: version in dependency return %s", version)
            return version
        else:
            toolchain_suffix = "".join([toolchain, suffix])
            matches = self.modules_tool.available(dependency['name'], toolchain_suffix)
            # Find the most recent (or default) one
            if len(matches) > 0:
                version = matches[-1][-1]
                self.log.debug("get_dependency_version: version not in dependency return %s", version)
                return
            else:
                raise EasyBuildError("No toolchain version for dependency name %s (suffix %s) found",
                                     dependency['name'], toolchain_suffix)

    def add_dependencies(self, dependencies):
        """ Verify if the given dependencies exist and add them """
        self.log.debug("add_dependencies: adding toolchain dependencies %s" % dependencies)
        dep_mod_names = [dep['full_mod_name'] for dep in dependencies]

        # check whether modules exist
        if self.dry_run:
            deps_exist = [True] * len(dep_mod_names)
        else:
            deps_exist = self.modules_tool.exist(dep_mod_names)

        missing_dep_mods = []
        for dep, dep_mod_name, dep_exists in zip(dependencies, dep_mod_names, deps_exist):
            self.log.debug("add_dependencies: MODULEPATH: %s" % os.environ['MODULEPATH'])
            if dep_exists:
                self.dependencies.append(dep)
                self.log.debug('add_dependencies: added toolchain dependency %s' % str(dep))
            else:
                missing_dep_mods.append(dep_mod_name)

        if missing_dep_mods:
            raise EasyBuildError("Missing modules for one or more dependencies: %s", ', '.join(missing_dep_mods))

    def is_required(self, name):
        """Determine whether this is a required toolchain element."""
        # default: assume every element is required
        return True

    def definition(self):
        """
        Determine toolchain elements for given Toolchain instance.
        """
        var_suff = '_MODULE_NAME'
        tc_elems = {}
        for var in dir(self):
            if var.endswith(var_suff):
                tc_elems.update({var[:-len(var_suff)]: getattr(self, var)})

        _log.debug("Toolchain definition for %s: %s" % (self.as_dict(), tc_elems))
        return tc_elems

    def is_dep_in_toolchain_module(self, name):
        """Check whether a specific software name is listed as a dependency in the module for this toolchain."""
        return any(map(lambda m: self.mns.is_short_modname_for(m, name), self.toolchain_dep_mods))

    def _simulated_load_dependency_module(self, name, version, metadata, verbose=False):
        """
        Set environment variables picked up by utility functions for dependencies specified as external modules.

        @param name: software name
        @param version: software version
        @param metadata: dictionary with software metadata ('prefix' for software installation prefix)
        """

        self.log.debug("Defining $EB* environment variables for software named %s", name)

        # define $EBROOT env var for install prefix, picked up by get_software_root
        prefix = metadata.get('prefix')
        if prefix is not None:
            # the prefix can be specified in a number of ways
            # * name of environment variable (+ optional relative path to combine it with; format: <name>/<relpath>
            # * filepath (assumed if environment variable is not defined)
            parts = prefix.split(os.path.sep)
            env_var = parts[0]
            if env_var in os.environ:
                prefix = os.environ[env_var]
                rel_path = os.path.sep.join(parts[1:])
                if rel_path:
                    prefix = os.path.join(prefix, rel_path, '')

                self.log.debug("Derived prefix for software named %s from $%s (rel path: %s): %s",
                               name, env_var, rel_path, prefix)
            else:
                self.log.debug("Using specified path as prefix for software named %s: %s", name, prefix)

            setvar(get_software_root_env_var_name(name), prefix, verbose=verbose)

        # define $EBVERSION env var for software version, picked up by get_software_version
        if version is not None:
            setvar(get_software_version_env_var_name(name), version, verbose=verbose)

    def _load_toolchain_module(self, silent=False):
        """Load toolchain module."""

        tc_mod = self.det_short_module_name()

        if self.dry_run:
            dry_run_msg("Loading toolchain module...\n", silent=silent)

            # load toolchain module, or simulate load of toolchain components if it is not available
            if self.modules_tool.exist([tc_mod], skip_avail=True)[0]:
                self.modules_tool.load([tc_mod])
                dry_run_msg("module load %s" % tc_mod, silent=silent)
            else:
                # first simulate loads for toolchain dependencies, if required information is available
                if self.tcdeps is not None:
                    for tcdep in self.tcdeps:
                        modname = tcdep['short_mod_name']
                        dry_run_msg("module load %s [SIMULATED]" % modname, silent=silent)
                        # 'use '$EBROOTNAME' as value for dep install prefix (looks nice in dry run output)
                        deproot = '$%s' % get_software_root_env_var_name(tcdep['name'])
                        self._simulated_load_dependency_module(tcdep['name'], tcdep['version'], {'prefix': deproot})

                dry_run_msg("module load %s [SIMULATED]" % tc_mod, silent=silent)
                # use name of $EBROOT* env var as value for $EBROOT* env var (results in sensible dry run output)
                tcroot = '$%s' % get_software_root_env_var_name(self.name)
                self._simulated_load_dependency_module(self.name, self.version, {'prefix': tcroot})
        else:
            # make sure toolchain is available using short module name by running 'module use' on module path subdir
            if self.init_modpaths:
                mod_path_suffix = build_option('suffix_modules_path')
                for modpath in self.init_modpaths:
                    self.modules_tool.prepend_module_path(os.path.join(install_path('mod'), mod_path_suffix, modpath))

            # load modules for all dependencies
            self.log.debug("Loading module for toolchain: %s" % tc_mod)
            self.modules_tool.load([tc_mod])

        # append toolchain module to list of modules
        self.modules.append(tc_mod)

    def _load_dependencies_modules(self, silent=False):
        """Load modules for dependencies, and handle special cases like external modules."""
        dep_mods = [dep['short_mod_name'] for dep in self.dependencies]

        if self.dry_run:
            dry_run_msg("\nLoading modules for dependencies...\n", silent=silent)

            mods_exist = self.modules_tool.exist(dep_mods)

            # load available modules for dependencies, simulate load for others
            for dep, dep_mod_exists in zip(self.dependencies, mods_exist):
                mod_name = dep['short_mod_name']
                if dep_mod_exists:
                    self.modules_tool.load([mod_name])
                    dry_run_msg("module load %s" % mod_name, silent=silent)
                else:
                    dry_run_msg("module load %s [SIMULATED]" % mod_name, silent=silent)
                    # 'use '$EBROOTNAME' as value for dep install prefix (looks nice in dry run output)
<<<<<<< HEAD
                    deproot = '$%s' % get_software_root_env_var_name(dep['name'])
                    self._simulated_load_dependency_module(dep['name'], dep['version'], {'prefix': deproot})

=======
                    if not dep['external_module']:
                        deproot = '$%s' % get_software_root_env_var_name(dep['name'])
                        self._simulated_load_dependency_module(dep['name'], dep['version'], {'prefix': deproot})
>>>>>>> 3833edd7
        else:
            # load modules for all dependencies
            self.log.debug("Loading modules for dependencies: %s" % dep_mods)
            self.modules_tool.load(dep_mods)

        # append dependency modules to list of modules
        self.modules.extend(dep_mods)

        # define $EBROOT* and $EBVERSION* for external modules, if metadata is available
        for dep in [d for d in self.dependencies if d['external_module']]:
            mod_name = dep['full_mod_name']
            metadata = dep['external_module_metadata']
            self.log.debug("Metadata for external module %s: %s", mod_name, metadata)

            names = metadata.get('name', [])
            versions = metadata.get('version', [None] * len(names))
            self.log.debug("Defining $EB* environment variables for external module %s using names %s, versions %s",
                           mod_name, names, versions)

            for name, version in zip(names, versions):
                self._simulated_load_dependency_module(name, version, metadata, verbose=True)

    def _load_modules(self, silent=False):
        """Load modules for toolchain and dependencies."""
        if self.modules_tool is None:
            raise EasyBuildError("No modules tool defined in Toolchain instance.")

        if not self._toolchain_exists() and not self.dry_run:
            raise EasyBuildError("No module found for toolchain: %s", self.mod_short_name)

        if self.name == DUMMY_TOOLCHAIN_NAME:
            if self.version == DUMMY_TOOLCHAIN_VERSION:
                self.log.info('prepare: toolchain dummy mode, dummy version; not loading dependencies')
                if self.dry_run:
                    dry_run_msg("(no modules are loaded for a dummy-dummy toolchain)", silent=silent)
            else:
                self.log.info('prepare: toolchain dummy mode and loading dependencies')
                self._load_dependencies_modules(silent=silent)
        else:
            # load the toolchain and dependencies modules
            self.log.debug("Loading toolchain module and dependencies...")
            self._load_toolchain_module(silent=silent)
            self._load_dependencies_modules(silent=silent)

        # include list of loaded modules in dry run output
        if self.dry_run:
            loaded_mods = self.modules_tool.list()
            dry_run_msg("\nFull list of loaded modules:", silent=silent)
            if loaded_mods:
                for i, mod_name in enumerate([m['mod_name'] for m in loaded_mods]):
                    dry_run_msg("  %d) %s" % (i+1, mod_name), silent=silent)
            else:
                dry_run_msg("  (none)", silent=silent)
            dry_run_msg('', silent=silent)

    def _verify_toolchain(self):
        """Verify toolchain: check toolchain definition against dependencies of toolchain module."""
        # determine direct toolchain dependencies
        mod_name = self.det_short_module_name()
        self.toolchain_dep_mods = dependencies_for(mod_name, depth=0)
        self.log.debug('prepare: list of direct toolchain dependencies: %s' % self.toolchain_dep_mods)

        # only retain names of toolchain elements, excluding toolchain name
        toolchain_definition = set([e for es in self.definition().values() for e in es if not e == self.name])

        # filter out optional toolchain elements if they're not used in the module
        for elem_name in toolchain_definition.copy():
            if self.is_required(elem_name) or self.is_dep_in_toolchain_module(elem_name):
                continue
            # not required and missing: remove from toolchain definition
            self.log.debug("Removing %s from list of optional toolchain elements." % elem_name)
            toolchain_definition.remove(elem_name)

        self.log.debug("List of toolchain dependencies from toolchain module: %s" % self.toolchain_dep_mods)
        self.log.debug("List of toolchain elements from toolchain definition: %s" % toolchain_definition)

        if all(map(self.is_dep_in_toolchain_module, toolchain_definition)):
            self.log.info("List of toolchain dependency modules and toolchain definition match!")
        else:
            raise EasyBuildError("List of toolchain dependency modules and toolchain definition do not match "
                                 "(found %s vs expected %s)", self.toolchain_dep_mods, toolchain_definition)

    def prepare(self, onlymod=None, silent=False):
        """
        Prepare a set of environment parameters based on name/version of toolchain
        - load modules for toolchain and dependencies
        - generate extra variables and set them in the environment

        onlymod: Boolean/string to indicate if the toolchain should only load the environment
        with module (True) or also set all other variables (False) like compiler CC etc
        (If string: comma separated list of variables that will be ignored).
        """
        self._load_modules(silent=silent)

        if self.name != DUMMY_TOOLCHAIN_NAME:

            if not self.dry_run:
                self._verify_toolchain()

            # Generate the variables to be set
            self.set_variables()

            # set the variables
            # onlymod can be comma-separated string of variables not to be set
            if onlymod == True:
                self.log.debug("prepare: do not set additional variables onlymod=%s" % onlymod)
                self.generate_vars()
            else:
                self.log.debug("prepare: set additional variables onlymod=%s" % onlymod)

                # add LDFLAGS and CPPFLAGS from dependencies to self.vars
                self._add_dependency_variables()
                self.generate_vars()
                self._setenv_variables(onlymod, verbose=not silent)

    def _add_dependency_variables(self, names=None, cpp=None, ld=None):
        """ Add LDFLAGS and CPPFLAGS to the self.variables based on the dependencies
            names should be a list of strings containing the name of the dependency
        """
        cpp_paths = ['include']
        ld_paths = ['lib']
        if not self.options.get('32bit', None):
            ld_paths.insert(0, 'lib64')

        if cpp is not None:
            for p in cpp:
                if not p in cpp_paths:
                    cpp_paths.append(p)
        if ld is not None:
            for p in ld:
                if not p in ld_paths:
                    ld_paths.append(p)

        if not names:
            deps = self.dependencies
        else:
            deps = [{'name': name} for name in names if name is not None]

        # collect software install prefixes for dependencies
        roots = []
        for dep in deps:
            if dep.get('external_module', False):
                # for software names provided via external modules, install prefix may be unknown
                names = dep['external_module_metadata'].get('name', [])
                roots.extend([root for root in self.get_software_root(names) if root is not None])
            else:
                roots.extend(self.get_software_root(dep['name']))

        for root in roots:
            self.variables.append_subdirs("CPPFLAGS", root, subdirs=cpp_paths)
            self.variables.append_subdirs("LDFLAGS", root, subdirs=ld_paths)

    def _setenv_variables(self, donotset=None, verbose=True):
        """Actually set the environment variables"""

        self.log.debug("_setenv_variables: setting variables: donotset=%s" % donotset)
        if self.dry_run:
            dry_run_msg("Defining build environment...\n", silent=not verbose)

        donotsetlist = []
        if isinstance(donotset, str):
            # TODO : more legacy code that should be using proper type
            raise EasyBuildError("_setenv_variables: using commas-separated list. should be deprecated.")
        elif isinstance(donotset, list):
            donotsetlist = donotset

        for key, val in sorted(self.vars.items()):
            if key in donotsetlist:
                self.log.debug("_setenv_variables: not setting environment variable %s (value: %s)." % (key, val))
                continue

            self.log.debug("_setenv_variables: setting environment variable %s to %s" % (key, val))
            setvar(key, val, verbose=verbose)

            # also set unique named variables that can be used in Makefiles
            # - so you can have 'CFLAGS = $(EBVARCFLAGS)'
            # -- 'CLFLAGS = $(CFLAGS)' gives  '*** Recursive variable `CFLAGS'
            # references itself (eventually).  Stop' error
            setvar("EBVAR%s" % key, val, verbose=False)

    def get_flag(self, name):
        """Get compiler flag for a certain option."""
        return "-%s" % self.options.option(name)

    def toolchain_family(self):
        """Return toolchain family for this toolchain."""
        return self.TOOLCHAIN_FAMILY

    def comp_family(self):
        """ Return compiler family used in this toolchain (abstract method)."""
        raise NotImplementedError

    def mpi_family(self):
        """ Return type of MPI library used in this toolchain or 'None' if MPI is not
            supported.
        """
        return None<|MERGE_RESOLUTION|>--- conflicted
+++ resolved
@@ -483,15 +483,9 @@
                 else:
                     dry_run_msg("module load %s [SIMULATED]" % mod_name, silent=silent)
                     # 'use '$EBROOTNAME' as value for dep install prefix (looks nice in dry run output)
-<<<<<<< HEAD
-                    deproot = '$%s' % get_software_root_env_var_name(dep['name'])
-                    self._simulated_load_dependency_module(dep['name'], dep['version'], {'prefix': deproot})
-
-=======
                     if not dep['external_module']:
                         deproot = '$%s' % get_software_root_env_var_name(dep['name'])
                         self._simulated_load_dependency_module(dep['name'], dep['version'], {'prefix': deproot})
->>>>>>> 3833edd7
         else:
             # load modules for all dependencies
             self.log.debug("Loading modules for dependencies: %s" % dep_mods)
